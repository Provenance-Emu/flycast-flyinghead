/*
    Created on: Apr 11, 2019

	Copyright 2019 flyinghead

	This file is part of reicast.

    reicast is free software: you can redistribute it and/or modify
    it under the terms of the GNU General Public License as published by
    the Free Software Foundation, either version 2 of the License, or
    (at your option) any later version.

    reicast is distributed in the hope that it will be useful,
    but WITHOUT ANY WARRANTY; without even the implied warranty of
    MERCHANTABILITY or FITNESS FOR A PARTICULAR PURPOSE.  See the
    GNU General Public License for more details.

    You should have received a copy of the GNU General Public License
    along with reicast.  If not, see <https://www.gnu.org/licenses/>.
 */
#include <unordered_set>
#include "build.h"
#include "vmem32.h"
#include "_vmem.h"

#ifdef _WIN32
<<<<<<< HEAD
#include <windows.h>
=======
#include <Windows.h>
>>>>>>> a1e35d1d
#else
#include <sys/mman.h>
#include <sys/stat.h>        /* For mode constants */
#include <fcntl.h>           /* For O_* constants */
#include <unistd.h>
#include <errno.h>
#ifdef __ANDROID__
#include <linux/ashmem.h>
#endif
#endif

#ifndef MAP_NOSYNC
#define MAP_NOSYNC       0
#endif

#include "types.h"
#include "hw/sh4/dyna/ngen.h"
#include "hw/sh4/modules/mmu.h"

extern bool VramLockedWriteOffset(size_t offset);
extern cMutex vramlist_lock;

#ifdef _WIN32
extern HANDLE mem_handle;
#else
extern int vmem_fd;
#endif

#define VMEM32_ERROR_NOT_MAPPED 0x100

static const u64 VMEM32_SIZE = 0x100000000L;
static const u64 USER_SPACE = 0x80000000L;
static const u64 AREA7_ADDRESS = 0x7C000000L;

#define VRAM_PROT_SEGMENT (1024 * 1024)	// vram protection regions are grouped by 1MB segment

static std::unordered_set<u32> vram_mapped_pages;
struct vram_lock {
	u32 start;
	u32 end;
};
static std::vector<vram_lock> vram_blocks[VRAM_SIZE_MAX / VRAM_PROT_SEGMENT];
static u8 sram_mapped_pages[USER_SPACE / PAGE_SIZE / 8];	// bit set to 1 if page is mapped

bool vmem32_inited;

// stats
//u64 vmem32_page_faults;
//u64 vmem32_flush;

static void* vmem32_map_buffer(u32 dst, u32 addrsz, u32 offset, u32 size, bool write)
{
	void* ptr;
	void* rv;

	//printf("MAP32 %08X w/ %d\n",dst,offset);
	u32 map_times = addrsz / size;
#ifdef _WIN32
	rv = MapViewOfFileEx(mem_handle, FILE_MAP_READ | (write ? FILE_MAP_WRITE : 0), 0, offset, size, &virt_ram_base[dst]);
	if (rv == NULL)
		return NULL;

	for (u32 i = 1; i < map_times; i++)
	{
		dst += size;
		ptr = MapViewOfFileEx(mem_handle, FILE_MAP_READ | (write ? FILE_MAP_WRITE : 0), 0, offset, size, &virt_ram_base[dst]);
		if (ptr == NULL)
			return NULL;
	}
#else
	u32 prot = PROT_READ | (write ? PROT_WRITE : 0);
	rv = mmap(&virt_ram_base[dst], size, prot, MAP_SHARED | MAP_NOSYNC | MAP_FIXED, vmem_fd, offset);
	if (MAP_FAILED == rv)
	{
		ERROR_LOG(VMEM, "MAP1 failed %d", errno);
		return NULL;
	}

	for (u32 i = 1; i < map_times; i++)
	{
		dst += size;
		ptr = mmap(&virt_ram_base[dst], size, prot , MAP_SHARED | MAP_NOSYNC | MAP_FIXED, vmem_fd, offset);
		if (MAP_FAILED == ptr)
		{
			ERROR_LOG(VMEM, "MAP2 failed %d", errno);
			return NULL;
		}
	}
#endif
	return rv;
}

static void vmem32_unmap_buffer(u32 start, u64 end)
{
#ifdef _WIN32
	UnmapViewOfFile(&virt_ram_base[start]);
#else
	mmap(&virt_ram_base[start], end - start, PROT_NONE, MAP_FIXED | MAP_PRIVATE | MAP_ANON, -1, 0);
#endif
}

static void vmem32_protect_buffer(u32 start, u32 size)
{
	verify((start & PAGE_MASK) == 0);
#ifdef _WIN32
	DWORD old;
	VirtualProtect(virt_ram_base + start, size, PAGE_READONLY, &old);
#else
	mprotect(&virt_ram_base[start], size, PROT_READ);
#endif
}

static void vmem32_unprotect_buffer(u32 start, u32 size)
{
	verify((start & PAGE_MASK) == 0);
#ifdef _WIN32
	DWORD old;
	VirtualProtect(virt_ram_base + start, size, PAGE_READWRITE, &old);
#else
	mprotect(&virt_ram_base[start], size, PROT_READ | PROT_WRITE);
#endif
}

void vmem32_protect_vram(u32 addr, u32 size)
{
	if (!vmem32_inited)
		return;
	for (int page = (addr & VRAM_MASK) / VRAM_PROT_SEGMENT; page <= ((addr & VRAM_MASK) + size - 1) / VRAM_PROT_SEGMENT; page++)
	{
		vram_blocks[page].push_back({ addr, addr + size - 1 });
	}
}
void vmem32_unprotect_vram(u32 addr, u32 size)
{
	if (!vmem32_inited)
		return;
	for (int page = (addr & VRAM_MASK) / VRAM_PROT_SEGMENT; page <= ((addr & VRAM_MASK) + size - 1) / VRAM_PROT_SEGMENT; page++)
	{
		std::vector<vram_lock>& block_list = vram_blocks[page];
		for (auto it = block_list.begin(); it != block_list.end(); )
		{
			if (it->start >= addr && it->end < addr + size)
				it = block_list.erase(it);
			else
				it++;
		}
	}
}

static const u32 page_sizes[] = { 1024, 4 * 1024, 64 * 1024, 1024 * 1024 };

static u32 vmem32_paddr_to_offset(u32 address)
{
	u32 low_addr = address & 0x1FFFFFFF;
	switch ((address >> 26) & 7)
	{
	case 0:	// area 0
		// Aica ram
		if (low_addr >= 0x00800000 && low_addr < 0x00800000 + 0x00800000)
		{
			return ((low_addr - 0x00800000) & (ARAM_SIZE - 1)) + MAP_ARAM_START_OFFSET;
		}
		else if (low_addr >= 0x02800000 && low_addr < 0x02800000 + 0x00800000)
		{
			return low_addr - 0x02800000 + MAP_ARAM_START_OFFSET;
		}
		break;
	case 1:	// area 1
		// Vram
		if (low_addr >= 0x04000000 && low_addr < 0x04000000 + 0x01000000)
		{
			return ((low_addr - 0x04000000) & (VRAM_SIZE - 1)) + MAP_VRAM_START_OFFSET;
		}
		else if (low_addr >= 0x06000000 && low_addr < 0x06000000 + 0x01000000)
		{
			return ((low_addr - 0x06000000) & (VRAM_SIZE - 1)) + MAP_VRAM_START_OFFSET;
		}
		break;
	case 3:	// area 3
		// System ram
		if (low_addr >= 0x0C000000 && low_addr < 0x0C000000 + 0x04000000)
		{
			return ((low_addr - 0x0C000000) & (RAM_SIZE - 1)) + MAP_RAM_START_OFFSET;
		}
		break;
	//case 4:
		// TODO vram?
		//break;
	default:
		break;
	}
	// Unmapped address
	return -1;
}

static u32 vmem32_map_mmu(u32 address, bool write)
{
#ifndef NO_MMU
	u32 pa;
	const TLB_Entry *entry;
	u32 rc = mmu_full_lookup<false>(address, &entry, pa);
	if (rc == MMU_ERROR_NONE)
	{
		//0X  & User mode-> protection violation
		//if ((entry->Data.PR >> 1) == 0 && p_sh4rcb->cntx.sr.MD == 0)
		//	return MMU_ERROR_PROTECTED;

		//if (write)
		//{
		//	if ((entry->Data.PR & 1) == 0)
		//		return MMU_ERROR_PROTECTED;
		//	if (entry->Data.D == 0)
		//		return MMU_ERROR_FIRSTWRITE;
		//}
		u32 page_size = page_sizes[entry->Data.SZ1 * 2 + entry->Data.SZ0];
		if (page_size == 1024)
			return VMEM32_ERROR_NOT_MAPPED;

		u32 vpn = (entry->Address.VPN << 10) & ~(page_size - 1);
		u32 ppn = (entry->Data.PPN << 10) & ~(page_size - 1);
		u32 offset = vmem32_paddr_to_offset(ppn);
		if (offset == -1)
			return VMEM32_ERROR_NOT_MAPPED;

		bool allow_write = (entry->Data.PR & 1) != 0;
		if (offset >= MAP_VRAM_START_OFFSET && offset < MAP_VRAM_START_OFFSET + VRAM_SIZE)
		{
			// Check vram protected regions
			u32 start = offset - MAP_VRAM_START_OFFSET;
			if (!vram_mapped_pages.insert(vpn).second)
			{
				// page has been mapped already: vram locked write
				vmem32_unprotect_buffer(address & ~PAGE_MASK, PAGE_SIZE);
				u32 addr_offset = start + (address & (page_size - 1));
				VramLockedWriteOffset(addr_offset);

				return MMU_ERROR_NONE;
			}
			verify(vmem32_map_buffer(vpn, page_size, offset, page_size, allow_write) != NULL);
			u32 end = start + page_size;
			const vector<vram_lock>& blocks = vram_blocks[start / VRAM_PROT_SEGMENT];

			vramlist_lock.Lock();
			for (int i = blocks.size() - 1; i >= 0; i--)
			{
				if (blocks[i].start < end && blocks[i].end >= start)
				{
					u32 prot_start = max(start, blocks[i].start);
					u32 prot_size = min(end, blocks[i].end + 1) - prot_start;
					prot_size += prot_start % PAGE_SIZE;
					prot_start &= ~PAGE_MASK;
					vmem32_protect_buffer(vpn + (prot_start & (page_size - 1)), prot_size);
				}
			}
			vramlist_lock.Unlock();

		}
		else if (offset >= MAP_RAM_START_OFFSET && offset < MAP_RAM_START_OFFSET + RAM_SIZE)
		{
			// Check system RAM protected pages
			u32 start = offset - MAP_RAM_START_OFFSET;

			if (bm_IsRamPageProtected(start) && allow_write)
			{
				if (sram_mapped_pages[start >> 15] & (1 << ((start >> 12) & 7)))
				{
					// Already mapped => write access
					vmem32_unprotect_buffer(address & ~PAGE_MASK, PAGE_SIZE);
					bm_RamWriteAccess(ppn);
				}
				else
				{
					sram_mapped_pages[start >> 15] |= (1 << ((start >> 12) & 7));
					verify(vmem32_map_buffer(vpn, page_size, offset, page_size, false) != NULL);
				}
			}
			else
				verify(vmem32_map_buffer(vpn, page_size, offset, page_size, allow_write) != NULL);
		}
		else
			// Not vram or system ram
			verify(vmem32_map_buffer(vpn, page_size, offset, page_size, allow_write) != NULL);

		return MMU_ERROR_NONE;
	}
#else
	u32 rc = MMU_ERROR_PROTECTED;
#endif
	return rc;
}

static u32 vmem32_map_address(u32 address, bool write)
{
	u32 area = address >> 29;
	switch (area)
	{
	case 3:	// P0/U0
		if (address >= AREA7_ADDRESS)
			// area 7: unmapped
			return VMEM32_ERROR_NOT_MAPPED;
		/* no break */
	case 0:
	case 1:
	case 2:
	case 6:	// P3
		return vmem32_map_mmu(address, write);

	default:
		break;
	}
	return VMEM32_ERROR_NOT_MAPPED;
}

#if !defined(NO_MMU) && defined(HOST_64BIT_CPU)
bool vmem32_handle_signal(void *fault_addr, bool write, u32 exception_pc)
{
	if (!vmem32_inited || (u8*)fault_addr < virt_ram_base || (u8*)fault_addr >= virt_ram_base + VMEM32_SIZE)
		return false;
	//vmem32_page_faults++;
	u32 guest_addr = (u8*)fault_addr - virt_ram_base;
	u32 rv = vmem32_map_address(guest_addr, write);
	DEBUG_LOG(VMEM, "vmem32_handle_signal handled signal %s @ %p -> %08x rv=%d", write ? "W" : "R", fault_addr, guest_addr, rv);
	if (rv == MMU_ERROR_NONE)
		return true;
	if (rv == VMEM32_ERROR_NOT_MAPPED)
		return false;
#if HOST_CPU == CPU_ARM64
	p_sh4rcb->cntx.pc = exception_pc;
#else
	p_sh4rcb->cntx.pc = p_sh4rcb->cntx.exception_pc;
#endif
	DoMMUException(guest_addr, rv, write ? MMU_TT_DWRITE : MMU_TT_DREAD);
	ngen_HandleException();
	// not reached
	return true;
}
#endif

void vmem32_flush_mmu()
{
	//vmem32_flush++;
	vram_mapped_pages.clear();
	memset(sram_mapped_pages, 0, sizeof(sram_mapped_pages));
	vmem32_unmap_buffer(0, USER_SPACE);
	// TODO flush P3?
}

bool vmem32_init()
{
#ifdef _WIN32
	return false;
#else
	if (settings.dynarec.disable_vmem32 || !_nvmem_4gb_space())
		return false;
	vmem32_inited = true;
	vmem32_flush_mmu();
	return true;
#endif
}

void vmem32_term()
{
	if (vmem32_inited)
	{
		vmem32_inited = false;
		vmem32_flush_mmu();
	}
}
<|MERGE_RESOLUTION|>--- conflicted
+++ resolved
@@ -24,11 +24,7 @@
 #include "_vmem.h"
 
 #ifdef _WIN32
-<<<<<<< HEAD
 #include <windows.h>
-=======
-#include <Windows.h>
->>>>>>> a1e35d1d
 #else
 #include <sys/mman.h>
 #include <sys/stat.h>        /* For mode constants */
