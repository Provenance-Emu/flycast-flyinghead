--- conflicted
+++ resolved
@@ -193,28 +193,8 @@
 	host_context_t context;
 	readContext(ep, context);
 #if FEAT_SHREC == DYNAREC_JIT
-<<<<<<< HEAD
 	// fast mem access rewriting
 	if (ngen_Rewrite(context, address))
-=======
-#if HOST_CPU == CPU_X86
-		else if (ngen_Rewrite((unat&)ep->ContextRecord->Eip, *(unat*)ep->ContextRecord->Esp, ep->ContextRecord->Eax))
-		{
-			//remove the call from call stack
-			ep->ContextRecord->Esp += 4;
-			//restore the addr from eax to ecx so its valid again
-			ep->ContextRecord->Ecx = ep->ContextRecord->Eax;
-			return EXCEPTION_CONTINUE_EXECUTION;
-		}
-#elif HOST_CPU == CPU_X64
-		else if (ngen_Rewrite((unat&)ep->ContextRecord->Rip, 0, 0))
-		{
-			return EXCEPTION_CONTINUE_EXECUTION;
-		}
-#endif
-#endif
-	else
->>>>>>> d98462b1
 	{
 		writeContext(ep, context);
 		return EXCEPTION_CONTINUE_EXECUTION;
