--- conflicted
+++ resolved
@@ -38,12 +38,8 @@
 	PopupWindow popUp;
 	LayoutParams params;
 	MOGAInput moga = new MOGAInput();
-<<<<<<< HEAD
-	static boolean nVidia = false;
-=======
 	static boolean[] xbox = { false, false, false, false }, nVidia = { false, false, false, false };
 	float[] globalLS_X = new float[4], globalLS_Y = new float[4], previousLS_X = new float[4], previousLS_Y = new float[4];
->>>>>>> 4992ef33
 
 	public static HashMap<Integer, String> deviceId_deviceDescriptor = new HashMap<Integer, String>();
 	public static HashMap<String, Integer> deviceDescriptor_PlayerNum = new HashMap<String, Integer>();
@@ -197,12 +193,6 @@
 
 			if (playerNum != null) {
 
-<<<<<<< HEAD
-					};
-				} else if (InputDevice.getDevice(joys[i]).getName()
-						.contains("NVIDIA Corporation NVIDIA Controller")) {
-					map = new int[] {
-=======
 			if (InputDevice.getDevice(joys[i]).getName()
 					.equals("Sony PLAYSTATION(R)3 Controller")) {
 				map[playerNum] = new int[] {
@@ -249,7 +239,6 @@
 				} else if (InputDevice.getDevice(joys[i]).getName()
 						.contains("NVIDIA Corporation NVIDIA Controller")) {
 					map[playerNum] = new int[] {
->>>>>>> 4992ef33
 							OuyaController.BUTTON_O, key_CONT_A,
 							OuyaController.BUTTON_A, key_CONT_B,
 							OuyaController.BUTTON_Y, key_CONT_Y,
@@ -265,15 +254,9 @@
 
 							OuyaController.BUTTON_MENU, key_CONT_START,
 							OuyaController.BUTTON_R1, key_CONT_START };
-<<<<<<< HEAD
-					nVidia = true;
-				} else if (!moga.isActive) { // Ouya controller
-					map = new int[] {
-=======
 					nVidia[playerNum] = true;
 				} else if (!moga.isActive) { // Ouya controller
 					map[playerNum] = new int[] {
->>>>>>> 4992ef33
 							OuyaController.BUTTON_O, key_CONT_A,
 							OuyaController.BUTTON_A, key_CONT_B,
 							OuyaController.BUTTON_Y, key_CONT_Y,
@@ -290,10 +273,7 @@
 							OuyaController.BUTTON_MENU, key_CONT_START,
 							OuyaController.BUTTON_R1, key_CONT_START };
 				}
-<<<<<<< HEAD
-=======
-			}
->>>>>>> 4992ef33
+			}
 		}
 
 		// When viewing a resource, pass its URI to the native code for opening
@@ -314,16 +294,10 @@
 		// Log.w("INPUT", event.toString() + " " + event.getSource());
 		// Get all the axis for the KeyEvent
 
-<<<<<<< HEAD
-		if (nVidia) {
-		    JNIdc.hide_osd();
-		}
-=======
 		Integer playerNum = deviceDescriptor_PlayerNum.get(deviceId_deviceDescriptor.get(event.getDeviceId()));
 
 		if (playerNum == null)
 			return false;
->>>>>>> 4992ef33
 
 		if (!moga.isActive) {
 
@@ -345,16 +319,8 @@
 				globalLS_Y[playerNum] = LS_Y;
 			}
 
-<<<<<<< HEAD
-			GL2JNIView.jx = (int) (LS_X * 126);
-			GL2JNIView.jy = (int) (LS_Y * 126);
-		}
-		
-		}
-=======
 			GL2JNIView.lt[playerNum] = (int) (L2 * 255);
 			GL2JNIView.rt[playerNum] = (int) (R2 * 255);
->>>>>>> 4992ef33
 
 			GL2JNIView.jx[playerNum] = (int) (LS_X * 126);
 			GL2JNIView.jy[playerNum] = (int) (LS_Y * 126);
@@ -415,14 +381,10 @@
 	 * };
 	 */
 
-<<<<<<< HEAD
-	boolean handle_key(int kc, boolean down) {
-=======
 	boolean handle_key(Integer playerNum, int kc, boolean down) {
 	    if (playerNum == null)
 		return false;
 
->>>>>>> 4992ef33
 	    if (!moga.isActive) {
 
 		boolean rav = false;
@@ -452,16 +414,11 @@
 	}
 
 	public boolean onKeyDown(int keyCode, KeyEvent event) {
-<<<<<<< HEAD
-		if (handle_key(keyCode, true)) {
-			JNIdc.hide_osd();
-=======
 		Integer playerNum = deviceDescriptor_PlayerNum.get(deviceId_deviceDescriptor.get(event.getDeviceId()));
 
 		if (handle_key(playerNum, keyCode, true)) {
 			if(playerNum == 0)
 				JNIdc.hide_osd();
->>>>>>> 4992ef33
 			return true;
 		}
 
