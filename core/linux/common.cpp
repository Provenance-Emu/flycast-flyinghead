#include "types.h"
#include "cfg/cfg.h"

#if HOST_OS==OS_LINUX || HOST_OS == OS_DARWIN
#if HOST_OS == OS_DARWIN
	#define _XOPEN_SOURCE 1
	#define __USE_GNU 1
	#include <TargetConditionals.h>
#endif
#if !defined(TARGET_NACL32)
#include <poll.h>
#include <termios.h>
#endif  
#include <fcntl.h>
#include <semaphore.h>
#include <stdarg.h>
#include <signal.h>
#include <sys/param.h>
#include <sys/time.h>
#if !defined(TARGET_BSD) && !defined(_ANDROID) && !defined(TARGET_IPHONE) && !defined(TARGET_NACL32) && !defined(TARGET_EMSCRIPTEN) && !defined(TARGET_OSX) && !defined(TARGET_OSX_X64)
  #include <sys/personality.h>
  #include <dlfcn.h>
#endif
#include <unistd.h>
#include "hw/sh4/dyna/blockmanager.h"
#include "hw/mem/vmem32.h"

#include "linux/context.h"

#include "hw/sh4/dyna/ngen.h"

#if !defined(TARGET_NO_EXCEPTIONS)
bool ngen_Rewrite(unat& addr,unat retadr,unat acc);
u32* ngen_readm_fail_v2(u32* ptr,u32* regs,u32 saddr);
bool VramLockedWrite(u8* address);
bool BM_LockedWrite(u8* address);

#if HOST_OS == OS_DARWIN
void sigill_handler(int sn, siginfo_t * si, void *segfault_ctx) {
	
    rei_host_context_t ctx;
    
    context_from_segfault(&ctx, segfault_ctx);

	unat pc = (unat)ctx.pc;
	bool dyna_cde = (pc>(unat)CodeCache) && (pc<(unat)(CodeCache + CODE_SIZE + TEMP_CODE_SIZE));
	
	printf("SIGILL @ %lx -> %p was not in vram, dynacode:%d\n", pc, si->si_addr, dyna_cde);
	
	//printf("PC is used here %08X\n", pc);
    kill(getpid(), SIGABRT);
}
#endif

void fault_handler (int sn, siginfo_t * si, void *segfault_ctx)
{
	rei_host_context_t ctx;

	context_from_segfault(&ctx, segfault_ctx);

<<<<<<< HEAD
	bool dyna_cde = ((unat)ctx.pc>(unat)CodeCache) && ((unat)ctx.pc<(unat)(CodeCache + CODE_SIZE + TEMP_CODE_SIZE));

	//ucontext_t* ctx=(ucontext_t*)ctxr;
	//printf("mprot hit @ ptr 0x%08X @@ code: %08X, %d\n",si->si_addr,ctx->uc_mcontext.arm_pc,dyna_cde);

#if !defined(NO_MMU) && defined(HOST_64BIT_CPU) && HOST_OS != OS_WINDOWS
#if HOST_CPU == CPU_ARM64
	u32 op = *(u32*)ctx.pc;
	bool write = (op & 0x00400000) == 0;
#elif HOST_CPU == CPU_X64
	bool write = false;	// TODO?
#endif
	if (vmem32_handle_signal(si->si_addr, write))
		return;
#endif
=======
	bool dyna_cde = ((unat)CC_RX2RW(ctx.pc) > (unat)CodeCache) && ((unat)CC_RX2RW(ctx.pc) < (unat)(CodeCache + CODE_SIZE));

>>>>>>> fb76efb0
	if (VramLockedWrite((u8*)si->si_addr) || BM_LockedWrite((u8*)si->si_addr))
		return;
	#if FEAT_SHREC == DYNAREC_JIT
		#if HOST_CPU==CPU_ARM
			else if (dyna_cde)
			{
				ctx.pc = (u32)ngen_readm_fail_v2((u32*)ctx.pc, ctx.r, (unat)si->si_addr);

				context_to_segfault(&ctx, segfault_ctx);
			}
		#elif HOST_CPU==CPU_X86
			else if (ngen_Rewrite((unat&)ctx.pc, *(unat*)ctx.esp, ctx.eax))
			{
				//remove the call from call stack
				ctx.esp += 4;
				//restore the addr from eax to ecx so it's valid again
				ctx.ecx = ctx.eax;

				context_to_segfault(&ctx, segfault_ctx);
			}
		#elif HOST_CPU == CPU_X64
			else if (dyna_cde && ngen_Rewrite((unat&)ctx.pc, 0, 0))
			{
				context_to_segfault(&ctx, segfault_ctx);
			}
		#elif HOST_CPU == CPU_ARM64
			else if (dyna_cde && ngen_Rewrite(ctx.pc, 0, 0))
			{
				context_to_segfault(&ctx, segfault_ctx);
			}
		#else
			#error JIT: Not supported arch
		#endif
	#endif
	else
	{
		printf("SIGSEGV @ %lx -> %p was not in vram, dynacode:%d\n", ctx.pc, si->si_addr, dyna_cde);
		die("segfault");
		signal(SIGSEGV, SIG_DFL);
	}
}

void install_fault_handler(void)
{
	struct sigaction act, segv_oact;
	memset(&act, 0, sizeof(act));
	act.sa_sigaction = fault_handler;
	sigemptyset(&act.sa_mask);
	act.sa_flags = SA_SIGINFO;
	sigaction(SIGSEGV, &act, &segv_oact);
#if HOST_OS == OS_DARWIN
    //this is broken on osx/ios/mach in general
    sigaction(SIGBUS, &act, &segv_oact);
    
    act.sa_sigaction = sigill_handler;
    sigaction(SIGILL, &act, &segv_oact);
#endif
}
#else  // !defined(TARGET_NO_EXCEPTIONS)
// No exceptions/nvmem dummy handlers.
void install_fault_handler(void) {}
#endif // !defined(TARGET_NO_EXCEPTIONS)

#include <errno.h>

double os_GetSeconds()
{
	timeval a;
	gettimeofday (&a,0);
	static u64 tvs_base=a.tv_sec;
	return a.tv_sec-tvs_base+a.tv_usec/1000000.0;
}

#if TARGET_IPHONE
void os_DebugBreak() {
    __asm__("trap");
}
#elif HOST_OS != OS_LINUX
void os_DebugBreak()
{
	__builtin_trap();
}
#endif

void enable_runfast()
{
	#if HOST_CPU==CPU_ARM && !defined(ARMCC)
	static const unsigned int x = 0x04086060;
	static const unsigned int y = 0x03000000;
	int r;
	asm volatile (
		"fmrx	%0, fpscr			\n\t"	//r0 = FPSCR
		"and	%0, %0, %1			\n\t"	//r0 = r0 & 0x04086060
		"orr	%0, %0, %2			\n\t"	//r0 = r0 | 0x03000000
		"fmxr	fpscr, %0			\n\t"	//FPSCR = r0
		: "=r"(r)
		: "r"(x), "r"(y)
	);

	printf("ARM VFP-Run Fast (NFP) enabled !\n");
	#endif
}

void linux_fix_personality() {
        #if !defined(TARGET_BSD) && !defined(_ANDROID) && !defined(TARGET_OS_MAC) && !defined(TARGET_NACL32) && !defined(TARGET_EMSCRIPTEN)
          printf("Personality: %08X\n", personality(0xFFFFFFFF));
          personality(~READ_IMPLIES_EXEC & personality(0xFFFFFFFF));
          printf("Updated personality: %08X\n", personality(0xFFFFFFFF));
        #endif
}

void linux_rpi2_init() {
#if !defined(TARGET_BSD) && !defined(_ANDROID) && !defined(TARGET_NACL32) && !defined(TARGET_EMSCRIPTEN) && defined(TARGET_VIDEOCORE)
	void* handle;
	void (*rpi_bcm_init)(void);

	handle = dlopen("libbcm_host.so", RTLD_LAZY);
	
	if (handle) {
		printf("found libbcm_host\n");
		*(void**) (&rpi_bcm_init) = dlsym(handle, "bcm_host_init");
		if (rpi_bcm_init) {
			printf("rpi2: bcm_init\n");
			rpi_bcm_init();
		}
	}
#endif
}

void common_linux_setup()
{
	linux_fix_personality();
	linux_rpi2_init();

	enable_runfast();
	install_fault_handler();
	signal(SIGINT, exit);
	
	settings.profile.run_counts=0;
	
	printf("Linux paging: %ld %08X %08X\n",sysconf(_SC_PAGESIZE),PAGE_SIZE,PAGE_MASK);
	verify(PAGE_MASK==(sysconf(_SC_PAGESIZE)-1));
}
#endif<|MERGE_RESOLUTION|>--- conflicted
+++ resolved
@@ -58,8 +58,7 @@
 
 	context_from_segfault(&ctx, segfault_ctx);
 
-<<<<<<< HEAD
-	bool dyna_cde = ((unat)ctx.pc>(unat)CodeCache) && ((unat)ctx.pc<(unat)(CodeCache + CODE_SIZE + TEMP_CODE_SIZE));
+	bool dyna_cde = ((unat)CC_RX2RW(ctx.pc) > (unat)CodeCache) && ((unat)CC_RX2RW(ctx.pc) < (unat)(CodeCache + CODE_SIZE + TEMP_CODE_SIZE));
 
 	//ucontext_t* ctx=(ucontext_t*)ctxr;
 	//printf("mprot hit @ ptr 0x%08X @@ code: %08X, %d\n",si->si_addr,ctx->uc_mcontext.arm_pc,dyna_cde);
@@ -74,10 +73,6 @@
 	if (vmem32_handle_signal(si->si_addr, write))
 		return;
 #endif
-=======
-	bool dyna_cde = ((unat)CC_RX2RW(ctx.pc) > (unat)CodeCache) && ((unat)CC_RX2RW(ctx.pc) < (unat)(CodeCache + CODE_SIZE));
-
->>>>>>> fb76efb0
 	if (VramLockedWrite((u8*)si->si_addr) || BM_LockedWrite((u8*)si->si_addr))
 		return;
 	#if FEAT_SHREC == DYNAREC_JIT
