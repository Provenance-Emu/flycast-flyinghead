/*
    This file is part of Flycast.

    Flycast is free software: you can redistribute it and/or modify
    it under the terms of the GNU General Public License as published by
    the Free Software Foundation, either version 2 of the License, or
    (at your option) any later version.

    Flycast is distributed in the hope that it will be useful,
    but WITHOUT ANY WARRANTY; without even the implied warranty of
    MERCHANTABILITY or FITNESS FOR A PARTICULAR PURPOSE.  See the
    GNU General Public License for more details.

    You should have received a copy of the GNU General Public License
    along with Flycast.  If not, see <https://www.gnu.org/licenses/>.
 */
#include <cstdio>
#include <cstdarg>
#include <math.h>
#include "types.h"
#ifndef _WIN32
#include <sys/time.h>
#endif
#include <mutex>

#ifdef __SWITCH__
#include <stdlib.h>
#include <string.h>
#include "nswitch.h"
#endif

#include <sys/stat.h>
#include <file/file_path.h>

#include <libretro.h>

#if defined(HAVE_OPENGL) || defined(HAVE_OPENGLES)
#include <glsm/glsm.h>
#include "wsi/gl_context.h"
#endif
#ifdef HAVE_VULKAN
#include "rend/vulkan/vulkan_context.h"
#include <libretro_vulkan.h>
#endif
#ifdef HAVE_D3D11
#include <libretro_d3d.h>
#include "rend/dx11/dx11context_lr.h"
#endif
#include "emulator.h"
#include "hw/sh4/sh4_mem.h"
#include "hw/sh4/sh4_sched.h"
#include "hw/sh4/dyna/blockmanager.h"
#include "keyboard_map.h"
#include "hw/maple/maple_cfg.h"
#include "hw/maple/maple_if.h"
#include "hw/maple/maple_cfg.h"
#include "hw/pvr/spg.h"
#include "hw/naomi/naomi_cart.h"
#include "hw/naomi/card_reader.h"
#include "imgread/common.h"
#include "LogManager.h"
#include "cheats.h"
#include "rend/osd.h"
#include "cfg/option.h"
#include "version.h"
#include "rend/transform_matrix.h"

constexpr char slash = path_default_slash_c();

#define RETRO_DEVICE_TWINSTICK				RETRO_DEVICE_SUBCLASS( RETRO_DEVICE_JOYPAD, 1 )
#define RETRO_DEVICE_TWINSTICK_SATURN		RETRO_DEVICE_SUBCLASS( RETRO_DEVICE_JOYPAD, 2 )
#define RETRO_DEVICE_ASCIISTICK				RETRO_DEVICE_SUBCLASS( RETRO_DEVICE_JOYPAD, 3 )
#define RETRO_DEVICE_MARACAS				RETRO_DEVICE_SUBCLASS( RETRO_DEVICE_JOYPAD, 4 )
#define RETRO_DEVICE_FISHING				RETRO_DEVICE_SUBCLASS( RETRO_DEVICE_JOYPAD, 5 )
#define RETRO_DEVICE_POPNMUSIC				RETRO_DEVICE_SUBCLASS( RETRO_DEVICE_JOYPAD, 6 )
#define RETRO_DEVICE_RACING					RETRO_DEVICE_SUBCLASS( RETRO_DEVICE_JOYPAD, 7 )
#define RETRO_DEVICE_DENSHA					RETRO_DEVICE_SUBCLASS( RETRO_DEVICE_JOYPAD, 8 )

#define RETRO_ENVIRONMENT_RETROARCH_START_BLOCK 0x800000

#define RETRO_ENVIRONMENT_SET_SAVE_STATE_IN_BACKGROUND (2 | RETRO_ENVIRONMENT_RETROARCH_START_BLOCK)
                                            /* bool * --
                                            * Boolean value that tells the front end to save states in the
                                            * background or not.
                                            */

#define RETRO_ENVIRONMENT_POLL_TYPE_OVERRIDE (4 | RETRO_ENVIRONMENT_RETROARCH_START_BLOCK)
                                            /* unsigned * --
                                            * Tells the frontend to override the poll type behavior. 
                                            * Allows the frontend to influence the polling behavior of the
                                            * frontend.
                                            *
                                            * Will be unset when retro_unload_game is called.
                                            *
                                            * 0 - Don't Care, no changes, frontend still determines polling type behavior.
                                            * 1 - Early
                                            * 2 - Normal
                                            * 3 - Late
                                            */

#include "libretro_core_option_defines.h"
#include "libretro_core_options.h"
#include "vmu_xhair.h"

extern void retro_audio_init(void);
extern void retro_audio_deinit(void);
extern void retro_audio_flush_buffer(void);
extern void retro_audio_upload(void);

std::string arcadeFlashPath;
static bool boot_to_bios;

static bool devices_need_refresh = false;
static int device_type[4] = {-1,-1,-1,-1};
static int astick_deadzone = 0;
static int trigger_deadzone = 0;
static bool digital_triggers = false;
static bool allow_service_buttons = false;
static bool haveCardReader;

static bool libretro_supports_bitmasks = false;

static bool categoriesSupported = false;
static bool platformIsDreamcast = true;
static bool platformIsArcade = false;
static bool threadedRenderingEnabled = true;
static bool oitEnabled = false;
static bool autoSkipFrameEnabled = false;
#ifdef _OPENMP
static bool textureUpscaleEnabled = false;
#endif
static bool vmuScreenSettingsShown = true;
static bool lightgunSettingsShown = true;

u32 kcode[4] = {0xFFFFFFFF, 0xFFFFFFFF, 0xFFFFFFFF, 0xFFFFFFFF};
u16 rt[4];
u16 lt[4];
u16 lt2[4];
u16 rt2[4];
u32 vks[4];
s16 joyx[4], joyy[4];
s16 joyrx[4], joyry[4];
s16 joy3x[4], joy3y[4];
// Mouse buttons
// bit 0: Button C
// bit 1: Right button (B)
// bit 2: Left button (A)
// bit 3: Wheel button
u8 mo_buttons[4] = { 0xFF, 0xFF, 0xFF, 0xFF };
// Relative mouse coordinates [-512:511]
float mo_x_delta[4];
float mo_y_delta[4];
float mo_wheel_delta[4];
std::mutex relPosMutex;
// Absolute mouse coordinates
// Range [0:639] [0:479]
// but may be outside this range if the pointer is offscreen or outside the 4:3 window.
s32 mo_x_abs[4];
s32 mo_y_abs[4];

static bool enable_purupuru = true;
static u32 vib_stop_time[4];
static double vib_strength[4];
static double vib_delta[4];

unsigned per_content_vmus = 0;

static bool first_run = true;
static bool rotate_screen;
static bool rotate_game;
static int framebufferWidth;
static int framebufferHeight;
static int maxFramebufferWidth;
static int maxFramebufferHeight;
static float framebufferAspectRatio = 4.f / 3.f;

float libretro_expected_audio_samples_per_run;
unsigned libretro_vsync_swap_interval = 1;
bool libretro_detect_vsync_swap_interval = false;

static retro_perf_callback perf_cb;
static retro_get_cpu_features_t perf_get_cpu_features_cb;

// Callbacks
static retro_log_printf_t         log_cb;
static retro_video_refresh_t      video_cb;
static retro_input_poll_t         poll_cb;
static retro_input_state_t        input_cb;
retro_audio_sample_batch_t        audio_batch_cb;
retro_environment_t               environ_cb;

static retro_rumble_interface rumble;

static void refresh_devices(bool first_startup);
static void init_disk_control_interface();
static bool read_m3u(const char *file);
void gui_display_notification(const char *msg, int duration);
static void updateVibration(u32 port, float power, float inclination, u32 durationMs);

static std::string game_data;
static char g_base_name[128];
static char game_dir[1024];
char game_dir_no_slash[1024];
char vmu_dir_no_slash[PATH_MAX];
char content_name[PATH_MAX];
static char g_roms_dir[PATH_MAX];
static std::mutex mtx_serialization;
static bool gl_ctx_resetting = false;
static bool is_dupe;
static u64 startTime;

// Disk swapping
static struct retro_disk_control_callback retro_disk_control_cb;
static struct retro_disk_control_ext_callback retro_disk_control_ext_cb;
static unsigned disk_initial_index = 0;
static std::string disk_initial_path;
static unsigned disk_index = 0;
static std::vector<std::string> disk_paths;
static std::vector<std::string> disk_labels;
static bool disc_tray_open = false;

void UpdateInputState();
static bool set_variable_visibility(void);

void retro_set_video_refresh(retro_video_refresh_t cb)
{
	video_cb = cb;
}

void retro_set_audio_sample(retro_audio_sample_t cb)
{
	// Nothing to do here
}

void retro_set_audio_sample_batch(retro_audio_sample_batch_t cb)
{
	audio_batch_cb = cb;
}

void retro_set_input_poll(retro_input_poll_t cb)
{
	poll_cb = cb;
}

void retro_set_input_state(retro_input_state_t cb)
{
	input_cb = cb;
}

static void input_set_deadzone_stick(int percent)
{
	if (percent >= 0 && percent <= 100)
		astick_deadzone = (int)(percent * 0.01f * 0x8000);
}

static void input_set_deadzone_trigger(int percent)
{
	if (percent >= 0 && percent <= 100)
		trigger_deadzone = (int)(percent * 0.01f * 0x8000);
}

void retro_set_environment(retro_environment_t cb)
{
	environ_cb = cb;

	// An annoyance: retro_set_environment() can be called
	// multiple times, and depending upon the current frontend
	// state various environment callbacks may be disabled.
	// This means the reported 'categories_supported' status
	// may change on subsequent iterations. We therefore have
	// to record whether 'categories_supported' is true on any
	// iteration, and latch the result
	bool optionCategoriesSupported = false;
	libretro_set_core_options(environ_cb, &optionCategoriesSupported);
	categoriesSupported |= optionCategoriesSupported;

	struct retro_core_options_update_display_callback update_display_cb;
	update_display_cb.callback = set_variable_visibility;
	environ_cb(RETRO_ENVIRONMENT_SET_CORE_OPTIONS_UPDATE_DISPLAY_CALLBACK, &update_display_cb);

	static const struct retro_controller_description ports_default[] =
	{
			{ "Controller",			RETRO_DEVICE_JOYPAD },
			{ "Arcade Stick",		RETRO_DEVICE_ASCIISTICK },
			{ "Keyboard",			RETRO_DEVICE_KEYBOARD },
			{ "Mouse",				RETRO_DEVICE_MOUSE },
			{ "Light Gun",			RETRO_DEVICE_LIGHTGUN },
			{ "Twin Stick",			RETRO_DEVICE_TWINSTICK },
			{ "Saturn Twin-Stick",	RETRO_DEVICE_TWINSTICK_SATURN },
			{ "Pointer",			RETRO_DEVICE_POINTER },
			{ "Maracas",			RETRO_DEVICE_MARACAS },
			{ "Fishing Controller",	RETRO_DEVICE_FISHING },
			{ "Pop'n Music",		RETRO_DEVICE_POPNMUSIC },
			{ "Race Controller",	RETRO_DEVICE_RACING },
			{ "Densha de Go!",		RETRO_DEVICE_DENSHA },
			{ 0 },
	};
	static const struct retro_controller_info ports[] = {
			{ ports_default,  13 },
			{ ports_default,  13 },
			{ ports_default,  13 },
			{ ports_default,  13 },
			{ 0 },
	};
	environ_cb(RETRO_ENVIRONMENT_SET_CONTROLLER_INFO, (void*)ports);
}

static void retro_keyboard_event(bool down, unsigned keycode, uint32_t character, uint16_t key_modifiers);

// Now comes the interesting stuff
void retro_init()
{
	static bool emuInited;

	// Logging
	struct retro_log_callback log;
	if (environ_cb(RETRO_ENVIRONMENT_GET_LOG_INTERFACE, &log))
		log_cb = log.log;
	else
		log_cb = NULL;
	LogManager::Init((void *)log_cb);
	NOTICE_LOG(BOOT, "retro_init");

	if (environ_cb(RETRO_ENVIRONMENT_GET_PERF_INTERFACE, &perf_cb))
		perf_get_cpu_features_cb = perf_cb.get_cpu_features;
	else
		perf_get_cpu_features_cb = NULL;

	// Set color mode
	unsigned color_mode = RETRO_PIXEL_FORMAT_XRGB8888;
	environ_cb(RETRO_ENVIRONMENT_SET_PIXEL_FORMAT, &color_mode);

	init_kb_map();
	struct retro_keyboard_callback kb_callback = { &retro_keyboard_event };
	environ_cb(RETRO_ENVIRONMENT_SET_KEYBOARD_CALLBACK, &kb_callback);

	if (environ_cb(RETRO_ENVIRONMENT_GET_INPUT_BITMASKS, NULL))
		libretro_supports_bitmasks = true;

	init_disk_control_interface();
	retro_audio_init();

#if defined(__APPLE__)
    char *data_dir = NULL;
    if (environ_cb(RETRO_ENVIRONMENT_GET_SAVE_DIRECTORY, &data_dir) && data_dir)
        set_user_data_dir(std::string(data_dir) + "/");
#endif

	if (!addrspace::reserve())
		ERROR_LOG(VMEM, "Cannot reserve memory space");

	os_InstallFaultHandler();
	MapleConfigMap::UpdateVibration = updateVibration;

#if defined(__APPLE__) || (defined(__GNUC__) && defined(__linux__) && !defined(__ANDROID__))
	if (!emuInited)
#else
	(void)emuInited;
#endif
		emu.init();
	emuInited = true;
}

void retro_deinit()
{
	INFO_LOG(COMMON, "retro_deinit");
	first_run = true;

	//When auto-save states are enabled this is needed to prevent the core from shutting down before
	//any save state actions are still running - which results in partial saves
	{
		std::lock_guard<std::mutex> lock(mtx_serialization);
	}
	os_UninstallFaultHandler();
	
#if defined(__APPLE__) || (defined(__GNUC__) && defined(__linux__) && !defined(__ANDROID__))
	addrspace::release();
#else
	emu.term();
#endif
	libretro_supports_bitmasks = false;
	categoriesSupported = false;
	platformIsDreamcast = true;
	platformIsArcade = false;
	threadedRenderingEnabled = true;
	oitEnabled = false;
	autoSkipFrameEnabled = false;
#ifdef _OPENMP
	textureUpscaleEnabled = false;
#endif
	vmuScreenSettingsShown = true;
	lightgunSettingsShown = true;
	libretro_vsync_swap_interval = 1;
	libretro_detect_vsync_swap_interval = false;
	LogManager::Shutdown();

	retro_audio_deinit();
}

static bool set_variable_visibility(void)
{
	struct retro_core_option_display option_display;
	struct retro_variable var;
	bool updated = false;

	bool platformWasDreamcast = platformIsDreamcast;
	bool platformWasArcade = platformIsArcade;

	platformIsDreamcast = settings.platform.isConsole();
	platformIsArcade = settings.platform.isArcade();

	// Show/hide platform-dependent options
	if (first_run || (platformIsDreamcast != platformWasDreamcast) || (platformIsArcade != platformWasArcade))
	{
		// Show/hide NAOMI/Atomiswave options
		option_display.visible = platformIsArcade;
		option_display.key = CORE_OPTION_NAME "_allow_service_buttons";
		environ_cb(RETRO_ENVIRONMENT_SET_CORE_OPTIONS_DISPLAY, &option_display);

		// Show/hide Dreamcast options
		option_display.visible = platformIsDreamcast;
		option_display.key = CORE_OPTION_NAME "_boot_to_bios";
		environ_cb(RETRO_ENVIRONMENT_SET_CORE_OPTIONS_DISPLAY, &option_display);
		option_display.key = CORE_OPTION_NAME "_hle_bios";
		environ_cb(RETRO_ENVIRONMENT_SET_CORE_OPTIONS_DISPLAY, &option_display);
		option_display.key = CORE_OPTION_NAME "_gdrom_fast_loading";
		environ_cb(RETRO_ENVIRONMENT_SET_CORE_OPTIONS_DISPLAY, &option_display);
		option_display.key = CORE_OPTION_NAME "_cable_type";
		environ_cb(RETRO_ENVIRONMENT_SET_CORE_OPTIONS_DISPLAY, &option_display);
		option_display.key = CORE_OPTION_NAME "_broadcast";
		environ_cb(RETRO_ENVIRONMENT_SET_CORE_OPTIONS_DISPLAY, &option_display);
		option_display.key = CORE_OPTION_NAME "_language";
		environ_cb(RETRO_ENVIRONMENT_SET_CORE_OPTIONS_DISPLAY, &option_display);
		option_display.key = CORE_OPTION_NAME "_force_wince";
		environ_cb(RETRO_ENVIRONMENT_SET_CORE_OPTIONS_DISPLAY, &option_display);
		option_display.key = CORE_OPTION_NAME "_enable_purupuru";
		environ_cb(RETRO_ENVIRONMENT_SET_CORE_OPTIONS_DISPLAY, &option_display);
		option_display.key = CORE_OPTION_NAME "_per_content_vmus";
		environ_cb(RETRO_ENVIRONMENT_SET_CORE_OPTIONS_DISPLAY, &option_display);
		option_display.visible = platformIsDreamcast || settings.platform.isAtomiswave();
		option_display.key = CORE_OPTION_NAME "_emulate_bba";
		environ_cb(RETRO_ENVIRONMENT_SET_CORE_OPTIONS_DISPLAY, &option_display);
		option_display.key = CORE_OPTION_NAME "_upnp";
		environ_cb(RETRO_ENVIRONMENT_SET_CORE_OPTIONS_DISPLAY, &option_display);

		vmuScreenSettingsShown = option_display.visible;
		for (unsigned i = 0; i < 4; i++)
		{
			char key[256];
			option_display.key = key;

			snprintf(key, sizeof(key), "%s%u%s", CORE_OPTION_NAME "_vmu", i + 1, "_screen_display");
			environ_cb(RETRO_ENVIRONMENT_SET_CORE_OPTIONS_DISPLAY, &option_display);
			snprintf(key, sizeof(key), "%s%u%s", CORE_OPTION_NAME "_vmu", i + 1, "_screen_position");
			environ_cb(RETRO_ENVIRONMENT_SET_CORE_OPTIONS_DISPLAY, &option_display);
			snprintf(key, sizeof(key), "%s%u%s", CORE_OPTION_NAME "_vmu", i + 1, "_screen_size_mult");
			environ_cb(RETRO_ENVIRONMENT_SET_CORE_OPTIONS_DISPLAY, &option_display);
			snprintf(key, sizeof(key), "%s%u%s", CORE_OPTION_NAME "_vmu", i + 1, "_pixel_on_color");
			environ_cb(RETRO_ENVIRONMENT_SET_CORE_OPTIONS_DISPLAY, &option_display);
			snprintf(key, sizeof(key), "%s%u%s", CORE_OPTION_NAME "_vmu", i + 1, "_pixel_off_color");
			environ_cb(RETRO_ENVIRONMENT_SET_CORE_OPTIONS_DISPLAY, &option_display);
			snprintf(key, sizeof(key), "%s%u%s", CORE_OPTION_NAME "_vmu", i + 1, "_screen_opacity");
			environ_cb(RETRO_ENVIRONMENT_SET_CORE_OPTIONS_DISPLAY, &option_display);
		}

		// Show/hide manual option visibility toggles
		// > Only show if categories are not supported
		option_display.visible = platformIsDreamcast && !categoriesSupported;
		option_display.key = CORE_OPTION_NAME "_show_vmu_screen_settings";
		environ_cb(RETRO_ENVIRONMENT_SET_CORE_OPTIONS_DISPLAY, &option_display);

		updated = true;
	}

	// Show/hide additional manual option visibility toggles
	// > Only show if categories are not supported
	if (first_run)
	{
		option_display.visible = !categoriesSupported;
		option_display.key = CORE_OPTION_NAME "_show_lightgun_settings";
		environ_cb(RETRO_ENVIRONMENT_SET_CORE_OPTIONS_DISPLAY, &option_display);
		updated = true;
	}

	// Show/hide settings-dependent options

	// Only for threaded renderer
	bool threadedRenderingWasEnabled = threadedRenderingEnabled;
	threadedRenderingEnabled = true;
	var.key = CORE_OPTION_NAME "_threaded_rendering";
	if (environ_cb(RETRO_ENVIRONMENT_GET_VARIABLE, &var) && var.value && !strcmp(var.value, "disabled"))
		threadedRenderingEnabled = false;

	if (first_run || (threadedRenderingEnabled != threadedRenderingWasEnabled))
	{
		option_display.visible = threadedRenderingEnabled;
		option_display.key = CORE_OPTION_NAME "_auto_skip_frame";
		environ_cb(RETRO_ENVIRONMENT_SET_CORE_OPTIONS_DISPLAY, &option_display);
		updated = true;
	}

#if defined(HAVE_OIT) || defined(HAVE_VULKAN) || defined(HAVE_D3D11)
	// Only for per-pixel renderers
	bool oitWasEnabled = oitEnabled;
	oitEnabled = false;
	var.key = CORE_OPTION_NAME "_alpha_sorting";
	if (environ_cb(RETRO_ENVIRONMENT_GET_VARIABLE, &var) && var.value && !strcmp(var.value, "per-pixel (accurate)"))
		oitEnabled = true;

	if (first_run || (oitEnabled != oitWasEnabled))
	{
		option_display.visible = oitEnabled;
		option_display.key = CORE_OPTION_NAME "_oit_abuffer_size";
		environ_cb(RETRO_ENVIRONMENT_SET_CORE_OPTIONS_DISPLAY, &option_display);
		option_display.key = CORE_OPTION_NAME "_oit_layers";
		environ_cb(RETRO_ENVIRONMENT_SET_CORE_OPTIONS_DISPLAY, &option_display);
		updated = true;
	}
#endif

#ifdef _OPENMP
	// Only if texture upscaling is enabled
	bool textureUpscaleWasEnabled = textureUpscaleEnabled;
	textureUpscaleEnabled = false;
	var.key = CORE_OPTION_NAME "_texupscale";
	if (environ_cb(RETRO_ENVIRONMENT_GET_VARIABLE, &var) && var.value && strcmp(var.value, "off"))
		textureUpscaleEnabled = true;

	if (first_run || (textureUpscaleEnabled != textureUpscaleWasEnabled))
	{
		option_display.visible = textureUpscaleEnabled;
		option_display.key = CORE_OPTION_NAME "_texupscale_max_filtered_texture_size";
		environ_cb(RETRO_ENVIRONMENT_SET_CORE_OPTIONS_DISPLAY, &option_display);
		updated = true;
	}
#endif

	// Only if automatic frame skipping is disabled
	bool autoSkipFrameWasEnabled = autoSkipFrameEnabled;

	autoSkipFrameEnabled = false;
	var.key = CORE_OPTION_NAME "_auto_skip_frame";
	if (environ_cb(RETRO_ENVIRONMENT_GET_VARIABLE, &var) && var.value && strcmp(var.value, "disabled"))
		autoSkipFrameEnabled = true;

	if (first_run ||
		 (autoSkipFrameEnabled != autoSkipFrameWasEnabled) ||
		 (threadedRenderingEnabled != threadedRenderingWasEnabled))
	{
		option_display.visible = (!autoSkipFrameEnabled || !threadedRenderingEnabled);
		option_display.key = CORE_OPTION_NAME "_detect_vsync_swap_interval";
		environ_cb(RETRO_ENVIRONMENT_SET_CORE_OPTIONS_DISPLAY, &option_display);
		updated = true;
	}

	// If categories are supported, no further action is required
	if (categoriesSupported)
		return updated;

	// Show/hide VMU screen options
	bool vmuScreenSettingsWereShown = vmuScreenSettingsShown;

	if (platformIsDreamcast)
	{
		vmuScreenSettingsShown = true;
		var.key = CORE_OPTION_NAME "_show_vmu_screen_settings";

		if (environ_cb(RETRO_ENVIRONMENT_GET_VARIABLE, &var) && var.value && !strcmp(var.value, "disabled"))
			vmuScreenSettingsShown = false;
	}
	else
		vmuScreenSettingsShown = false;

	if (first_run || (vmuScreenSettingsShown != vmuScreenSettingsWereShown))
	{
		option_display.visible = vmuScreenSettingsShown;

		for (unsigned i = 0; i < 4; i++)
		{
			char key[256];
			option_display.key = key;

			snprintf(key, sizeof(key), "%s%u%s", CORE_OPTION_NAME "_vmu", i + 1, "_screen_display");
			environ_cb(RETRO_ENVIRONMENT_SET_CORE_OPTIONS_DISPLAY, &option_display);
			snprintf(key, sizeof(key), "%s%u%s", CORE_OPTION_NAME "_vmu", i + 1, "_screen_position");
			environ_cb(RETRO_ENVIRONMENT_SET_CORE_OPTIONS_DISPLAY, &option_display);
			snprintf(key, sizeof(key), "%s%u%s", CORE_OPTION_NAME "_vmu", i + 1, "_screen_size_mult");
			environ_cb(RETRO_ENVIRONMENT_SET_CORE_OPTIONS_DISPLAY, &option_display);
			snprintf(key, sizeof(key), "%s%u%s", CORE_OPTION_NAME "_vmu", i + 1, "_pixel_on_color");
			environ_cb(RETRO_ENVIRONMENT_SET_CORE_OPTIONS_DISPLAY, &option_display);
			snprintf(key, sizeof(key), "%s%u%s", CORE_OPTION_NAME "_vmu", i + 1, "_pixel_off_color");
			environ_cb(RETRO_ENVIRONMENT_SET_CORE_OPTIONS_DISPLAY, &option_display);
			snprintf(key, sizeof(key), "%s%u%s", CORE_OPTION_NAME "_vmu", i + 1, "_screen_opacity");
			environ_cb(RETRO_ENVIRONMENT_SET_CORE_OPTIONS_DISPLAY, &option_display);
		}

		updated = true;
	}

	// Show/hide light gun options
	bool lightgunSettingsWereShown = lightgunSettingsShown;
	lightgunSettingsShown = true;
	var.key = CORE_OPTION_NAME "_show_lightgun_settings";

	if (environ_cb(RETRO_ENVIRONMENT_GET_VARIABLE, &var) && var.value && !strcmp(var.value, "disabled"))
		lightgunSettingsShown = false;

	if (first_run || (lightgunSettingsShown != lightgunSettingsWereShown))
	{
		option_display.visible = lightgunSettingsShown;

		option_display.key = CORE_OPTION_NAME "_lightgun_crosshair_size_scaling";
		environ_cb(RETRO_ENVIRONMENT_SET_CORE_OPTIONS_DISPLAY, &option_display);

		for (unsigned i = 0; i < 4; i++)
		{
			char key[256];
			option_display.key = key;

			snprintf(key, sizeof(key), "%s%u%s", CORE_OPTION_NAME "_lightgun", i + 1, "_crosshair");
			environ_cb(RETRO_ENVIRONMENT_SET_CORE_OPTIONS_DISPLAY, &option_display);
		}

		updated = true;
	}

	return updated;
}

static void setGameGeometry(retro_game_geometry& geometry)
{
	geometry.aspect_ratio = framebufferAspectRatio;
	if (rotate_screen)
		geometry.aspect_ratio = 1 / geometry.aspect_ratio;
	geometry.max_width = std::max(framebufferHeight * 16 / 9, framebufferWidth);
	geometry.max_height = geometry.max_width;
	// Avoid gigantic window size at startup
	geometry.base_width = 640;
	geometry.base_height = 480;
}

void setAVInfo(retro_system_av_info& avinfo)
{
	double sample_rate = 44100.0;
	double fps = SPG_CONTROL.isNTSC() ? 59.94 : SPG_CONTROL.isPAL() ? 50.0 : 60.0;

	setGameGeometry(avinfo.geometry);
	avinfo.timing.sample_rate = sample_rate;
	avinfo.timing.fps = fps / (double)libretro_vsync_swap_interval;

	libretro_expected_audio_samples_per_run = sample_rate / fps;
}

void retro_resize_renderer(int w, int h, float aspectRatio)
{
	if (w == framebufferWidth && h == framebufferHeight && aspectRatio == framebufferAspectRatio)
		return;
	framebufferWidth = w;
	framebufferHeight = h;
	framebufferAspectRatio = aspectRatio;
	bool avinfoNeeded = framebufferHeight > maxFramebufferHeight || framebufferWidth > maxFramebufferWidth;
	maxFramebufferHeight = std::max(maxFramebufferHeight, framebufferHeight);
	maxFramebufferWidth = std::max(maxFramebufferWidth, framebufferWidth);

	if (avinfoNeeded)
	{
		retro_system_av_info avinfo;
		setAVInfo(avinfo);
		environ_cb(RETRO_ENVIRONMENT_SET_SYSTEM_AV_INFO, &avinfo);
	}
	else
	{
		retro_game_geometry geometry;
		setGameGeometry(geometry);
		environ_cb(RETRO_ENVIRONMENT_SET_GEOMETRY, &geometry);
	}
}

static void setRotation()
{
	int rotation = 0;
	if (rotate_game)
	{
		if (!rotate_screen)
			rotation = 1;
		rotate_screen = !rotate_screen;
	}
	else
	{
		if (rotate_screen)
			rotation = 3;
	}
	environ_cb(RETRO_ENVIRONMENT_SET_ROTATION, &rotation);
}

static void update_variables(bool first_startup)
{
	bool wasThreadedRendering = config::ThreadedRendering;
	bool prevRotateScreen = rotate_screen;
	bool prevDetectVsyncSwapInterval = libretro_detect_vsync_swap_interval;
	bool emulateBba = config::EmulateBBA;
	config::Settings::instance().setRetroEnvironment(environ_cb);
	config::Settings::instance().setOptionDefinitions(option_defs_us);
	config::Settings::instance().load(false);

	retro_variable var;

	var.key = CORE_OPTION_NAME "_per_content_vmus";
	unsigned previous_per_content_vmus = per_content_vmus;
	per_content_vmus = 0;
	if (environ_cb(RETRO_ENVIRONMENT_GET_VARIABLE, &var) && var.value)
	{
		if (!strcmp("VMU A1", var.value))
			per_content_vmus = 1;
		else if (!strcmp("All VMUs", var.value))
			per_content_vmus = 2;
	}
	if (!first_startup && per_content_vmus != previous_per_content_vmus
			&& settings.platform.isConsole())
	{
		// Recreate the VMUs so that the save location is taken into account.
		// Don't do this at startup because we don't know the system type yet
		// and the VMUs haven't been created anyway
		maple_ReconnectDevices();
	}

	var.key = CORE_OPTION_NAME "_screen_rotation";
	rotate_screen = false;
	if (environ_cb(RETRO_ENVIRONMENT_GET_VARIABLE, &var) && var.value && !strcmp("vertical", var.value))
		rotate_screen = true;

	var.key = CORE_OPTION_NAME "_internal_resolution";
	if (environ_cb(RETRO_ENVIRONMENT_GET_VARIABLE, &var) && var.value)
	{
		char str[100];
		snprintf(str, sizeof(str), "%s", var.value);

		char *pch = strtok(str, "x");
		pch = strtok(NULL, "x");
		if (pch != nullptr)
			config::RenderResolution = strtoul(pch, NULL, 0);

		DEBUG_LOG(COMMON, "Got height: %u", (int)config::RenderResolution);
	}

	var.key = CORE_OPTION_NAME "_boot_to_bios";
	if (environ_cb(RETRO_ENVIRONMENT_GET_VARIABLE, &var) && var.value)
	{
		if (!strcmp(var.value, "enabled"))
			boot_to_bios = true;
		else if (!strcmp(var.value, "disabled"))
			boot_to_bios = false;
	}
	else
		boot_to_bios = false;

	var.key = CORE_OPTION_NAME "_alpha_sorting";
	var.value = nullptr;
	RenderType previous_renderer = config::RendererType;
	environ_cb(RETRO_ENVIRONMENT_GET_VARIABLE, &var);
	if (var.value != nullptr && !strcmp(var.value, "per-pixel (accurate)"))
	{
		switch (config::RendererType)
		{
		case RenderType::Vulkan:
			config::RendererType = RenderType::Vulkan_OIT;
			break;
		case RenderType::DirectX11:
			config::RendererType = RenderType::DirectX11_OIT;
			break;
		case RenderType::OpenGL:
			config::RendererType = RenderType::OpenGL_OIT;
			break;
		default:
			break;
		}
		config::PerStripSorting = false;	// Not used
	}
	else
	{
		switch (config::RendererType)
		{
		case RenderType::Vulkan_OIT:
			config::RendererType = RenderType::Vulkan;
			break;
		case RenderType::DirectX11_OIT:
			config::RendererType = RenderType::DirectX11;
			break;
		case RenderType::OpenGL_OIT:
			config::RendererType = RenderType::OpenGL;
			break;
		default:
			break;
		}
		config::PerStripSorting = var.value != nullptr && !strcmp(var.value, "per-strip (fast, least accurate)");
	}

	if (!first_startup && previous_renderer != config::RendererType) {
		rend_term_renderer();
		rend_init_renderer();
	}

#if defined(HAVE_OIT) || defined(HAVE_VULKAN) || defined(HAVE_D3D11)
	var.key = CORE_OPTION_NAME "_oit_abuffer_size";
	if (environ_cb(RETRO_ENVIRONMENT_GET_VARIABLE, &var) && var.value)
	{
		if (!strcmp(var.value, "512MB"))
			config::PixelBufferSize = 0x20000000u;
		else if (!strcmp(var.value, "1GB"))
			config::PixelBufferSize = 0x40000000u;
		else if (!strcmp(var.value, "2GB"))
			config::PixelBufferSize = 0x7ff00000u;
		else if (!strcmp(var.value, "4GB"))
			config::PixelBufferSize = 0xFFFFFFFFu;
		else
			config::PixelBufferSize = 0x20000000u;
	}
	else
		config::PixelBufferSize = 0x20000000u;
#endif

	if ((config::AutoSkipFrame != 0) && config::ThreadedRendering)
		libretro_detect_vsync_swap_interval = false;
	else
	{
		var.key = CORE_OPTION_NAME "_detect_vsync_swap_interval";
		if (environ_cb(RETRO_ENVIRONMENT_GET_VARIABLE, &var) && var.value)
		{
			if (!strcmp(var.value, "enabled"))
				libretro_detect_vsync_swap_interval = true;
			else if (!strcmp(var.value, "disabled"))
				libretro_detect_vsync_swap_interval = false;
		}
		else
			libretro_detect_vsync_swap_interval = false;
	}

	if (first_startup)
	{
		if (config::ThreadedRendering)
		{
			bool save_state_in_background = true ;
			unsigned poll_type_early      = 1; /* POLL_TYPE_EARLY */
			environ_cb(RETRO_ENVIRONMENT_SET_SAVE_STATE_IN_BACKGROUND, &save_state_in_background);
			environ_cb(RETRO_ENVIRONMENT_POLL_TYPE_OVERRIDE, &poll_type_early);
		}

		config::Cable = 3;
		var.key = CORE_OPTION_NAME "_cable_type";
		if (environ_cb(RETRO_ENVIRONMENT_GET_VARIABLE, &var) && var.value)
		{
			if (!strcmp("VGA", var.value))
				config::Cable = 0;
			else if (!strcmp("TV (RGB)", var.value))
				config::Cable = 2;
		}
	}

	var.key = CORE_OPTION_NAME "_enable_purupuru";
	if (environ_cb(RETRO_ENVIRONMENT_GET_VARIABLE, &var) && var.value)
	{
		if (enable_purupuru != (strcmp("enabled", var.value) == 0) && settings.platform.isConsole())
		{
			enable_purupuru = strcmp("enabled", var.value) == 0;
			for (int i = 0; i < MAPLE_PORTS; i++) {
				switch (config::MapleMainDevices[i]) {
					case MDT_SegaController:
						config::MapleExpansionDevices[i][1] = enable_purupuru ? MDT_PurupuruPack : MDT_SegaVMU;
						break;
					case MDT_LightGun:
					case MDT_TwinStick:
					case MDT_AsciiStick:
					case MDT_RacingController:
						config::MapleExpansionDevices[i][0] = enable_purupuru ? MDT_PurupuruPack : MDT_SegaVMU;
						break;
					default:
						break;
				}
			}
			if (!first_startup)
				maple_ReconnectDevices();
		}
	}

	var.key = CORE_OPTION_NAME "_analog_stick_deadzone";
	var.value = NULL;
	if (environ_cb(RETRO_ENVIRONMENT_GET_VARIABLE, &var) && var.value)
		input_set_deadzone_stick( atoi( var.value ) );

	var.key = CORE_OPTION_NAME "_trigger_deadzone";
	var.value = NULL;
	if (environ_cb(RETRO_ENVIRONMENT_GET_VARIABLE, &var) && var.value)
		input_set_deadzone_trigger( atoi( var.value ) );

	var.key = CORE_OPTION_NAME "_digital_triggers";
	if (environ_cb(RETRO_ENVIRONMENT_GET_VARIABLE, &var) && var.value)
	{
		if (!strcmp("enabled", var.value))
			digital_triggers = true;
		else
			digital_triggers = false;
	}
	else
		digital_triggers = false;

	var.key = CORE_OPTION_NAME "_allow_service_buttons";
	if (environ_cb(RETRO_ENVIRONMENT_GET_VARIABLE, &var) && var.value)
	{
		if (!strcmp("enabled", var.value))
			allow_service_buttons = true;
		else
			allow_service_buttons = false;
	}
	else
		allow_service_buttons = false;

	var.key = CORE_OPTION_NAME "_lightgun_crosshair_size_scaling";
	if (environ_cb(RETRO_ENVIRONMENT_GET_VARIABLE, &var) && var.value)
		lightgun_crosshair_size = (float)LIGHTGUN_CROSSHAIR_SIZE * std::stof(var.value) / 100.f;
	else
		lightgun_crosshair_size = (float)LIGHTGUN_CROSSHAIR_SIZE;

	char key[256];
	key[0] = '\0';

	var.key = key ;
	for (int i = 0 ; i < 4 ; i++)
	{
		lightgun_params[i].offscreen = true;
		lightgun_params[i].x = 0;
		lightgun_params[i].y = 0;
		lightgun_params[i].dirty = true;
		lightgun_params[i].colour = LIGHTGUN_COLOR_OFF;

		snprintf(key, sizeof(key), CORE_OPTION_NAME "_lightgun%d_crosshair", i+1) ;

		if (environ_cb(RETRO_ENVIRONMENT_GET_VARIABLE, &var) && var.value  )
		{
			if (!strcmp("disabled", var.value))
				lightgun_params[i].colour = LIGHTGUN_COLOR_OFF;
			else if (!strcmp("White", var.value))
				lightgun_params[i].colour = LIGHTGUN_COLOR_WHITE;
			else if (!strcmp("Red", var.value))
				lightgun_params[i].colour = LIGHTGUN_COLOR_RED;
			else if (!strcmp("Green", var.value))
				lightgun_params[i].colour = LIGHTGUN_COLOR_GREEN;
			else if (!strcmp("Blue", var.value))
				lightgun_params[i].colour = LIGHTGUN_COLOR_BLUE;
		}
		if (lightgun_params[i].colour == LIGHTGUN_COLOR_OFF)
			config::CrosshairColor[i] = 0;
		else
			config::CrosshairColor[i] = lightgun_palette[lightgun_params[i].colour * 3]
										| (lightgun_palette[lightgun_params[i].colour * 3 + 1] << 8)
										| (lightgun_palette[lightgun_params[i].colour * 3 + 2] << 16)
										| 0xff000000;

		vmu_lcd_status[i * 2] = false;
		vmu_lcd_changed[i * 2] = true;
		vmu_screen_params[i].vmu_screen_position = UPPER_LEFT;
		vmu_screen_params[i].vmu_screen_size_mult = 1;
		vmu_screen_params[i].vmu_pixel_on_R = VMU_SCREEN_COLOR_MAP[VMU_DEFAULT_ON].r;
		vmu_screen_params[i].vmu_pixel_on_G = VMU_SCREEN_COLOR_MAP[VMU_DEFAULT_ON].g;
		vmu_screen_params[i].vmu_pixel_on_B = VMU_SCREEN_COLOR_MAP[VMU_DEFAULT_ON].b;
		vmu_screen_params[i].vmu_pixel_off_R = VMU_SCREEN_COLOR_MAP[VMU_DEFAULT_OFF].r;
		vmu_screen_params[i].vmu_pixel_off_G = VMU_SCREEN_COLOR_MAP[VMU_DEFAULT_OFF].g;
		vmu_screen_params[i].vmu_pixel_off_B = VMU_SCREEN_COLOR_MAP[VMU_DEFAULT_OFF].b;
		vmu_screen_params[i].vmu_screen_opacity = 0xFF;

		snprintf(key, sizeof(key), CORE_OPTION_NAME "_vmu%d_screen_display", i+1);

		if (environ_cb(RETRO_ENVIRONMENT_GET_VARIABLE, &var) && var.value && !strcmp("enabled", var.value) )
			vmu_lcd_status[i * 2] = true;

		snprintf(key, sizeof(key), CORE_OPTION_NAME "_vmu%d_screen_position", i+1);

		if (environ_cb(RETRO_ENVIRONMENT_GET_VARIABLE, &var) && var.value)
		{
			if (!strcmp("Upper Left", var.value))
				vmu_screen_params[i].vmu_screen_position = UPPER_LEFT;
			else if (!strcmp("Upper Right", var.value))
				vmu_screen_params[i].vmu_screen_position = UPPER_RIGHT;
			else if (!strcmp("Lower Left", var.value))
				vmu_screen_params[i].vmu_screen_position = LOWER_LEFT;
			else if (!strcmp("Lower Right", var.value))
				vmu_screen_params[i].vmu_screen_position = LOWER_RIGHT;
		}

		snprintf(key, sizeof(key), CORE_OPTION_NAME "_vmu%d_screen_size_mult", i+1);

		if (environ_cb(RETRO_ENVIRONMENT_GET_VARIABLE, &var) && var.value)
		{
			if (!strcmp("1x", var.value))
				vmu_screen_params[i].vmu_screen_size_mult = 1;
			else if (!strcmp("2x", var.value))
				vmu_screen_params[i].vmu_screen_size_mult = 2;
			else if (!strcmp("3x", var.value))
				vmu_screen_params[i].vmu_screen_size_mult = 3;
			else if (!strcmp("4x", var.value))
				vmu_screen_params[i].vmu_screen_size_mult = 4;
			else if (!strcmp("5x", var.value))
				vmu_screen_params[i].vmu_screen_size_mult = 5;
		}

		snprintf(key, sizeof(key), CORE_OPTION_NAME "_vmu%d_screen_opacity", i + 1);

		if (environ_cb(RETRO_ENVIRONMENT_GET_VARIABLE, &var) && var.value)
		{
			if (!strcmp("100%", var.value))
				vmu_screen_params[i].vmu_screen_opacity = 255;
			else if (!strcmp("90%", var.value))
				vmu_screen_params[i].vmu_screen_opacity = 9*25.5;
			else if (!strcmp("80%", var.value))
				vmu_screen_params[i].vmu_screen_opacity = 8*25.5;
			else if (!strcmp("70%", var.value))
				vmu_screen_params[i].vmu_screen_opacity = 7*25.5;
			else if (!strcmp("60%", var.value))
				vmu_screen_params[i].vmu_screen_opacity = 6*25.5;
			else if (!strcmp("50%", var.value))
				vmu_screen_params[i].vmu_screen_opacity = 5*25.5;
			else if (!strcmp("40%", var.value))
				vmu_screen_params[i].vmu_screen_opacity = 4*25.5;
			else if (!strcmp("30%", var.value))
				vmu_screen_params[i].vmu_screen_opacity = 3*25.5;
			else if (!strcmp("20%", var.value))
				vmu_screen_params[i].vmu_screen_opacity = 2*25.5;
			else if (!strcmp("10%", var.value))
				vmu_screen_params[i].vmu_screen_opacity = 1*25.5;
		}

		snprintf(key, sizeof(key), CORE_OPTION_NAME "_vmu%d_pixel_on_color", i + 1);

		if (environ_cb(RETRO_ENVIRONMENT_GET_VARIABLE, &var) && var.value && strlen(var.value)>1)
		{
			int color_idx = atoi(var.value+(strlen(var.value)-2));
			vmu_screen_params[i].vmu_pixel_on_R = VMU_SCREEN_COLOR_MAP[color_idx].r;
			vmu_screen_params[i].vmu_pixel_on_G = VMU_SCREEN_COLOR_MAP[color_idx].g;
			vmu_screen_params[i].vmu_pixel_on_B = VMU_SCREEN_COLOR_MAP[color_idx].b;
		}

		snprintf(key, sizeof(key), CORE_OPTION_NAME "_vmu%d_pixel_off_color", i+1);

		if (environ_cb(RETRO_ENVIRONMENT_GET_VARIABLE, &var) && var.value && strlen(var.value)>1)
		{
			int color_idx = atoi(var.value+(strlen(var.value)-2));
			vmu_screen_params[i].vmu_pixel_off_R = VMU_SCREEN_COLOR_MAP[color_idx].r;
			vmu_screen_params[i].vmu_pixel_off_G = VMU_SCREEN_COLOR_MAP[color_idx].g;
			vmu_screen_params[i].vmu_pixel_off_B = VMU_SCREEN_COLOR_MAP[color_idx].b;
		}
	}

	set_variable_visibility();

	if (!first_startup)
	{
		if (wasThreadedRendering != config::ThreadedRendering)
		{
			config::ThreadedRendering = wasThreadedRendering;
			try {
				emu.stop();
				config::ThreadedRendering = !wasThreadedRendering;
				emu.start();
			} catch (const FlycastException& e) {
				ERROR_LOG(COMMON, "%s", e.what());
			}
		}
		if (rotate_screen != (prevRotateScreen ^ rotate_game))
		{
			setRotation();
			retro_game_geometry geometry;
			setGameGeometry(geometry);
			environ_cb(RETRO_ENVIRONMENT_SET_GEOMETRY, &geometry);
		}
		else
			rotate_screen ^= rotate_game;
		if (rotate_game)
			config::Widescreen.override(false);

		if ((libretro_detect_vsync_swap_interval != prevDetectVsyncSwapInterval) &&
			 !libretro_detect_vsync_swap_interval &&
			 (libretro_vsync_swap_interval != 1))
		{
			libretro_vsync_swap_interval = 1;
			retro_system_av_info avinfo;
			setAVInfo(avinfo);
			environ_cb(RETRO_ENVIRONMENT_SET_SYSTEM_AV_INFO, &avinfo);
		}
		// must *not* be changed once a game is started
		config::EmulateBBA.override(emulateBba);
	}
}

void retro_run()
{
	bool updated = false;
	if (environ_cb(RETRO_ENVIRONMENT_GET_VARIABLE_UPDATE, &updated) && updated)
		update_variables(false);

	if (devices_need_refresh)
		refresh_devices(false);

#if defined(HAVE_OPENGL) || defined(HAVE_OPENGLES)
	if (isOpenGL(config::RendererType))
		glsm_ctl(GLSM_CTL_STATE_BIND, nullptr);
#endif

	// On the first call, we start the emulator
	if (first_run)
		emu.start();

	poll_cb();
	UpdateInputState();
	bool fastforward = false;
	if (environ_cb(RETRO_ENVIRONMENT_GET_FASTFORWARDING, &fastforward))
		settings.input.fastForwardMode = fastforward;

	is_dupe = true;
	try {
		if (config::ThreadedRendering)
		{
			// Render
			for (int i = 0; i < 5 && is_dupe; i++)
				is_dupe = !emu.render();
		}
		else
		{
			startTime = sh4_sched_now64();
			emu.render();
		}
	} catch (const FlycastException& e) {
		ERROR_LOG(COMMON, "%s", e.what());
		gui_display_notification(e.what(), 5000);
		environ_cb(RETRO_ENVIRONMENT_SHUTDOWN, NULL);
	}

#if defined(HAVE_OPENGL) || defined(HAVE_OPENGLES)
	if (isOpenGL(config::RendererType))
		glsm_ctl(GLSM_CTL_STATE_UNBIND, nullptr);
#endif

	video_cb(is_dupe ? 0 : RETRO_HW_FRAME_BUFFER_VALID, framebufferWidth, framebufferHeight, 0);

	if (!config::ThreadedRendering || config::LimitFPS)
		retro_audio_upload();
	else
		retro_audio_flush_buffer();

	first_run = false;
}

static bool loadGame()
{
	try {
		emu.loadGame(game_data.c_str());
	} catch (const FlycastException& e) {
		ERROR_LOG(BOOT, "%s", e.what());
		gui_display_notification(e.what(), 5000);
        retro_unload_game();
		return false;
	}

	return true;
}

void retro_reset()
{
	std::lock_guard<std::mutex> lock(mtx_serialization);

	emu.unloadGame();

	config::ScreenStretching = 100;
	loadGame();
	if (rotate_game)
		config::Widescreen.override(false);
	config::Rotate90 = false;

	retro_game_geometry geometry;
	setGameGeometry(geometry);
	environ_cb(RETRO_ENVIRONMENT_SET_GEOMETRY, &geometry);
	blankVmus();
	retro_audio_flush_buffer();

	emu.start();
}

#if defined(HAVE_OPENGL) || defined(HAVE_OPENGLES)
static void context_reset()
{
	INFO_LOG(RENDERER, "GL context_reset");
	gl_ctx_resetting = false;
	glsm_ctl(GLSM_CTL_STATE_CONTEXT_RESET, NULL);
	glsm_ctl(GLSM_CTL_STATE_SETUP, NULL);
	rend_term_renderer();
	theGLContext.init();
	rend_init_renderer();
}

static void context_destroy()
{
	gl_ctx_resetting = true;
	rend_term_renderer();
	glsm_ctl(GLSM_CTL_STATE_CONTEXT_DESTROY, NULL);
}
#endif

static void extract_directory(char *buf, const char *path, size_t size)
{
	strncpy(buf, path, size - 1);
	buf[size - 1] = '\0';

	char *base = find_last_slash(buf);
	if (base)
		*base = '\0';
	else
		strncpy(buf, ".", size - 1);
}

static uint32_t map_gamepad_button(unsigned device, unsigned id)
{
	static const uint32_t dc_joymap[] =
	{
			/* JOYPAD_B      */ DC_BTN_A,
			/* JOYPAD_Y      */ DC_BTN_X,
			/* JOYPAD_SELECT */ 0,
			/* JOYPAD_START  */ DC_BTN_START,
			/* JOYPAD_UP     */ DC_DPAD_UP,
			/* JOYPAD_DOWN   */ DC_DPAD_DOWN,
			/* JOYPAD_LEFT   */ DC_DPAD_LEFT,
			/* JOYPAD_RIGHT  */ DC_DPAD_RIGHT,
			/* JOYPAD_A      */ DC_BTN_B,
			/* JOYPAD_X      */ DC_BTN_Y,
	};

	static const uint32_t dc_lg_joymap[] =
	{
			/* deprecated */ 		0,
			/* deprecated */ 		0,
			/* LIGHTGUN_TRIGGER */	DC_BTN_A,
			/* LIGHTGUN_AUX_A */	DC_BTN_B,
			/* LIGHTGUN_AUX_B */ 	0,
			/* deprecated */ 		0,
			/* LIGHTGUN_START */	DC_BTN_START,
			/* LIGHTGUN_SELECT */ 	0,
			/* LIGHTGUN_AUX_C */	0,
			/* LIGHTGUN_UP   */ 	DC_DPAD_UP,
			/* LIGHTGUN_DOWN   */ 	DC_DPAD_DOWN,
			/* LIGHTGUN_LEFT   */ 	DC_DPAD_LEFT,
			/* LIGHTGUN_RIGHT  */ 	DC_DPAD_RIGHT,
	};

	static const uint32_t aw_joymap[] =
	{
			/* JOYPAD_B      */ AWAVE_BTN0_KEY, /* BTN1 */
			/* JOYPAD_Y      */ AWAVE_BTN2_KEY, /* BTN3 */
			/* JOYPAD_SELECT */ AWAVE_COIN_KEY,
			/* JOYPAD_START  */ AWAVE_START_KEY,
			/* JOYPAD_UP     */ AWAVE_UP_KEY,
			/* JOYPAD_DOWN   */ AWAVE_DOWN_KEY,
			/* JOYPAD_LEFT   */ AWAVE_LEFT_KEY,
			/* JOYPAD_RIGHT  */ AWAVE_RIGHT_KEY,
			/* JOYPAD_A      */ AWAVE_BTN1_KEY, /* BTN2 */
			/* JOYPAD_X      */ AWAVE_BTN3_KEY, /* BTN4 */
			/* JOYPAD_L      */ 0,
			/* JOYPAD_R      */ AWAVE_BTN4_KEY, /* BTN5 */
			/* JOYPAD_L2     */ 0,
			/* JOYPAD_R2     */ 0,
			/* JOYPAD_L3     */ AWAVE_TEST_KEY,
			/* JOYPAD_R3     */ AWAVE_SERVICE_KEY,
	};

	static const uint32_t aw_lg_joymap[] =
	{
			/* deprecated */ 		0,
			/* deprecated */ 		0,
			/* LIGHTGUN_TRIGGER */	AWAVE_TRIGGER_KEY,
			/* LIGHTGUN_AUX_A */	AWAVE_BTN0_KEY,
			/* LIGHTGUN_AUX_B */ 	AWAVE_BTN1_KEY,
			/* deprecated */ 		0,
			/* LIGHTGUN_START */	AWAVE_START_KEY,
			/* LIGHTGUN_SELECT */ 	AWAVE_COIN_KEY,
			/* LIGHTGUN_AUX_C */	AWAVE_BTN2_KEY,
			/* LIGHTGUN_UP   */ 	AWAVE_UP_KEY,
			/* LIGHTGUN_DOWN   */ 	AWAVE_DOWN_KEY,
			/* LIGHTGUN_LEFT   */ 	AWAVE_LEFT_KEY,
			/* LIGHTGUN_RIGHT  */ 	AWAVE_RIGHT_KEY,
	};

	static const uint32_t nao_joymap[] =
	{
			/* JOYPAD_B      */ NAOMI_BTN0_KEY, /* BTN1 */
			/* JOYPAD_Y      */ NAOMI_BTN2_KEY, /* BTN3 */
			/* JOYPAD_SELECT */ NAOMI_COIN_KEY,
			/* JOYPAD_START  */ NAOMI_START_KEY,
			/* JOYPAD_UP     */ NAOMI_UP_KEY,
			/* JOYPAD_DOWN   */ NAOMI_DOWN_KEY,
			/* JOYPAD_LEFT   */ NAOMI_LEFT_KEY,
			/* JOYPAD_RIGHT  */ NAOMI_RIGHT_KEY,
			/* JOYPAD_A      */ NAOMI_BTN1_KEY, /* BTN2 */
			/* JOYPAD_X      */ NAOMI_BTN3_KEY, /* BTN4 */
			/* JOYPAD_L      */ NAOMI_BTN5_KEY, /* BTN6 */
			/* JOYPAD_R      */ NAOMI_BTN4_KEY, /* BTN5 */
			/* JOYPAD_L2     */ NAOMI_BTN7_KEY, /* BTN8 */
			/* JOYPAD_R2     */ NAOMI_BTN6_KEY, /* BTN7 */
			/* JOYPAD_L3     */ NAOMI_TEST_KEY,
			/* JOYPAD_R3     */ NAOMI_SERVICE_KEY,
	};

	static const uint32_t nao_lg_joymap[] =
	{
			/* deprecated */ 		0,
			/* deprecated */ 		0,
			/* LIGHTGUN_TRIGGER */	NAOMI_BTN0_KEY,
			/* LIGHTGUN_AUX_A */	NAOMI_BTN1_KEY,
			/* LIGHTGUN_AUX_B */ 	NAOMI_BTN2_KEY,
			/* deprecated */ 		0,
			/* LIGHTGUN_START */	NAOMI_START_KEY,
			/* LIGHTGUN_SELECT */ 	NAOMI_COIN_KEY,
			/* LIGHTGUN_AUX_C */	NAOMI_BTN3_KEY,
			/* LIGHTGUN_UP   */ 	NAOMI_UP_KEY,
			/* LIGHTGUN_DOWN   */ 	NAOMI_DOWN_KEY,
			/* LIGHTGUN_LEFT   */ 	NAOMI_LEFT_KEY,
			/* LIGHTGUN_RIGHT  */ 	NAOMI_RIGHT_KEY,
	};

	static const uint32_t systemsp_joymap[] =
	{
			/* JOYPAD_B      */ DC_BTN_A,
			/* JOYPAD_Y      */ DC_BTN_C,
			/* JOYPAD_SELECT */ DC_BTN_D,		// coin
			/* JOYPAD_START  */ DC_BTN_START,
			/* JOYPAD_UP     */ DC_DPAD_UP,
			/* JOYPAD_DOWN   */ DC_DPAD_DOWN,
			/* JOYPAD_LEFT   */ DC_DPAD_LEFT,
			/* JOYPAD_RIGHT  */ DC_DPAD_RIGHT,
			/* JOYPAD_A      */ DC_BTN_B,
			/* JOYPAD_X      */ 0,
			/* JOYPAD_L      */ 0,
			/* JOYPAD_R      */ 0,
			/* JOYPAD_L2     */ 0,
			/* JOYPAD_R2     */ 0,
			/* JOYPAD_L3     */ DC_DPAD2_DOWN,	// test
			/* JOYPAD_R3     */ DC_DPAD2_UP,	// service
	};

	const uint32_t *joymap;
	size_t joymap_size;

	switch (settings.platform.system)
	{
	case DC_PLATFORM_DREAMCAST:
	case DC_PLATFORM_DEV_UNIT:
		switch (device)
		{
		case RETRO_DEVICE_JOYPAD:
		case RETRO_DEVICE_POINTER:
			joymap = dc_joymap;
			joymap_size = std::size(dc_joymap);
			break;
		case RETRO_DEVICE_LIGHTGUN:
			joymap = dc_lg_joymap;
			joymap_size = std::size(dc_lg_joymap);
			break;
		default:
			return 0;
		}
		break;

	case DC_PLATFORM_NAOMI:
	case DC_PLATFORM_NAOMI2:
		switch (device)
		{
		case RETRO_DEVICE_JOYPAD:
		case RETRO_DEVICE_POINTER:
			joymap = nao_joymap;
			joymap_size = std::size(nao_joymap);
			break;
		case RETRO_DEVICE_LIGHTGUN:
			joymap = nao_lg_joymap;
			joymap_size = std::size(nao_lg_joymap);
			break;
		default:
			return 0;
		}
		break;

	case DC_PLATFORM_ATOMISWAVE:
		switch (device)
		{
		case RETRO_DEVICE_JOYPAD:
		case RETRO_DEVICE_POINTER:
			joymap = aw_joymap;
			joymap_size = std::size(aw_joymap);
			break;
		case RETRO_DEVICE_LIGHTGUN:
			joymap = aw_lg_joymap;
			joymap_size = std::size(aw_lg_joymap);
			break;
		default:
			return 0;
		}
		break;

	case DC_PLATFORM_SYSTEMSP:
		joymap = systemsp_joymap;
		joymap_size = std::size(systemsp_joymap);
		break;

	default:
		return 0;
	}

	if (id >= joymap_size)
		return 0;
	uint32_t mapped = joymap[id];
	// Hack to bind Button 9 instead of Service when not used
	if (id == RETRO_DEVICE_ID_JOYPAD_R3 && device == RETRO_DEVICE_JOYPAD
			&& settings.platform.isNaomi()
			&& !allow_service_buttons)
		mapped = NAOMI_BTN8_KEY;
	return mapped;
}

static const char *get_button_name(unsigned device, unsigned id, const char *default_name)
{
	if (NaomiGameInputs == NULL)
		return default_name;
	uint32_t mask = map_gamepad_button(device, id);
	if (mask == 0)
		return NULL;
	for (int i = 0; NaomiGameInputs->buttons[i].source != 0; i++)
		if (NaomiGameInputs->buttons[i].source == mask)
		{
			if (NaomiGameInputs->buttons[i].name[0] != '\0')
				return NaomiGameInputs->buttons[i].name;
			else
				return default_name;
		}
	return NULL;
}

static const char *get_axis_name(unsigned index, const char *default_name)
{
	if (NaomiGameInputs == NULL)
		return default_name;
	for (int i = 0; NaomiGameInputs->axes[i].name != NULL; i++)
		if (NaomiGameInputs->axes[i].axis == index)
		{
			if (NaomiGameInputs->axes[i].name[0] != '\0')
				return NaomiGameInputs->axes[i].name;
			else
				return default_name;
		}

	return NULL;
}

static void set_input_descriptors()
{
	struct retro_input_descriptor desc[100];
	int descriptor_index = 0;
	if (settings.platform.isArcade())
	{
		const char *name;

		for (unsigned i = 0; i < MAPLE_PORTS; i++)
		{
			switch (config::MapleMainDevices[i])
			{
			case MDT_LightGun:
				name = get_button_name(RETRO_DEVICE_LIGHTGUN, RETRO_DEVICE_ID_LIGHTGUN_DPAD_LEFT, "D-Pad Left");
				if (name != NULL)
					desc[descriptor_index++] = { i, RETRO_DEVICE_LIGHTGUN, 0, RETRO_DEVICE_ID_LIGHTGUN_DPAD_LEFT, name };
				name = get_button_name(RETRO_DEVICE_LIGHTGUN, RETRO_DEVICE_ID_LIGHTGUN_DPAD_UP, "D-Pad Up");
				if (name != NULL)
					desc[descriptor_index++] = { i, RETRO_DEVICE_LIGHTGUN, 0, RETRO_DEVICE_ID_LIGHTGUN_DPAD_UP, name };
				name = get_button_name(RETRO_DEVICE_LIGHTGUN, RETRO_DEVICE_ID_LIGHTGUN_DPAD_DOWN, "D-Pad Down");
				if (name != NULL)
					desc[descriptor_index++] = { i, RETRO_DEVICE_LIGHTGUN, 0, RETRO_DEVICE_ID_LIGHTGUN_DPAD_DOWN, name };
				name = get_button_name(RETRO_DEVICE_LIGHTGUN, RETRO_DEVICE_ID_LIGHTGUN_DPAD_RIGHT, "D-Pad Right") ;
				if (name != NULL)
					desc[descriptor_index++] = { i, RETRO_DEVICE_LIGHTGUN, 0, RETRO_DEVICE_ID_LIGHTGUN_DPAD_RIGHT, name };
				name = get_button_name(RETRO_DEVICE_LIGHTGUN, RETRO_DEVICE_ID_LIGHTGUN_TRIGGER, "Trigger");
				if (name != NULL)
					desc[descriptor_index++] = { i, RETRO_DEVICE_LIGHTGUN, 0, RETRO_DEVICE_ID_LIGHTGUN_TRIGGER, name };
				name = get_button_name(RETRO_DEVICE_LIGHTGUN, RETRO_DEVICE_ID_LIGHTGUN_AUX_A, "Button 1");
				if (name != NULL)
					desc[descriptor_index++] = { i, RETRO_DEVICE_LIGHTGUN, 0, RETRO_DEVICE_ID_LIGHTGUN_AUX_A, name };
				name = get_button_name(RETRO_DEVICE_LIGHTGUN, RETRO_DEVICE_ID_LIGHTGUN_AUX_B, "Button 2");
				if (name != NULL)
					desc[descriptor_index++] = { i, RETRO_DEVICE_LIGHTGUN, 0, RETRO_DEVICE_ID_LIGHTGUN_AUX_B, name };
				name = get_button_name(RETRO_DEVICE_LIGHTGUN, RETRO_DEVICE_ID_LIGHTGUN_AUX_C, "Button 3");
				if (name != NULL)
					desc[descriptor_index++] = { i, RETRO_DEVICE_LIGHTGUN, 0, RETRO_DEVICE_ID_LIGHTGUN_AUX_C, name };
				desc[descriptor_index++] = { i, RETRO_DEVICE_LIGHTGUN, 0, RETRO_DEVICE_ID_LIGHTGUN_RELOAD, "Reload" };
				name = get_button_name(RETRO_DEVICE_LIGHTGUN, RETRO_DEVICE_ID_LIGHTGUN_SELECT, "Coin");
				if (name != NULL)
					desc[descriptor_index++] = { i, RETRO_DEVICE_LIGHTGUN, 0, RETRO_DEVICE_ID_LIGHTGUN_SELECT, name };
				name = get_button_name(RETRO_DEVICE_LIGHTGUN, RETRO_DEVICE_ID_LIGHTGUN_START, "Start");
				if (name != NULL)
					desc[descriptor_index++] = { i, RETRO_DEVICE_LIGHTGUN, 0, RETRO_DEVICE_ID_LIGHTGUN_START, name };
				break;

			case MDT_SegaController:
				name = get_button_name(RETRO_DEVICE_JOYPAD, RETRO_DEVICE_ID_JOYPAD_LEFT, "D-Pad Left");
				if (name != NULL)
					desc[descriptor_index++] = { i, RETRO_DEVICE_JOYPAD, 0, RETRO_DEVICE_ID_JOYPAD_LEFT, name };
				name = get_button_name(RETRO_DEVICE_JOYPAD, RETRO_DEVICE_ID_JOYPAD_UP, "D-Pad Up");
				if (name != NULL)
					desc[descriptor_index++] = { i, RETRO_DEVICE_JOYPAD, 0, RETRO_DEVICE_ID_JOYPAD_UP, name };
				name = get_button_name(RETRO_DEVICE_JOYPAD, RETRO_DEVICE_ID_JOYPAD_DOWN, "D-Pad Down");
				if (name != NULL)
					desc[descriptor_index++] = { i, RETRO_DEVICE_JOYPAD, 0, RETRO_DEVICE_ID_JOYPAD_DOWN,  name };
				name = get_button_name(RETRO_DEVICE_JOYPAD, RETRO_DEVICE_ID_JOYPAD_RIGHT, "D-Pad Right");
				if (name != NULL)
					desc[descriptor_index++] = { i, RETRO_DEVICE_JOYPAD, 0, RETRO_DEVICE_ID_JOYPAD_RIGHT, name };
				name = get_button_name(RETRO_DEVICE_JOYPAD, RETRO_DEVICE_ID_JOYPAD_B, "Button 1");
				if (name != NULL)
					desc[descriptor_index++] = { i, RETRO_DEVICE_JOYPAD, 0, RETRO_DEVICE_ID_JOYPAD_B, name };
				name = get_button_name(RETRO_DEVICE_JOYPAD, RETRO_DEVICE_ID_JOYPAD_A, "Button 2");
				if (name != NULL)
					desc[descriptor_index++] = { i, RETRO_DEVICE_JOYPAD, 0, RETRO_DEVICE_ID_JOYPAD_A, name };
				name = get_button_name(RETRO_DEVICE_JOYPAD, RETRO_DEVICE_ID_JOYPAD_Y, "Button 3");
				if (name != NULL)
					desc[descriptor_index++] = { i, RETRO_DEVICE_JOYPAD, 0, RETRO_DEVICE_ID_JOYPAD_Y, name };
				name = get_button_name(RETRO_DEVICE_JOYPAD, RETRO_DEVICE_ID_JOYPAD_X, "Button 4");
				if (name != NULL)
					desc[descriptor_index++] = { i, RETRO_DEVICE_JOYPAD, 0, RETRO_DEVICE_ID_JOYPAD_X, name };
				name = get_button_name(RETRO_DEVICE_JOYPAD, RETRO_DEVICE_ID_JOYPAD_R, "Button 5");
				if (name != NULL)
					desc[descriptor_index++] = { i, RETRO_DEVICE_JOYPAD, 0, RETRO_DEVICE_ID_JOYPAD_R, name };
				name = haveCardReader ? "Insert Card" : get_button_name(RETRO_DEVICE_JOYPAD, RETRO_DEVICE_ID_JOYPAD_L, "Button 6");
				if (name != NULL)
					desc[descriptor_index++] = { i, RETRO_DEVICE_JOYPAD, 0, RETRO_DEVICE_ID_JOYPAD_L, name };
				name = get_button_name(RETRO_DEVICE_JOYPAD, RETRO_DEVICE_ID_JOYPAD_R2, "Button 7");
				if (name != NULL)
					desc[descriptor_index++] = { i, RETRO_DEVICE_JOYPAD, 0, RETRO_DEVICE_ID_JOYPAD_R2, name };
				name = get_button_name(RETRO_DEVICE_JOYPAD, RETRO_DEVICE_ID_JOYPAD_L2, "Button 8");
				if (name != NULL)
					desc[descriptor_index++] = { i, RETRO_DEVICE_JOYPAD, 0, RETRO_DEVICE_ID_JOYPAD_L2, name };
				name = get_button_name(RETRO_DEVICE_JOYPAD, RETRO_DEVICE_ID_JOYPAD_START, "Start");
				if (name != NULL)
					desc[descriptor_index++] = { i, RETRO_DEVICE_JOYPAD, 0, RETRO_DEVICE_ID_JOYPAD_START, name };
				name = get_button_name(RETRO_DEVICE_JOYPAD, RETRO_DEVICE_ID_JOYPAD_SELECT, "Coin");
				if (name != NULL)
					desc[descriptor_index++] = { i, RETRO_DEVICE_JOYPAD, 0, RETRO_DEVICE_ID_JOYPAD_SELECT, name };
				name = get_button_name(RETRO_DEVICE_JOYPAD, RETRO_DEVICE_ID_JOYPAD_L3, "Test");
				if (name != NULL)
					desc[descriptor_index++] = { i, RETRO_DEVICE_JOYPAD, 0, RETRO_DEVICE_ID_JOYPAD_L3, name };
				name = get_button_name(RETRO_DEVICE_JOYPAD, RETRO_DEVICE_ID_JOYPAD_R3, "Service");
				if (name != NULL)
					desc[descriptor_index++] = { i, RETRO_DEVICE_JOYPAD, 0, RETRO_DEVICE_ID_JOYPAD_R3, name };
				name = get_axis_name(0, "Axis 1");
				if (name != NULL && name[0] != '\0')
					desc[descriptor_index++] = { i, RETRO_DEVICE_ANALOG, RETRO_DEVICE_INDEX_ANALOG_LEFT, RETRO_DEVICE_ID_ANALOG_X, name };
				name = get_axis_name(1, "Axis 2");
				if (name != NULL && name[0] != '\0')
					desc[descriptor_index++] = { i, RETRO_DEVICE_ANALOG, RETRO_DEVICE_INDEX_ANALOG_LEFT, RETRO_DEVICE_ID_ANALOG_Y, name };
				name = get_axis_name(2, "Axis 3");
				if (name != NULL && name[0] != '\0')
					desc[descriptor_index++] = { i, RETRO_DEVICE_ANALOG, RETRO_DEVICE_INDEX_ANALOG_RIGHT, RETRO_DEVICE_ID_ANALOG_X, name };
				name = get_axis_name(3, "Axis 4");
				if (name != NULL && name[0] != '\0')
					desc[descriptor_index++] = { i, RETRO_DEVICE_ANALOG, RETRO_DEVICE_INDEX_ANALOG_RIGHT, RETRO_DEVICE_ID_ANALOG_Y, name };
				name = get_axis_name(4, NULL);
				if (name != NULL && name[0] != '\0')
					desc[descriptor_index++] = { i, RETRO_DEVICE_JOYPAD, 0, RETRO_DEVICE_ID_JOYPAD_R2, name };
				name = get_axis_name(5, NULL);
				if (name != NULL && name[0] != '\0')
					desc[descriptor_index++] = { i, RETRO_DEVICE_JOYPAD, 0, RETRO_DEVICE_ID_JOYPAD_L2, name };
				break;

			default:
				break;
			}
		}
	}
	else
	{
		for (unsigned i = 0; i < MAPLE_PORTS; i++)
		{
			switch (config::MapleMainDevices[i])
			{
			case MDT_SegaController:
				desc[descriptor_index++] = { i, RETRO_DEVICE_JOYPAD, 0, RETRO_DEVICE_ID_JOYPAD_LEFT,  "D-Pad Left" };
				desc[descriptor_index++] = { i, RETRO_DEVICE_JOYPAD, 0, RETRO_DEVICE_ID_JOYPAD_UP,    "D-Pad Up" };
				desc[descriptor_index++] = { i, RETRO_DEVICE_JOYPAD, 0, RETRO_DEVICE_ID_JOYPAD_DOWN,  "D-Pad Down" };
				desc[descriptor_index++] = { i, RETRO_DEVICE_JOYPAD, 0, RETRO_DEVICE_ID_JOYPAD_RIGHT, "D-Pad Right" };
				desc[descriptor_index++] = { i, RETRO_DEVICE_JOYPAD, 0, RETRO_DEVICE_ID_JOYPAD_B,     "A" };
				desc[descriptor_index++] = { i, RETRO_DEVICE_JOYPAD, 0, RETRO_DEVICE_ID_JOYPAD_A,     "B" };
				desc[descriptor_index++] = { i, RETRO_DEVICE_JOYPAD, 0, RETRO_DEVICE_ID_JOYPAD_X,     "Y" };
				desc[descriptor_index++] = { i, RETRO_DEVICE_JOYPAD, 0, RETRO_DEVICE_ID_JOYPAD_Y,     "X" };
				desc[descriptor_index++] = { i, RETRO_DEVICE_JOYPAD, 0, RETRO_DEVICE_ID_JOYPAD_L2,    "L Trigger" };
				desc[descriptor_index++] = { i, RETRO_DEVICE_JOYPAD, 0, RETRO_DEVICE_ID_JOYPAD_R2,    "R Trigger" };
				desc[descriptor_index++] = { i, RETRO_DEVICE_JOYPAD, 0, RETRO_DEVICE_ID_JOYPAD_START,    "Start" };
				desc[descriptor_index++] = { i, RETRO_DEVICE_ANALOG, RETRO_DEVICE_INDEX_ANALOG_LEFT, RETRO_DEVICE_ID_ANALOG_X, "Analog X" };
				desc[descriptor_index++] = { i, RETRO_DEVICE_ANALOG, RETRO_DEVICE_INDEX_ANALOG_LEFT, RETRO_DEVICE_ID_ANALOG_Y, "Analog Y" };
				break;

			case MDT_TwinStick:
				desc[descriptor_index++] = { i, RETRO_DEVICE_TWINSTICK, 0, RETRO_DEVICE_ID_JOYPAD_LEFT,  "L-Stick Left" };
				desc[descriptor_index++] = { i, RETRO_DEVICE_TWINSTICK, 0, RETRO_DEVICE_ID_JOYPAD_UP,    "L-Stick Up" };
				desc[descriptor_index++] = { i, RETRO_DEVICE_TWINSTICK, 0, RETRO_DEVICE_ID_JOYPAD_DOWN,  "L-Stick Down" };
				desc[descriptor_index++] = { i, RETRO_DEVICE_TWINSTICK, 0, RETRO_DEVICE_ID_JOYPAD_RIGHT, "L-Stick Right" };
				desc[descriptor_index++] = { i, RETRO_DEVICE_TWINSTICK, 0, RETRO_DEVICE_ID_JOYPAD_B,     "R-Stick Down" };
				desc[descriptor_index++] = { i, RETRO_DEVICE_TWINSTICK, 0, RETRO_DEVICE_ID_JOYPAD_A,     "R-Stick Right" };
				desc[descriptor_index++] = { i, RETRO_DEVICE_TWINSTICK, 0, RETRO_DEVICE_ID_JOYPAD_X,     "R-Stick Up" };
				desc[descriptor_index++] = { i, RETRO_DEVICE_TWINSTICK, 0, RETRO_DEVICE_ID_JOYPAD_Y,     "R-Stick Left" };
				desc[descriptor_index++] = { i, RETRO_DEVICE_TWINSTICK, 0, RETRO_DEVICE_ID_JOYPAD_L,    "L Turbo" };
				desc[descriptor_index++] = { i, RETRO_DEVICE_TWINSTICK, 0, RETRO_DEVICE_ID_JOYPAD_R,    "R Turbo" };
				desc[descriptor_index++] = { i, RETRO_DEVICE_TWINSTICK, 0, RETRO_DEVICE_ID_JOYPAD_L2,    "L Trigger" };
				desc[descriptor_index++] = { i, RETRO_DEVICE_TWINSTICK, 0, RETRO_DEVICE_ID_JOYPAD_R2,    "R Trigger" };
				desc[descriptor_index++] = { i, RETRO_DEVICE_TWINSTICK, 0, RETRO_DEVICE_ID_JOYPAD_START,    "Start" };
				desc[descriptor_index++] = { i, RETRO_DEVICE_TWINSTICK, 0, RETRO_DEVICE_ID_JOYPAD_SELECT,    "Special" };
				break;

			case MDT_AsciiStick:
				desc[descriptor_index++] = { i, RETRO_DEVICE_TWINSTICK, 0, RETRO_DEVICE_ID_JOYPAD_LEFT,  "Stick Left" };
				desc[descriptor_index++] = { i, RETRO_DEVICE_TWINSTICK, 0, RETRO_DEVICE_ID_JOYPAD_UP,    "Stick Up" };
				desc[descriptor_index++] = { i, RETRO_DEVICE_TWINSTICK, 0, RETRO_DEVICE_ID_JOYPAD_DOWN,  "Stick Down" };
				desc[descriptor_index++] = { i, RETRO_DEVICE_TWINSTICK, 0, RETRO_DEVICE_ID_JOYPAD_RIGHT, "Stick Right" };
				desc[descriptor_index++] = { i, RETRO_DEVICE_TWINSTICK, 0, RETRO_DEVICE_ID_JOYPAD_B,     "A" };
				desc[descriptor_index++] = { i, RETRO_DEVICE_TWINSTICK, 0, RETRO_DEVICE_ID_JOYPAD_A,     "B" };
				desc[descriptor_index++] = { i, RETRO_DEVICE_TWINSTICK, 0, RETRO_DEVICE_ID_JOYPAD_X,     "Y" };
				desc[descriptor_index++] = { i, RETRO_DEVICE_TWINSTICK, 0, RETRO_DEVICE_ID_JOYPAD_Y,     "X" };
				desc[descriptor_index++] = { i, RETRO_DEVICE_TWINSTICK, 0, RETRO_DEVICE_ID_JOYPAD_L,    "C" };
				desc[descriptor_index++] = { i, RETRO_DEVICE_TWINSTICK, 0, RETRO_DEVICE_ID_JOYPAD_R,    "Z" };
				desc[descriptor_index++] = { i, RETRO_DEVICE_TWINSTICK, 0, RETRO_DEVICE_ID_JOYPAD_START,    "Start" };
				break;

			case MDT_LightGun:
				desc[descriptor_index++] = { i, RETRO_DEVICE_LIGHTGUN, 0, RETRO_DEVICE_ID_LIGHTGUN_DPAD_LEFT,  "D-Pad Left" };
				desc[descriptor_index++] = { i, RETRO_DEVICE_LIGHTGUN, 0, RETRO_DEVICE_ID_LIGHTGUN_DPAD_UP,    "D-Pad Up" };
				desc[descriptor_index++] = { i, RETRO_DEVICE_LIGHTGUN, 0, RETRO_DEVICE_ID_LIGHTGUN_DPAD_DOWN,  "D-Pad Down" };
				desc[descriptor_index++] = { i, RETRO_DEVICE_LIGHTGUN, 0, RETRO_DEVICE_ID_LIGHTGUN_DPAD_RIGHT, "D-Pad Right" };
				desc[descriptor_index++] = { i, RETRO_DEVICE_LIGHTGUN, 0, RETRO_DEVICE_ID_LIGHTGUN_TRIGGER,	   "A" };
				desc[descriptor_index++] = { i, RETRO_DEVICE_LIGHTGUN, 0, RETRO_DEVICE_ID_LIGHTGUN_START,      "Start" };
				desc[descriptor_index++] = { i, RETRO_DEVICE_LIGHTGUN, 0, RETRO_DEVICE_ID_LIGHTGUN_AUX_A,      "B" };
				break;

			case MDT_MaracasController:
				desc[descriptor_index++] = { i, RETRO_DEVICE_MARACAS, 0, RETRO_DEVICE_ID_JOYPAD_B,     "A (R-Shake)" };
				desc[descriptor_index++] = { i, RETRO_DEVICE_MARACAS, 0, RETRO_DEVICE_ID_JOYPAD_A,     "B (L-Shake)" };
				desc[descriptor_index++] = { i, RETRO_DEVICE_MARACAS, 0, RETRO_DEVICE_ID_JOYPAD_X,     "C (L-Button)" };
				desc[descriptor_index++] = { i, RETRO_DEVICE_MARACAS, 0, RETRO_DEVICE_ID_JOYPAD_L,     "D (R-Lost)" };
				desc[descriptor_index++] = { i, RETRO_DEVICE_MARACAS, 0, RETRO_DEVICE_ID_JOYPAD_R,     "Z (R-Lost)" };
				desc[descriptor_index++] = { i, RETRO_DEVICE_MARACAS, 0, RETRO_DEVICE_ID_JOYPAD_START, "Start (R-Button)" };
				desc[descriptor_index++] = { i, RETRO_DEVICE_MARACAS, RETRO_DEVICE_INDEX_ANALOG_LEFT,  RETRO_DEVICE_ID_ANALOG_X, "Maraca 1 X pos." };
				desc[descriptor_index++] = { i, RETRO_DEVICE_MARACAS, RETRO_DEVICE_INDEX_ANALOG_LEFT,  RETRO_DEVICE_ID_ANALOG_Y, "Maraca 1 Y pos." };
				desc[descriptor_index++] = { i, RETRO_DEVICE_MARACAS, RETRO_DEVICE_INDEX_ANALOG_RIGHT, RETRO_DEVICE_ID_ANALOG_X, "Maraca 2 X pos." };
				desc[descriptor_index++] = { i, RETRO_DEVICE_MARACAS, RETRO_DEVICE_INDEX_ANALOG_RIGHT, RETRO_DEVICE_ID_ANALOG_Y, "Maraca 2 Y pos." };

			case MDT_FishingController:
				desc[descriptor_index++] = { i, RETRO_DEVICE_FISHING, 0, RETRO_DEVICE_ID_JOYPAD_B,     "A" };
				desc[descriptor_index++] = { i, RETRO_DEVICE_FISHING, 0, RETRO_DEVICE_ID_JOYPAD_A,     "B" };
				desc[descriptor_index++] = { i, RETRO_DEVICE_FISHING, 0, RETRO_DEVICE_ID_JOYPAD_Y,     "X" };
				desc[descriptor_index++] = { i, RETRO_DEVICE_FISHING, 0, RETRO_DEVICE_ID_JOYPAD_X,     "Y" };
				desc[descriptor_index++] = { i, RETRO_DEVICE_FISHING, 0, RETRO_DEVICE_ID_JOYPAD_START, "Start" };
				desc[descriptor_index++] = { i, RETRO_DEVICE_FISHING, RETRO_DEVICE_INDEX_ANALOG_LEFT,  RETRO_DEVICE_ID_ANALOG_X, "Analog X (L-R)" }; // A3: Analog key
				desc[descriptor_index++] = { i, RETRO_DEVICE_FISHING, RETRO_DEVICE_INDEX_ANALOG_LEFT,  RETRO_DEVICE_ID_ANALOG_Y, "Analog Y (U-D)" }; // A4: Analog key
				desc[descriptor_index++] = { i, RETRO_DEVICE_FISHING, 0, RETRO_DEVICE_ID_JOYPAD_R2,                          "Reel handle output" }; // A1: Analog lever
				desc[descriptor_index++] = { i, RETRO_DEVICE_FISHING, 0, RETRO_DEVICE_ID_JOYPAD_L2,                              "Acc. sensor Z"  }; // A2: Acc. sensor Z
				desc[descriptor_index++] = { i, RETRO_DEVICE_FISHING, RETRO_DEVICE_INDEX_ANALOG_RIGHT, RETRO_DEVICE_ID_ANALOG_X, "Acc. sensor X"  }; // A5: Acc. sensor X
				desc[descriptor_index++] = { i, RETRO_DEVICE_FISHING, RETRO_DEVICE_INDEX_ANALOG_RIGHT, RETRO_DEVICE_ID_ANALOG_Y, "Acc. sensor Y"  }; // A6: Acc. sensor Y

			case MDT_PopnMusicController:
				desc[descriptor_index++] = { i, RETRO_DEVICE_POPNMUSIC, 0, RETRO_DEVICE_ID_JOYPAD_LEFT,  "A" };
				desc[descriptor_index++] = { i, RETRO_DEVICE_POPNMUSIC, 0, RETRO_DEVICE_ID_JOYPAD_UP,    "B" };
				desc[descriptor_index++] = { i, RETRO_DEVICE_POPNMUSIC, 0, RETRO_DEVICE_ID_JOYPAD_DOWN,  "C" };
				desc[descriptor_index++] = { i, RETRO_DEVICE_POPNMUSIC, 0, RETRO_DEVICE_ID_JOYPAD_RIGHT, "D" };
				desc[descriptor_index++] = { i, RETRO_DEVICE_POPNMUSIC, 0, RETRO_DEVICE_ID_JOYPAD_B,     "E" }; // A
				desc[descriptor_index++] = { i, RETRO_DEVICE_POPNMUSIC, 0, RETRO_DEVICE_ID_JOYPAD_Y,     "F" }; // X
				desc[descriptor_index++] = { i, RETRO_DEVICE_POPNMUSIC, 0, RETRO_DEVICE_ID_JOYPAD_A,     "G" }; // B
				desc[descriptor_index++] = { i, RETRO_DEVICE_POPNMUSIC, 0, RETRO_DEVICE_ID_JOYPAD_X,     "H" }; // Y
				desc[descriptor_index++] = { i, RETRO_DEVICE_POPNMUSIC, 0, RETRO_DEVICE_ID_JOYPAD_R,     "I" }; // C
				desc[descriptor_index++] = { i, RETRO_DEVICE_POPNMUSIC, 0, RETRO_DEVICE_ID_JOYPAD_START, "Start" };

			case MDT_RacingController:
				desc[descriptor_index++] = { i, RETRO_DEVICE_RACING, 0, RETRO_DEVICE_ID_LIGHTGUN_DPAD_UP,   "D-Pad Up (+)"   };
				desc[descriptor_index++] = { i, RETRO_DEVICE_RACING, 0, RETRO_DEVICE_ID_LIGHTGUN_DPAD_DOWN, "D-Pad Down (-)" };
				desc[descriptor_index++] = { i, RETRO_DEVICE_RACING, 0, RETRO_DEVICE_ID_JOYPAD_LEFT,        "A"     };
				desc[descriptor_index++] = { i, RETRO_DEVICE_RACING, 0, RETRO_DEVICE_ID_JOYPAD_UP,          "B"     };
				desc[descriptor_index++] = { i, RETRO_DEVICE_RACING, 0, RETRO_DEVICE_ID_JOYPAD_START,       "Start" };
				desc[descriptor_index++] = { i, RETRO_DEVICE_RACING, RETRO_DEVICE_INDEX_ANALOG_LEFT,  RETRO_DEVICE_ID_ANALOG_X, "Wheel (L-R)" }; // A3: Analog key, also La, Ra
				desc[descriptor_index++] = { i, RETRO_DEVICE_RACING, 0, RETRO_DEVICE_ID_JOYPAD_R2,                              "R-Axis"      }; // A1: Analog lever
				desc[descriptor_index++] = { i, RETRO_DEVICE_RACING, 0, RETRO_DEVICE_ID_JOYPAD_L2,                              "L-Axis"      }; // A2: Analog lever
				desc[descriptor_index++] = { i, RETRO_DEVICE_RACING, RETRO_DEVICE_INDEX_ANALOG_RIGHT, RETRO_DEVICE_ID_ANALOG_X, "Accelerator" }; // A5: Accelerator?
				desc[descriptor_index++] = { i, RETRO_DEVICE_RACING, RETRO_DEVICE_INDEX_ANALOG_RIGHT, RETRO_DEVICE_ID_ANALOG_Y, "Brake"       }; // A6: Brake?

			case MDT_DenshaDeGoController:
				desc[descriptor_index++] = { i, RETRO_DEVICE_DENSHA, 0, RETRO_DEVICE_ID_JOYPAD_RIGHT,  "Brake bit 3" };
				desc[descriptor_index++] = { i, RETRO_DEVICE_DENSHA, 0, RETRO_DEVICE_ID_JOYPAD_LEFT,   "Brake bit 2" };
				desc[descriptor_index++] = { i, RETRO_DEVICE_DENSHA, 0, RETRO_DEVICE_ID_JOYPAD_DOWN,   "Brake bit 1" };
				desc[descriptor_index++] = { i, RETRO_DEVICE_DENSHA, 0, RETRO_DEVICE_ID_JOYPAD_UP,     "Brake bit 0" };
				desc[descriptor_index++] = { i, RETRO_DEVICE_DENSHA, 0, RETRO_DEVICE_ID_JOYPAD_Y,      "Master Control bit 2" }; // X
				desc[descriptor_index++] = { i, RETRO_DEVICE_DENSHA, 0, RETRO_DEVICE_ID_JOYPAD_X,      "Master Control bit 1" }; // Y
				desc[descriptor_index++] = { i, RETRO_DEVICE_DENSHA, 0, RETRO_DEVICE_ID_JOYPAD_R,      "Master Control bit 0" }; // Z
				desc[descriptor_index++] = { i, RETRO_DEVICE_DENSHA, 0, RETRO_DEVICE_ID_JOYPAD_B,      "A" };
				desc[descriptor_index++] = { i, RETRO_DEVICE_DENSHA, 0, RETRO_DEVICE_ID_JOYPAD_A,      "B" };
				desc[descriptor_index++] = { i, RETRO_DEVICE_DENSHA, 0, RETRO_DEVICE_ID_JOYPAD_L,      "C" };
				desc[descriptor_index++] = { i, RETRO_DEVICE_DENSHA, 0, RETRO_DEVICE_ID_JOYPAD_L2,     "D" };
				desc[descriptor_index++] = { i, RETRO_DEVICE_DENSHA, 0, RETRO_DEVICE_ID_JOYPAD_START,  "Start" };

			default:
				break;
			}
		}
	}
	desc[descriptor_index++] = { 0 };

	environ_cb(RETRO_ENVIRONMENT_SET_INPUT_DESCRIPTORS, desc);
}

static void extract_basename(char *buf, const char *path, size_t size)
{
	const char *base = find_last_slash(path);
	if (!base)
		base = path;
	else
		base++;

	strncpy(buf, base, size - 1);
	buf[size - 1] = '\0';
}

static void remove_extension(char *buf, const char *path, size_t size)
{
	char *base;
	strncpy(buf, path, size - 1);
	buf[size - 1] = '\0';

	base = strrchr(buf, '.');

	if (base)
		*base = '\0';
}

#ifdef HAVE_VULKAN
static VulkanContext theVulkanContext;

static void retro_vk_context_reset()
{
	NOTICE_LOG(RENDERER, "retro_vk_context_reset");
	retro_hw_render_interface* vulkan;
	if (!environ_cb(RETRO_ENVIRONMENT_GET_HW_RENDER_INTERFACE, (void**)&vulkan) || !vulkan)
	{
		ERROR_LOG(RENDERER, "Get Vulkan HW interface failed");
		return;
	}
	theVulkanContext.init((retro_hw_render_interface_vulkan *)vulkan);
	rend_term_renderer();
	rend_init_renderer();
}

static void retro_vk_context_destroy()
{
	NOTICE_LOG(RENDERER, "retro_vk_context_destroy");
	rend_term_renderer();
	theVulkanContext.term();
}

static bool set_vulkan_hw_render()
{
	retro_hw_render_callback hw_render{};
	hw_render.context_type = RETRO_HW_CONTEXT_VULKAN;
	hw_render.version_major = VK_API_VERSION_1_0;
	hw_render.version_minor = 0;
	hw_render.context_reset = retro_vk_context_reset;
	hw_render.context_destroy = retro_vk_context_destroy;
	hw_render.debug_context = false;

	if (!environ_cb(RETRO_ENVIRONMENT_SET_HW_RENDER, &hw_render))
		return false;

	static const struct retro_hw_render_context_negotiation_interface_vulkan negotiation_interface = {
			RETRO_HW_RENDER_CONTEXT_NEGOTIATION_INTERFACE_VULKAN,
			RETRO_HW_RENDER_CONTEXT_NEGOTIATION_INTERFACE_VULKAN_VERSION,
			VkGetApplicationInfo,
			VkCreateDevice,
			nullptr,
	};
	environ_cb(RETRO_ENVIRONMENT_SET_HW_RENDER_CONTEXT_NEGOTIATION_INTERFACE, (void *)&negotiation_interface);

	if (config::RendererType == RenderType::OpenGL_OIT || config::RendererType == RenderType::DirectX11_OIT)
		config::RendererType = RenderType::Vulkan_OIT;
	else if (config::RendererType != RenderType::Vulkan_OIT)
		config::RendererType = RenderType::Vulkan;
	return true;
}
#else
static bool set_vulkan_hw_render()
{
	return false;
}
#endif

static bool set_opengl_hw_render(u32 preferred)
{
#if defined(HAVE_OPENGL) || defined(HAVE_OPENGLES)
	glsm_ctx_params_t params = {0};

	params.context_reset         = context_reset;
	params.context_destroy       = context_destroy;
	params.environ_cb            = environ_cb;
#if defined(TARGET_NO_STENCIL)
	params.stencil               = false;
#else
	params.stencil               = true;
#endif
	params.imm_vbo_draw          = NULL;
	params.imm_vbo_disable       = NULL;
#if defined(__APPLE__) && defined(HAVE_OPENGL)
	preferred = RETRO_HW_CONTEXT_OPENGL_CORE;
#endif
#ifdef HAVE_OIT
	if (config::RendererType == RenderType::OpenGL_OIT || config::RendererType == RenderType::DirectX11_OIT || config::RendererType == RenderType::Vulkan_OIT)
	{
		config::RendererType = RenderType::OpenGL_OIT;
		params.context_type = (retro_hw_context_type)preferred;
		if (preferred == RETRO_HW_CONTEXT_OPENGL)
		{
			// There are some weirdness with RA's gl context's versioning :
			// - any value above 3.0 won't provide a valid context, while the GLSM_CTL_STATE_CONTEXT_INIT call returns true...
			// - the only way to overwrite previously set version with zero values is to set them directly in hw_render, otherwise they are ignored (see glsm_state_ctx_init logic)
			// FIXME what's the point of this?
			//retro_hw_render_callback hw_render;
			//hw_render.version_major = 3;
			//hw_render.version_minor = 0;
		}
		else
		{
			params.major = 4;
			params.minor = 3;
		}
	}
	else
#endif
	{
#ifndef HAVE_OPENGLES
		params.context_type          = (retro_hw_context_type)preferred;
		params.major                 = 3;
		params.minor                 = preferred == RETRO_HW_CONTEXT_OPENGL_CORE ? 2 : 0;
#endif
		config::RendererType = RenderType::OpenGL;
	}

	if (glsm_ctl(GLSM_CTL_STATE_CONTEXT_INIT, &params))
		return true;

#if defined(HAVE_GL3)
	params.context_type       = (retro_hw_context_type)preferred;
	params.major              = 3;
	params.minor              = 0;
#else
	params.context_type       = (retro_hw_context_type)preferred;
	params.major              = 0;
	params.minor              = 0;
#endif
	config::RendererType = RenderType::OpenGL;
	return glsm_ctl(GLSM_CTL_STATE_CONTEXT_INIT, &params);
#else
	return false;
#endif
}

#ifdef HAVE_D3D11
static void dx11_context_reset()
{
	NOTICE_LOG(RENDERER, "DX11 context reset");
	retro_hw_render_interface_d3d11 *hw_render = nullptr;
	if (!environ_cb(RETRO_ENVIRONMENT_GET_HW_RENDER_INTERFACE, &hw_render) || hw_render == nullptr || hw_render->interface_type != RETRO_HW_RENDER_INTERFACE_D3D11)
		return;
	if (hw_render->interface_version != RETRO_HW_RENDER_INTERFACE_D3D11_VERSION)
	{
		WARN_LOG(RENDERER, "Unsupported interface version %d, expecting %d", hw_render->interface_version, RETRO_HW_RENDER_INTERFACE_D3D11_VERSION);
		return;
	}
	rend_term_renderer();
	theDX11Context.term();

	theDX11Context.init(hw_render->device, hw_render->context, hw_render->D3DCompile, hw_render->featureLevel);
	if (config::RendererType == RenderType::OpenGL_OIT || config::RendererType == RenderType::Vulkan_OIT)
		config::RendererType = RenderType::DirectX11_OIT;
	else if (config::RendererType != RenderType::DirectX11_OIT)
		config::RendererType = RenderType::DirectX11;
	rend_init_renderer();
}

static void dx11_context_destroy()
{
	NOTICE_LOG(RENDERER, "DX11 context destroyed");
	rend_term_renderer();
	theDX11Context.term();
}
#endif

static bool set_dx11_hw_render()
{
#ifdef HAVE_D3D11
	retro_hw_render_callback hw_render_{};
	hw_render_.context_type = RETRO_HW_CONTEXT_DIRECT3D;
	hw_render_.version_major = 11;
	hw_render_.version_minor = 0;
	hw_render_.context_reset = dx11_context_reset;
	hw_render_.context_destroy = dx11_context_destroy;

	if (!environ_cb(RETRO_ENVIRONMENT_SET_HW_RENDER, &hw_render_))
	{
		WARN_LOG(RENDERER, "DX11 hardware rendering not available");
		return false;
	}
	return true;
#else
	return false;
#endif
}

// Loading/unloading games
bool retro_load_game(const struct retro_game_info *game)
{
#if defined(IOS)
	bool can_jit;
	if (environ_cb(RETRO_ENVIRONMENT_GET_JIT_CAPABLE, &can_jit) && !can_jit) {
		// jit is required both for performance and for audio. trying to run
		// without the jit will cause a crash.
		gui_display_notification("Cannot run without JIT", 5000);
		return false;
	}
#endif

	NOTICE_LOG(BOOT, "retro_load_game: %s", game->path);

	extract_basename(g_base_name, game->path, sizeof(g_base_name));
	extract_directory(game_dir, game->path, sizeof(game_dir));

	// Storing rom dir for later use
	snprintf(g_roms_dir, sizeof(g_roms_dir), "%s%c", game_dir, slash);

	if (environ_cb(RETRO_ENVIRONMENT_GET_RUMBLE_INTERFACE, &rumble) && log_cb)
		log_cb(RETRO_LOG_DEBUG, "Rumble interface supported!\n");

	const char *dir = NULL;
	if (!(environ_cb(RETRO_ENVIRONMENT_GET_SYSTEM_DIRECTORY, &dir) && dir))
		dir = game_dir;

	snprintf(game_dir, sizeof(game_dir), "%s%cdc%c", dir, slash, slash);
	snprintf(game_dir_no_slash, sizeof(game_dir_no_slash), "%s%cdc", dir, slash);

	// Per-content VMU additions START
	// > Get save directory
	const char *vmu_dir = NULL;
	if (!(environ_cb(RETRO_ENVIRONMENT_GET_SAVE_DIRECTORY, &vmu_dir) && vmu_dir))
		vmu_dir = game_dir;

	snprintf(vmu_dir_no_slash, sizeof(vmu_dir_no_slash), "%s", vmu_dir);

	// > Get content name
	remove_extension(content_name, g_base_name, sizeof(content_name));

	if (content_name[0] == '\0')
		snprintf(content_name, sizeof(content_name), "vmu_save");
	// Per-content VMU additions END

	update_variables(true);

	char *ext = strrchr(g_base_name, '.');

	{
		/* Check for extension .lst, .bin, .dat or .zip. If found, we will set the system type
		 * automatically to Naomi or AtomisWave. */
		if (ext)
		{
			log_cb(RETRO_LOG_INFO, "File extension is: %s\n", ext);
			if (!strcmp(".lst", ext)
					|| !strcmp(".bin", ext) || !strcmp(".BIN", ext)
					|| !strcmp(".dat", ext) || !strcmp(".DAT", ext)
					|| !strcmp(".zip", ext) || !strcmp(".ZIP", ext)
					|| !strcmp(".7z", ext) || !strcmp(".7Z", ext))
			{
				settings.platform.system = naomi_cart_GetPlatform(game->path);
				// Users should use the superior format instead, let's warn them
				if (!strcmp(".lst", ext)
						|| !strcmp(".bin", ext) || !strcmp(".BIN", ext)
						|| !strcmp(".dat", ext) || !strcmp(".DAT", ext))
				{
					struct retro_message msg;
					// Sadly, this callback is only able to display short messages, so we can't give proper explanations...
					msg.msg = "Please upgrade to MAME romsets or expect issues";
					msg.frames = 1200;
					environ_cb(RETRO_ENVIRONMENT_SET_MESSAGE, &msg);
				}
			}
			// If m3u playlist found load the paths into array
			else if (!strcmp(".m3u", ext) || !strcmp(".M3U", ext))
			{
				if (!read_m3u(game->path))
				{
					if (log_cb)
						log_cb(RETRO_LOG_ERROR, "%s\n", "[libretro]: failed to read m3u file ...\n");
					return false;
				}
			}
		}
	}

	if (game->path[0] == '\0')
	{
		if (settings.platform.isConsole())
			boot_to_bios = true;
		else
			return false;
	}
	if (settings.platform.isArcade())
		boot_to_bios = false;

	if (boot_to_bios)
		game_data.clear();
	// if an m3u file was loaded, disk_paths will already be populated so load the game from there
	else if (disk_paths.size() > 0)
	{
		disk_index = 0;

		// Attempt to set initial disk index
		if (disk_paths.size() > 1
				&& disk_initial_index > 0
				&& disk_initial_index < disk_paths.size()
				&& disk_paths[disk_initial_index].compare(disk_initial_path) == 0)
			disk_index = disk_initial_index;

		game_data = disk_paths[disk_index];
	}
	else
	{
		char disk_label[PATH_MAX];
		disk_label[0] = '\0';

		disk_paths.push_back(game->path);

		fill_short_pathname_representation(disk_label, game->path, sizeof(disk_label));
		disk_labels.push_back(disk_label);

		game_data = game->path;
	}

	{
		char data_dir[1024];

		snprintf(data_dir, sizeof(data_dir), "%s%s", game_dir, "data");

		INFO_LOG(COMMON, "Creating dir: %s", data_dir);
		struct stat buf;
		if (stat(data_dir, &buf) < 0)
		{
			path_mkdir(data_dir);
		}
	}

	u32 preferred;
	if (!environ_cb(RETRO_ENVIRONMENT_GET_PREFERRED_HW_RENDER, &preferred))
		preferred = RETRO_HW_CONTEXT_DUMMY;
	bool foundRenderApi = false;

	if (preferred == RETRO_HW_CONTEXT_OPENGL || preferred == RETRO_HW_CONTEXT_OPENGL_CORE
			|| preferred == RETRO_HW_CONTEXT_OPENGLES2 || preferred == RETRO_HW_CONTEXT_OPENGLES3
			|| preferred == RETRO_HW_CONTEXT_OPENGLES_VERSION)
	{
		foundRenderApi = set_opengl_hw_render(preferred);
	}
	else if (preferred == RETRO_HW_CONTEXT_VULKAN)
	{
		foundRenderApi = set_vulkan_hw_render();
	}
	else if (preferred == RETRO_HW_CONTEXT_DIRECT3D)
	{
		foundRenderApi = set_dx11_hw_render();
	}
	else
	{
		// fallback when not supported (or auto-switching disabled), let's try all supported drivers
		foundRenderApi = set_dx11_hw_render();
		if (!foundRenderApi)
			foundRenderApi = set_vulkan_hw_render();
#if defined(HAVE_OPENGLES)
		if (!foundRenderApi)
			foundRenderApi = set_opengl_hw_render(RETRO_HW_CONTEXT_OPENGLES3);
		if (!foundRenderApi)
			foundRenderApi = set_opengl_hw_render(RETRO_HW_CONTEXT_OPENGLES2);
#else
		if (!foundRenderApi)
			foundRenderApi = set_opengl_hw_render(RETRO_HW_CONTEXT_OPENGL_CORE);
		if (!foundRenderApi)
			foundRenderApi = set_opengl_hw_render(RETRO_HW_CONTEXT_OPENGL);
#endif
	}

	if (!foundRenderApi)
		return false;

	if (settings.platform.isArcade())
	{
		if (environ_cb(RETRO_ENVIRONMENT_GET_SAVE_DIRECTORY, &dir)
				&& dir != nullptr
				&& strcmp(dir, g_roms_dir) != 0)
		{
			static char save_dir[PATH_MAX];
			snprintf(save_dir, sizeof(save_dir), "%s%creicast%c", dir, slash, slash);

			struct stat buf;
			if (stat(save_dir, &buf) < 0)
			{
				DEBUG_LOG(BOOT, "Creating dir: %s", save_dir);
				path_mkdir(save_dir);
			}
			arcadeFlashPath = std::string(save_dir) + g_base_name;
		} else {
			arcadeFlashPath = std::string(g_roms_dir) + g_base_name;
		}
		INFO_LOG(BOOT, "Setting flash base path to %s", arcadeFlashPath.c_str());
	}

	config::ScreenStretching = 100;
	if (!loadGame())
		return false;

	rotate_game = config::Rotate90;
	if (rotate_game)
		config::Widescreen.override(false);
	config::Rotate90 = false;	// actual framebuffer rotation is done by frontend

	setRotation();

<<<<<<< HEAD
	haveCardReader = card_reader::readerAvailable();
=======
	if (settings.content.gameId == "INITIAL D"
			|| settings.content.gameId == "INITIAL D Ver.2"
			|| settings.content.gameId == "INITIAL D Ver.3"
			|| settings.content.gameId == "INITIAL D CYCRAFT"
			|| settings.content.gameId == "VIRTUA FIGHTER 4 JAPAN"
			|| settings.content.gameId == "VF4 EVOLUTION JAPAN"
			|| settings.content.gameId == "VF4 FINAL TUNED JAPAN"
			|| card_reader::barcodeAvailable()) // TODO how to input card code?
		haveCardReader = true;
	else
		haveCardReader = false;
>>>>>>> 78a874d2
	refresh_devices(true);

	// System may have changed - have to update hidden core options
	set_variable_visibility();

	return true;
}

bool retro_load_game_special(unsigned game_type, const struct retro_game_info *info, size_t num_info)
{
	return false;
}

void retro_unload_game()
{
	INFO_LOG(COMMON, "Flycast unloading game");
	emu.unloadGame();
	game_data.clear();
	disk_paths.clear();
	disk_labels.clear();
	blankVmus();
}


// Memory/Serialization
void *retro_get_memory_data(unsigned type)
{
   if (type == RETRO_MEMORY_SYSTEM_RAM)
      return &mem_b[0];
   return nullptr;
}

size_t retro_get_memory_size(unsigned type)
{
   if (type == RETRO_MEMORY_SYSTEM_RAM)
      return RAM_SIZE;
   return 0;
}

size_t retro_serialize_size()
{
	DEBUG_LOG(SAVESTATE, "retro_serialize_size");
	std::lock_guard<std::mutex> lock(mtx_serialization);

	if (!first_run)
		try {
			emu.stop();
		} catch (const FlycastException& e) {
			ERROR_LOG(COMMON, "%s", e.what());
			return 0;
		}

	Serializer ser;
	dc_serialize(ser);
	if (!first_run)
		emu.start();

	return ser.size();
}

bool retro_serialize(void *data, size_t size)
{
	DEBUG_LOG(SAVESTATE, "retro_serialize %d bytes", (int)size);
	std::lock_guard<std::mutex> lock(mtx_serialization);

	if (!first_run)
		try {
			emu.stop();
		} catch (const FlycastException& e) {
			ERROR_LOG(COMMON, "%s", e.what());
			return false;
		}

	Serializer ser(data, size);
	dc_serialize(ser);
	if (!first_run)
		emu.start();

	return true;
}

bool retro_unserialize(const void * data, size_t size)
{
	DEBUG_LOG(SAVESTATE, "retro_unserialize");
	std::lock_guard<std::mutex> lock(mtx_serialization);

	if (!first_run)
		try {
			emu.stop();
		} catch (const FlycastException& e) {
			ERROR_LOG(COMMON, "%s", e.what());
			return false;
		}

	try {
		Deserializer deser(data, size);
		dc_loadstate(deser);
	    retro_audio_flush_buffer();
		if (!first_run)
			emu.start();

		return true;
	} catch (const Deserializer::Exception& e) {
		ERROR_LOG(SAVESTATE, "Loading state failed: %s", e.what());
		return false;
	}
}

// Cheats
void retro_cheat_reset()
{
   // Nothing to do here
}
void retro_cheat_set(unsigned unused, bool unused1, const char* unused2)
{
   // Nothing to do here
}


// Get info
const char* retro_get_system_directory()
{
   const char* dir;
   environ_cb(RETRO_ENVIRONMENT_GET_SYSTEM_DIRECTORY, &dir);
   return dir ? dir : ".";
}

void retro_get_system_info(struct retro_system_info *info)
{
   info->library_name = "Flycast";
#ifndef GIT_VERSION
#define GIT_VERSION "undefined"
#endif
   info->library_version = GIT_VERSION;
   info->valid_extensions = "chd|cdi|elf|cue|gdi|lst|bin|dat|zip|7z|m3u";
   info->need_fullpath = true;
   info->block_extract = true;
}

void retro_get_system_av_info(retro_system_av_info *info)
{
	NOTICE_LOG(RENDERER, "retro_get_system_av_info: Res=%d", (int)config::RenderResolution);

	if (cheatManager.isWidescreen())
	{
		retro_message msg;
		msg.msg = "Widescreen cheat activated";
		msg.frames = 120;
		environ_cb(RETRO_ENVIRONMENT_SET_MESSAGE, &msg);
	}
	framebufferWidth = config::RenderResolution * 16 / 9;
	framebufferHeight = config::RenderResolution;
	setAVInfo(*info);
	maxFramebufferWidth = info->geometry.max_width;
	maxFramebufferHeight = info->geometry.max_height;
}

unsigned retro_get_region()
{
   return config::Broadcast == 0 ? RETRO_REGION_NTSC :  RETRO_REGION_PAL;
}

// Controller
void retro_set_controller_port_device(unsigned in_port, unsigned device)
{
	if (device_type[in_port] != (int)device && in_port < MAPLE_PORTS)
	{
		devices_need_refresh = true;
		device_type[in_port] = device;
		struct Cfg {
			MapleDeviceType main, exp0, exp1;
		};
		struct Cfg cfg = { MDT_None, MDT_None, MDT_None };
		MapleDeviceType puru_or_vmu = enable_purupuru ? MDT_PurupuruPack : MDT_SegaVMU;
		switch (device)
		{
			case RETRO_DEVICE_JOYPAD           : cfg = { MDT_SegaController,       MDT_SegaVMU, puru_or_vmu }; break;
			case RETRO_DEVICE_TWINSTICK        : 
			case RETRO_DEVICE_TWINSTICK_SATURN : cfg = { MDT_TwinStick,            puru_or_vmu, MDT_None };    break;
			case RETRO_DEVICE_ASCIISTICK       : cfg = { MDT_AsciiStick,           puru_or_vmu, MDT_None };    break;
			case RETRO_DEVICE_KEYBOARD         : cfg = { MDT_Keyboard,             MDT_None,    MDT_None };    break;
			case RETRO_DEVICE_MOUSE            : cfg = { MDT_Mouse,                MDT_None,    MDT_None };    break;
			case RETRO_DEVICE_LIGHTGUN         :
			case RETRO_DEVICE_POINTER          : cfg = { MDT_LightGun,             puru_or_vmu, MDT_None };    break;
			case RETRO_DEVICE_MARACAS          : cfg = { MDT_MaracasController,    MDT_None,    MDT_None };    break;
			case RETRO_DEVICE_FISHING          : cfg = { MDT_FishingController,    MDT_None,    MDT_None };    break;
			case RETRO_DEVICE_POPNMUSIC        : cfg = { MDT_PopnMusicController,  MDT_None,    MDT_None };    break;
			case RETRO_DEVICE_RACING           : cfg = { MDT_RacingController,     puru_or_vmu, MDT_None };    break;
			case RETRO_DEVICE_DENSHA           : cfg = { MDT_DenshaDeGoController, MDT_None,    MDT_None };    break;
			default                            : cfg = { MDT_None,                 MDT_None,    MDT_None };
		};
		config::MapleMainDevices[in_port] = cfg.main;
		if (settings.platform.isConsole()) {
			config::MapleExpansionDevices[in_port][0] = cfg.exp0;
			config::MapleExpansionDevices[in_port][1] = cfg.exp1;
		}
	}
}

static void refresh_devices(bool first_startup)
{
   devices_need_refresh = false;
   set_input_descriptors();

   if (!first_startup)
   {
      if (settings.platform.isConsole())
         maple_ReconnectDevices();

      if (rumble.set_rumble_state)
      {
         for(int i = 0; i < MAPLE_PORTS; i++)
         {
            rumble.set_rumble_state(i, RETRO_RUMBLE_STRONG, 0);
            rumble.set_rumble_state(i, RETRO_RUMBLE_WEAK,   0);
         }
      }
   }
   else if (settings.platform.isConsole())
   {
      mcfg_DestroyDevices();
      mcfg_CreateDevices();
   }
}

// API version (to detect version mismatch)
unsigned retro_api_version()
{
   return RETRO_API_VERSION;
}

void retro_rend_present()
{
	if (!config::ThreadedRendering)
		is_dupe = false;
}

static uint32_t get_time_ms()
{
   return (uint32_t)(os_GetSeconds() * 1000.0);
}

static void get_analog_stick( retro_input_state_t input_state_cb,
                       int player_index,
                       int stick,
                       s16* p_analog_x,
                       s16* p_analog_y )
{
   int analog_x, analog_y;
   analog_x = input_state_cb( player_index, RETRO_DEVICE_ANALOG, stick, RETRO_DEVICE_ID_ANALOG_X );
   analog_y = input_state_cb( player_index, RETRO_DEVICE_ANALOG, stick, RETRO_DEVICE_ID_ANALOG_Y );

   // Analog stick deadzone (borrowed code from parallel-n64 core)
   if ( astick_deadzone > 0 )
   {
      static const int ASTICK_MAX = 0x8000;

      // Convert cartesian coordinate analog stick to polar coordinates
      double radius = sqrt(analog_x * analog_x + analog_y * analog_y);
      double angle = atan2(analog_y, analog_x);

      if (radius > astick_deadzone)
      {
         // Re-scale analog stick range to negate deadzone (makes slow movements possible)
         radius = (radius - astick_deadzone)*((float)ASTICK_MAX/(ASTICK_MAX - astick_deadzone));

         // Convert back to cartesian coordinates
         analog_x = (int)round(radius * cos(angle));
         analog_y = (int)round(radius * sin(angle));

         // Clamp to correct range
         if (analog_x > +32767) analog_x = +32767;
         if (analog_x < -32767) analog_x = -32767;
         if (analog_y > +32767) analog_y = +32767;
         if (analog_y < -32767) analog_y = -32767;
      }
      else
      {
         analog_x = 0;
         analog_y = 0;
      }
   }

   // output
   *p_analog_x = analog_x;
   *p_analog_y = analog_y;
}

static uint16_t apply_trigger_deadzone( uint16_t input )
{
   if ( trigger_deadzone > 0 )
   {
      if ( input > trigger_deadzone )
      {
         // Re-scale analog range
         static const int TRIGGER_MAX = 0x8000;
         const float scale = ((float)TRIGGER_MAX/(float)(TRIGGER_MAX - trigger_deadzone));
         float scaled      = (input - trigger_deadzone)*scale;

         input = (int)round(scaled);
         if (input > +32767)
            input = +32767;
      }
      else
         input = 0;
   }

   return input;
}

static uint16_t get_analog_trigger(
      int16_t ret,
      retro_input_state_t input_state_cb,
      int player_index,
      int id )
{
   // NOTE: Analog triggers were added Nov 2017. Not all front-ends support this
   // feature (or pre-date it) so we need to handle this in a graceful way.

   // First, try and get an analog value using the new libretro API constant
   uint16_t trigger = input_state_cb( player_index,
                       RETRO_DEVICE_ANALOG,
                       RETRO_DEVICE_INDEX_ANALOG_BUTTON,
                       id );

   if ( trigger == 0 )
   {
      // If we got exactly zero, we're either not pressing the button, or the front-end
      // is not reporting analog values. We need to do a second check using the classic
      // digital API method, to at least get some response - better than nothing.

      // NOTE: If we're really just not holding the trigger, we're still going to get zero.

      trigger = (ret & (1 << id)) ? 0x7FFF : 0;
   }
   else
   {
      // We got something, which means the front-end can handle analog buttons.
      // So we apply a deadzone to the input and use it.

      trigger = apply_trigger_deadzone( trigger );
   }

   return trigger;
}

inline static void setDeviceButton(u32 port, uint32_t dc_key, bool is_down)
{
	if (is_down)
		kcode[port] &= ~dc_key;
	else
		kcode[port] |= dc_key;
}

static void setDeviceButtonState(u32 port, int deviceType, int btnId)
{
	uint32_t dc_key = map_gamepad_button(deviceType, btnId);
	bool is_down    = input_cb(port, deviceType, 0, btnId);
	setDeviceButton(port, dc_key, is_down);
}

static void setDeviceButtonStateFromBitmap(u32 bitmap, u32 port, int deviceType, int btnId)
{
	uint32_t dc_key = map_gamepad_button(deviceType, btnId);
	bool is_down    = bitmap & (1 << btnId);
	setDeviceButton(port, dc_key, is_down);
}

// Don't call map_gamepad_button, we supply the DC key directly.
static void setDeviceButtonStateDirect(u32 bitmap, u32 port, int btnId, uint32_t dc_key)
{
	bool is_down = bitmap & (1 << btnId);
	setDeviceButton(port, dc_key, is_down);
}

static void setDeviceButtonStateDirect2(u32 bitmap, u32 port, int btnId1, int btnId2, uint32_t dc_key)
{
	bool is_down = (bitmap & (1 << btnId1)) ||
	               (bitmap & (1 << btnId2));
	setDeviceButton(port, dc_key, is_down);
}

static void updateMouseState(u32 port)
{
	std::lock_guard<std::mutex> lock(relPosMutex);

   mo_x_delta[port] += input_cb(port, RETRO_DEVICE_MOUSE, 0, RETRO_DEVICE_ID_MOUSE_X);
   mo_y_delta[port] += input_cb(port, RETRO_DEVICE_MOUSE, 0, RETRO_DEVICE_ID_MOUSE_Y);

   bool btn_state   = input_cb(port, RETRO_DEVICE_MOUSE, 0, RETRO_DEVICE_ID_MOUSE_LEFT);
   if (btn_state)
	  mo_buttons[port] &= ~(1 << 2);
   else
	  mo_buttons[port] |= 1 << 2;
   btn_state = input_cb(port, RETRO_DEVICE_MOUSE, 0, RETRO_DEVICE_ID_MOUSE_RIGHT);
   if (btn_state)
	  mo_buttons[port] &= ~(1 << 1);
   else
	  mo_buttons[port] |= 1 << 1;
   btn_state = input_cb(port, RETRO_DEVICE_MOUSE, 0, RETRO_DEVICE_ID_MOUSE_MIDDLE);
   if (btn_state)
	  mo_buttons[port] &= ~(1 << 3);
   else
	  mo_buttons[port] |= 1 << 3;
   if (input_cb(port, RETRO_DEVICE_MOUSE, 0, RETRO_DEVICE_ID_MOUSE_WHEELDOWN))
	  mo_wheel_delta[port] -= 10;
   else if (input_cb(port, RETRO_DEVICE_MOUSE, 0, RETRO_DEVICE_ID_MOUSE_WHEELUP))
	  mo_wheel_delta[port] += 10;
}

static void updateLightgunCoordinates(u32 port)
{
	int x;
	int y;
	if (device_type[port] == RETRO_DEVICE_LIGHTGUN)
	{
		x = input_cb(port, RETRO_DEVICE_LIGHTGUN, 0, RETRO_DEVICE_ID_LIGHTGUN_SCREEN_X);
		y = input_cb(port, RETRO_DEVICE_LIGHTGUN, 0, RETRO_DEVICE_ID_LIGHTGUN_SCREEN_Y);
	}
	else
	{
		x = input_cb(port, RETRO_DEVICE_POINTER, 0, RETRO_DEVICE_ID_POINTER_X);
		y = input_cb(port, RETRO_DEVICE_POINTER, 0, RETRO_DEVICE_ID_POINTER_Y);
	}
	if (config::Widescreen && config::ScreenStretching == 100 && !config::EmulateFramebuffer)
		mo_x_abs[port] = 640.f * ((x + 0x8000) * 4.f / 3.f / 0x10000 - (4.f / 3.f - 1.f) / 2.f);
	else
		mo_x_abs[port] = (x + 0x8000) * 640.f / 0x10000;
	mo_y_abs[port] = (y + 0x8000) * 480.f / 0x10000;

	lightgun_params[port].offscreen = false;
	lightgun_params[port].x = mo_x_abs[port];
	lightgun_params[port].y = mo_y_abs[port];
}

void updateLightgunCoordinatesFromAnalogStick(int port)
{
	int x = input_cb(port, RETRO_DEVICE_ANALOG, RETRO_DEVICE_INDEX_ANALOG_LEFT, RETRO_DEVICE_ID_ANALOG_X);
	mo_x_abs[port] = 320 + x * 320 / 32767;
	int y = input_cb(port, RETRO_DEVICE_ANALOG, RETRO_DEVICE_INDEX_ANALOG_LEFT, RETRO_DEVICE_ID_ANALOG_Y);
	mo_y_abs[port] = 240 + y * 240 / 32767;

	lightgun_params[port].offscreen = false;
	lightgun_params[port].x = mo_x_abs[port];
	lightgun_params[port].y = mo_y_abs[port];
}

static void UpdateInputStateNaomi(u32 port)
{
	switch (config::MapleMainDevices[port])
	{
	case MDT_LightGun:
		if (device_type[port] == RETRO_DEVICE_LIGHTGUN)
		{
			//
			// -- buttons
			setDeviceButtonState(port, RETRO_DEVICE_LIGHTGUN, RETRO_DEVICE_ID_LIGHTGUN_TRIGGER);
			setDeviceButtonState(port, RETRO_DEVICE_LIGHTGUN, RETRO_DEVICE_ID_LIGHTGUN_AUX_A);
			setDeviceButtonState(port, RETRO_DEVICE_LIGHTGUN, RETRO_DEVICE_ID_LIGHTGUN_AUX_B);
			setDeviceButtonState(port, RETRO_DEVICE_LIGHTGUN, RETRO_DEVICE_ID_LIGHTGUN_AUX_C);
			setDeviceButtonState(port, RETRO_DEVICE_LIGHTGUN, RETRO_DEVICE_ID_LIGHTGUN_START);
			setDeviceButtonState(port, RETRO_DEVICE_LIGHTGUN, RETRO_DEVICE_ID_LIGHTGUN_SELECT);
			setDeviceButtonState(port, RETRO_DEVICE_LIGHTGUN, RETRO_DEVICE_ID_LIGHTGUN_DPAD_UP);
			setDeviceButtonState(port, RETRO_DEVICE_LIGHTGUN, RETRO_DEVICE_ID_LIGHTGUN_DPAD_DOWN);
			setDeviceButtonState(port, RETRO_DEVICE_LIGHTGUN, RETRO_DEVICE_ID_LIGHTGUN_DPAD_LEFT);
			setDeviceButtonState(port, RETRO_DEVICE_LIGHTGUN, RETRO_DEVICE_ID_LIGHTGUN_DPAD_RIGHT);

			bool force_offscreen = false;

			if (input_cb(port, RETRO_DEVICE_LIGHTGUN, 0, RETRO_DEVICE_ID_LIGHTGUN_RELOAD))
			{
				force_offscreen = true;
				if (settings.platform.isAtomiswave())
					kcode[port] &= ~AWAVE_TRIGGER_KEY;
				else
					kcode[port] &= ~NAOMI_BTN0_KEY;
			}

			if (force_offscreen || input_cb(port, RETRO_DEVICE_LIGHTGUN, 0, RETRO_DEVICE_ID_LIGHTGUN_IS_OFFSCREEN))
			{
				mo_x_abs[port] = 0;
				mo_y_abs[port] = 0;
				lightgun_params[port].offscreen = true;

				if (input_cb(port, RETRO_DEVICE_LIGHTGUN, 0, RETRO_DEVICE_ID_LIGHTGUN_TRIGGER) || input_cb(port, RETRO_DEVICE_LIGHTGUN, 0, RETRO_DEVICE_ID_LIGHTGUN_RELOAD))
				{
					if (settings.platform.isNaomi())
						kcode[port] &= ~NAOMI_BTN1_KEY;
				}
			}
			else
			{
				updateLightgunCoordinates(port);
			}
		}
		else
		{
			// RETRO_DEVICE_POINTER
			setDeviceButtonState(port, RETRO_DEVICE_JOYPAD, RETRO_DEVICE_ID_JOYPAD_B);
			setDeviceButtonState(port, RETRO_DEVICE_JOYPAD, RETRO_DEVICE_ID_JOYPAD_START);
			setDeviceButtonState(port, RETRO_DEVICE_JOYPAD, RETRO_DEVICE_ID_JOYPAD_UP);
			setDeviceButtonState(port, RETRO_DEVICE_JOYPAD, RETRO_DEVICE_ID_JOYPAD_DOWN);
			setDeviceButtonState(port, RETRO_DEVICE_JOYPAD, RETRO_DEVICE_ID_JOYPAD_LEFT);
			setDeviceButtonState(port, RETRO_DEVICE_JOYPAD, RETRO_DEVICE_ID_JOYPAD_RIGHT);

			int pressed = input_cb(port, RETRO_DEVICE_POINTER, 0, RETRO_DEVICE_ID_POINTER_PRESSED);
			int count = input_cb(port, RETRO_DEVICE_POINTER, 0, RETRO_DEVICE_ID_POINTER_COUNT);
			if (count > 1)
			{
				// reload
				mo_x_abs[port] = 0;
				mo_y_abs[port] = 0;
				lightgun_params[port].offscreen = true;
			}
			else if (count == 1)
			{
				updateLightgunCoordinates(port);
			}
			if (pressed)
			{
				if (settings.platform.isAtomiswave())
					kcode[port] &= ~AWAVE_TRIGGER_KEY;
				else
					kcode[port] &= ~NAOMI_BTN0_KEY;
			}
			else
			{
				if (settings.platform.isAtomiswave())
					kcode[port] |= AWAVE_TRIGGER_KEY;
				else
					kcode[port] |= NAOMI_BTN0_KEY;
			}
		}
		break;

	default:
		{
			//
			// -- buttons
			int16_t ret = 0;
			if (libretro_supports_bitmasks)
				ret = input_cb(port, RETRO_DEVICE_JOYPAD, 0, RETRO_DEVICE_ID_JOYPAD_MASK);
			else
			{
				for (int id = RETRO_DEVICE_ID_JOYPAD_B; id <= RETRO_DEVICE_ID_JOYPAD_R3; ++id)
					if (input_cb(port, RETRO_DEVICE_JOYPAD, 0, id))
						ret |= (1 << id);
			}

			for (int id = RETRO_DEVICE_ID_JOYPAD_B; id <= RETRO_DEVICE_ID_JOYPAD_R3; ++id)
			{
				switch (id)
				{
				case RETRO_DEVICE_ID_JOYPAD_L3:
					if (allow_service_buttons)
						setDeviceButtonStateFromBitmap(ret, port, RETRO_DEVICE_JOYPAD, RETRO_DEVICE_ID_JOYPAD_L3);
					break;
				case RETRO_DEVICE_ID_JOYPAD_R3:
					if (settings.platform.isNaomi()
							|| allow_service_buttons)
						setDeviceButtonStateFromBitmap(ret, port, RETRO_DEVICE_JOYPAD, RETRO_DEVICE_ID_JOYPAD_R3);
					break;
				case RETRO_DEVICE_ID_JOYPAD_L:
					if (haveCardReader)
					{
						 if (ret & (1 << RETRO_DEVICE_ID_JOYPAD_L))
							 card_reader::insertCard(port);
					}
					else
						setDeviceButtonStateFromBitmap(ret, port, RETRO_DEVICE_JOYPAD, RETRO_DEVICE_ID_JOYPAD_L);
					break;
				default:
					setDeviceButtonStateFromBitmap(ret, port, RETRO_DEVICE_JOYPAD, id);
					break;
				}
			}
			//
			// -- analog stick

			get_analog_stick(input_cb, port, RETRO_DEVICE_INDEX_ANALOG_LEFT, &joyx[port], &joyy[port] );
			get_analog_stick(input_cb, port, RETRO_DEVICE_INDEX_ANALOG_RIGHT, &joyrx[port], &joyry[port]);
			lt[port] = get_analog_trigger(ret, input_cb, port, RETRO_DEVICE_ID_JOYPAD_L2) * 2;
			rt[port] = get_analog_trigger(ret, input_cb, port, RETRO_DEVICE_ID_JOYPAD_R2) * 2;

			if (NaomiGameInputs != NULL)
			{
				for (int i = 0; NaomiGameInputs->axes[i].name != NULL; i++)
				{
					if (NaomiGameInputs->axes[i].type == Half)
					{
						/* Note:
						 * - Analog stick axes have a range of [-32768, 32767]
						 * - Analog triggers have a range of [0, 65535] */
						switch (NaomiGameInputs->axes[i].axis)
						{
						case 0:
							/* Left stick X: [-32768, 32767] */
							joyx[port] = std::max((int)joyx[port], 0) * 2;
							break;
						case 1:
							/* Left stick Y: [-32768, 32767] */
							joyy[port] = std::max((int)joyy[port], 0) * 2;
							break;
						case 2:
							/* Right stick X: [-32768, 32767] */
							joyrx[port] = std::max((int)joyrx[port], 0) * 2;
							break;
						case 3:
							/* Right stick Y: [-32768, 32767] */
							joyry[port] = std::max((int)joyry[port], 0) * 2;
						break;
							/* Case 4/5 correspond to right/left trigger.
							 * These inputs are always classified as 'Half',
							 * and already have the correct range - so no
							 * further action is required */
						}
					}
				}
			}

			// -- mouse, for rotary encoders
			updateMouseState(port);
			// lightgun with analog stick
			if (settings.input.lightgunGame)
			{
				updateLightgunCoordinatesFromAnalogStick(port);
				if (input_cb(port, RETRO_DEVICE_LIGHTGUN, 0, RETRO_DEVICE_ID_LIGHTGUN_RELOAD))
				{
					mo_x_abs[port] = 0;
					mo_y_abs[port] = 0;
					lightgun_params[port].offscreen = true;
					if (settings.platform.isAtomiswave())
						kcode[port] &= ~AWAVE_TRIGGER_KEY;
					else
						kcode[port] &= ~NAOMI_BTN0_KEY;
				}
				else if (settings.platform.isAtomiswave())
				{
					// map btn0 to trigger, btn1 to btn0, etc.
					u32 k = kcode[port] | (AWAVE_BTN0_KEY | AWAVE_BTN1_KEY | AWAVE_BTN2_KEY | AWAVE_BTN3_KEY | AWAVE_TRIGGER_KEY);
					if ((kcode[port] & AWAVE_BTN0_KEY) == 0)
						k &= ~AWAVE_TRIGGER_KEY;
					if ((kcode[port] & AWAVE_BTN1_KEY) == 0)
						k &= ~AWAVE_BTN0_KEY;
					if ((kcode[port] & AWAVE_BTN2_KEY) == 0)
						k &= ~AWAVE_BTN1_KEY;
					if ((kcode[port] & AWAVE_BTN3_KEY) == 0)
						k &= ~AWAVE_BTN2_KEY;
					kcode[port] = k;
				}
			}
		}
		break;
	}

	// Avoid Left+Right or Up+Down buttons being pressed together as this crashes some games
	if (settings.platform.isAtomiswave())
	{
		if ((kcode[port] & (AWAVE_UP_KEY|AWAVE_DOWN_KEY)) == 0)
			kcode[port] |= AWAVE_UP_KEY|AWAVE_DOWN_KEY;
		if ((kcode[port] & (AWAVE_LEFT_KEY|AWAVE_RIGHT_KEY)) == 0)
			kcode[port] |= AWAVE_LEFT_KEY|AWAVE_RIGHT_KEY;
	}
	else
	{
		if ((kcode[port] & (NAOMI_UP_KEY|NAOMI_DOWN_KEY)) == 0)
			kcode[port] |= NAOMI_UP_KEY|NAOMI_DOWN_KEY;
		if ((kcode[port] & (NAOMI_LEFT_KEY|NAOMI_RIGHT_KEY)) == 0)
			kcode[port] |= NAOMI_LEFT_KEY|NAOMI_RIGHT_KEY;
	}
}

static int16_t getBitmask(u32 port, int deviceType)
{
	int16_t ret = 0;
	if (libretro_supports_bitmasks)
		ret = input_cb(port, deviceType, 0, RETRO_DEVICE_ID_JOYPAD_MASK);
	else
	{
		for (int id = RETRO_DEVICE_ID_JOYPAD_B; id <= RETRO_DEVICE_ID_JOYPAD_R3; ++id)
			if (input_cb(port, deviceType, 0, id))
				ret |= (1 << id);
	}
	return ret;
}

static void UpdateInputState(u32 port)
{
	if (gl_ctx_resetting)
		return;

	if (settings.platform.isArcade())
	{
		UpdateInputStateNaomi(port);
		return;
	}
	if (rumble.set_rumble_state != NULL && vib_stop_time[port] > 0)
	{
		if (get_time_ms() >= vib_stop_time[port])
		{
			vib_stop_time[port] = 0;
			rumble.set_rumble_state(port, RETRO_RUMBLE_STRONG, 0);
		}
		else if (vib_delta[port] > 0.0)
		{
			u32 rem_time = vib_stop_time[port] - get_time_ms();
			rumble.set_rumble_state(port, RETRO_RUMBLE_STRONG, 65535 * vib_strength[port] * rem_time * vib_delta[port]);
		}
	}

	lightgun_params[port].offscreen = true;

	switch (config::MapleMainDevices[port])
	{
	case MDT_SegaController:
		{
			int16_t ret = getBitmask(port, RETRO_DEVICE_JOYPAD);

			// -- buttons
			for (int id = RETRO_DEVICE_ID_JOYPAD_B; id <= RETRO_DEVICE_ID_JOYPAD_X; ++id)
				setDeviceButtonStateFromBitmap(ret, port, RETRO_DEVICE_JOYPAD, id);

			// -- analog stick
			get_analog_stick( input_cb, port, RETRO_DEVICE_INDEX_ANALOG_LEFT, &(joyx[port]), &(joyy[port]) );

			// -- triggers
			if ( digital_triggers )
			{
				// -- digital left trigger
				if (ret & (1 << RETRO_DEVICE_ID_JOYPAD_L2))
					lt[port] = 0xFFFF;
				else
					lt[port] = 0;
				// -- digital right trigger
				if (ret & (1 << RETRO_DEVICE_ID_JOYPAD_R2))
					rt[port] = 0xFFFF;
				else
					rt[port] = 0;
			}
			else
			{
				// -- analog triggers
				lt[port] = get_analog_trigger(ret, input_cb, port, RETRO_DEVICE_ID_JOYPAD_L2 ) * 2;
				rt[port] = get_analog_trigger(ret, input_cb, port, RETRO_DEVICE_ID_JOYPAD_R2 ) * 2;
			}
		}
		break;

	case MDT_AsciiStick:
		{
			int16_t ret = getBitmask(port, RETRO_DEVICE_ASCIISTICK);
			kcode[port] = 0xFFFF; // active-low

			// stick
			setDeviceButtonStateDirect(ret, port, RETRO_DEVICE_ID_JOYPAD_UP,    DC_DPAD_UP    );
			setDeviceButtonStateDirect(ret, port, RETRO_DEVICE_ID_JOYPAD_DOWN,  DC_DPAD_DOWN  );
			setDeviceButtonStateDirect(ret, port, RETRO_DEVICE_ID_JOYPAD_LEFT,  DC_DPAD_LEFT  );
			setDeviceButtonStateDirect(ret, port, RETRO_DEVICE_ID_JOYPAD_RIGHT, DC_DPAD_RIGHT );

			// buttons
			setDeviceButtonStateDirect(ret, port, RETRO_DEVICE_ID_JOYPAD_B, DC_BTN_A );
			setDeviceButtonStateDirect(ret, port, RETRO_DEVICE_ID_JOYPAD_A, DC_BTN_B );
			setDeviceButtonStateDirect(ret, port, RETRO_DEVICE_ID_JOYPAD_Y, DC_BTN_X );
			setDeviceButtonStateDirect(ret, port, RETRO_DEVICE_ID_JOYPAD_X, DC_BTN_Y );
			setDeviceButtonStateDirect2(ret, port, RETRO_DEVICE_ID_JOYPAD_L, 
			                                       RETRO_DEVICE_ID_JOYPAD_L2, DC_BTN_Z );
			setDeviceButtonStateDirect2(ret, port, RETRO_DEVICE_ID_JOYPAD_R, 
			                                       RETRO_DEVICE_ID_JOYPAD_R2, DC_BTN_C );
			setDeviceButtonStateDirect(ret, port, RETRO_DEVICE_ID_JOYPAD_START, DC_BTN_START );

			// unused inputs
			lt[port]=0;
			rt[port]=0;
			joyx[port]=0;
			joyy[port]=0;
		}
		break;

	case MDT_TwinStick:
		{
			int16_t ret = 0;
			kcode[port] = 0xFFFF; // active-low
			
			if ( device_type[port] == RETRO_DEVICE_TWINSTICK_SATURN )
			{
				// NOTE: This is a remapping of the RetroPad layout in the block below to make using a real
				// Saturn Twin-Stick controller (via a USB adapter) less effort.

				// The Saturn Twin-Stick identifies as a regular Saturn controller internally but with its controls
				// wired to the two sticks without much rhyme or reason. The mapping below untangles that layout
				// into DC compatible inputs, without requiring a change for the Reicast and Beetle Saturn cores.

				// Hope that makes sense!!

				// NOTE: the dc_bits below are the same, only the retro id values have been rearranged.

				ret = getBitmask(port, RETRO_DEVICE_TWINSTICK_SATURN);

				// left-stick
				setDeviceButtonStateDirect(ret, port, RETRO_DEVICE_ID_JOYPAD_UP,    DC_DPAD_UP    );
				setDeviceButtonStateDirect(ret, port, RETRO_DEVICE_ID_JOYPAD_DOWN,  DC_DPAD_DOWN  );
				setDeviceButtonStateDirect(ret, port, RETRO_DEVICE_ID_JOYPAD_LEFT,  DC_DPAD_LEFT  );
				setDeviceButtonStateDirect(ret, port, RETRO_DEVICE_ID_JOYPAD_RIGHT, DC_DPAD_RIGHT );
				setDeviceButtonStateDirect(ret, port, RETRO_DEVICE_ID_JOYPAD_L2,    DC_BTN_X      ); // left-trigger
				setDeviceButtonStateDirect(ret, port, RETRO_DEVICE_ID_JOYPAD_R2,    DC_BTN_Y      ); // left-turbo

				// right-stick
				setDeviceButtonStateDirect(ret, port, RETRO_DEVICE_ID_JOYPAD_X, DC_DPAD2_UP    );
				setDeviceButtonStateDirect(ret, port, RETRO_DEVICE_ID_JOYPAD_L, DC_DPAD2_RIGHT );
				setDeviceButtonStateDirect(ret, port, RETRO_DEVICE_ID_JOYPAD_A, DC_DPAD2_DOWN  );
				setDeviceButtonStateDirect(ret, port, RETRO_DEVICE_ID_JOYPAD_Y, DC_DPAD2_LEFT  );
				setDeviceButtonStateDirect(ret, port, RETRO_DEVICE_ID_JOYPAD_B, DC_BTN_A       ); // right-trigger
				setDeviceButtonStateDirect(ret, port, RETRO_DEVICE_ID_JOYPAD_R, DC_BTN_B       ); // right-turbo

				// misc control
				setDeviceButtonStateDirect(ret, port, RETRO_DEVICE_ID_JOYPAD_START,  DC_BTN_START );
				setDeviceButtonStateDirect(ret, port, RETRO_DEVICE_ID_JOYPAD_SELECT, DC_BTN_D     );
			}
			else
			{
				int analog;

				const int thresh = 11000; // about 33%, allows for 8-way movement

				ret = getBitmask(port, RETRO_DEVICE_TWINSTICK);

				// LX
				analog = input_cb( port, RETRO_DEVICE_ANALOG, RETRO_DEVICE_INDEX_ANALOG_LEFT, RETRO_DEVICE_ID_ANALOG_X );
				if ( analog < -thresh )
					kcode[port] &= ~DC_DPAD_LEFT;
				else if ( analog > thresh )
					kcode[port] &= ~DC_DPAD_RIGHT;
				else
				{
					// digital
					setDeviceButtonStateDirect(ret, port, RETRO_DEVICE_ID_JOYPAD_LEFT,  DC_DPAD_LEFT  );
					setDeviceButtonStateDirect(ret, port, RETRO_DEVICE_ID_JOYPAD_RIGHT, DC_DPAD_RIGHT );
				}

				// LY
				analog = input_cb( port, RETRO_DEVICE_ANALOG, RETRO_DEVICE_INDEX_ANALOG_LEFT, RETRO_DEVICE_ID_ANALOG_Y );
				if ( analog < -thresh )
					kcode[port] &= ~DC_DPAD_UP;
				else if ( analog > thresh )
					kcode[port] &= ~DC_DPAD_DOWN;
				else
				{
					// digital
					setDeviceButtonStateDirect(ret, port, RETRO_DEVICE_ID_JOYPAD_UP,   DC_DPAD_UP   );
					setDeviceButtonStateDirect(ret, port, RETRO_DEVICE_ID_JOYPAD_DOWN, DC_DPAD_DOWN );
				}

				// RX
				analog = input_cb( port, RETRO_DEVICE_ANALOG, RETRO_DEVICE_INDEX_ANALOG_RIGHT, RETRO_DEVICE_ID_ANALOG_X );
				if ( analog < -thresh )
					kcode[port] &= ~DC_DPAD2_LEFT;
				else if ( analog > thresh )
					kcode[port] &= ~DC_DPAD2_RIGHT;
				else
				{
					// digital
					setDeviceButtonStateDirect(ret, port, RETRO_DEVICE_ID_JOYPAD_Y, DC_DPAD2_LEFT  );
					setDeviceButtonStateDirect(ret, port, RETRO_DEVICE_ID_JOYPAD_A, DC_DPAD2_RIGHT );
				}

				// RY
				analog = input_cb( port, RETRO_DEVICE_ANALOG, RETRO_DEVICE_INDEX_ANALOG_RIGHT, RETRO_DEVICE_ID_ANALOG_Y );
				if ( analog < -thresh )
					kcode[port] &= ~DC_DPAD2_UP;
				else if ( analog > thresh )
					kcode[port] &= ~DC_DPAD2_DOWN;
				else
				{
					// digital
					setDeviceButtonStateDirect(ret, port, RETRO_DEVICE_ID_JOYPAD_X, DC_DPAD2_UP   );
					setDeviceButtonStateDirect(ret, port, RETRO_DEVICE_ID_JOYPAD_B, DC_DPAD2_DOWN );
				}

				// left-stick buttons
				setDeviceButtonStateDirect(ret, port, RETRO_DEVICE_ID_JOYPAD_L2, DC_BTN_X ); // left-trigger
				setDeviceButtonStateDirect(ret, port, RETRO_DEVICE_ID_JOYPAD_L,  DC_BTN_Y ); // left-turbo

				// right-stick buttons
				setDeviceButtonStateDirect(ret, port, RETRO_DEVICE_ID_JOYPAD_R2, DC_BTN_A ); // right-trigger
				setDeviceButtonStateDirect(ret, port, RETRO_DEVICE_ID_JOYPAD_R,  DC_BTN_B ); // right-turbo

				// misc control
				setDeviceButtonStateDirect(ret, port, RETRO_DEVICE_ID_JOYPAD_START,  DC_BTN_START );
				setDeviceButtonStateDirect(ret, port, RETRO_DEVICE_ID_JOYPAD_SELECT, DC_BTN_D     );
			}

			// unused inputs
			lt[port]=0;
			rt[port]=0;
			joyx[port]=0;
			joyy[port]=0;
		}
		break;

	case MDT_LightGun:
		if (device_type[port] == RETRO_DEVICE_LIGHTGUN)
		{
			//
			// -- buttons
			setDeviceButtonState(port, RETRO_DEVICE_LIGHTGUN, RETRO_DEVICE_ID_LIGHTGUN_TRIGGER);
			setDeviceButtonState(port, RETRO_DEVICE_LIGHTGUN, RETRO_DEVICE_ID_LIGHTGUN_AUX_A);
			setDeviceButtonState(port, RETRO_DEVICE_LIGHTGUN, RETRO_DEVICE_ID_LIGHTGUN_START);
			setDeviceButtonState(port, RETRO_DEVICE_LIGHTGUN, RETRO_DEVICE_ID_LIGHTGUN_DPAD_UP);
			setDeviceButtonState(port, RETRO_DEVICE_LIGHTGUN, RETRO_DEVICE_ID_LIGHTGUN_DPAD_DOWN);
			setDeviceButtonState(port, RETRO_DEVICE_LIGHTGUN, RETRO_DEVICE_ID_LIGHTGUN_DPAD_LEFT);
			setDeviceButtonState(port, RETRO_DEVICE_LIGHTGUN, RETRO_DEVICE_ID_LIGHTGUN_DPAD_RIGHT);

			bool force_offscreen = false;

			if (input_cb(port, RETRO_DEVICE_LIGHTGUN, 0, RETRO_DEVICE_ID_LIGHTGUN_RELOAD))
			{
				force_offscreen = true;
				kcode[port] &= ~DC_BTN_A;
			}

			if (force_offscreen || input_cb(port, RETRO_DEVICE_LIGHTGUN, 0, RETRO_DEVICE_ID_LIGHTGUN_IS_OFFSCREEN))
			{
				mo_x_abs[port] = -1000;
				mo_y_abs[port] = -1000;
				lightgun_params[port].offscreen = true;

				lightgun_params[port].x = mo_x_abs[port];
				lightgun_params[port].y = mo_y_abs[port];
			}
			else
			{
				updateLightgunCoordinates(port);
			}
		}
		else
		{
			// RETRO_DEVICE_POINTER
			setDeviceButtonState(port, RETRO_DEVICE_JOYPAD, RETRO_DEVICE_ID_JOYPAD_B);
			setDeviceButtonState(port, RETRO_DEVICE_JOYPAD, RETRO_DEVICE_ID_JOYPAD_START);
			setDeviceButtonState(port, RETRO_DEVICE_JOYPAD, RETRO_DEVICE_ID_JOYPAD_UP);
			setDeviceButtonState(port, RETRO_DEVICE_JOYPAD, RETRO_DEVICE_ID_JOYPAD_DOWN);
			setDeviceButtonState(port, RETRO_DEVICE_JOYPAD, RETRO_DEVICE_ID_JOYPAD_LEFT);
			setDeviceButtonState(port, RETRO_DEVICE_JOYPAD, RETRO_DEVICE_ID_JOYPAD_RIGHT);

			int pressed = input_cb(port, RETRO_DEVICE_POINTER, 0, RETRO_DEVICE_ID_POINTER_PRESSED);
			int count = input_cb(port, RETRO_DEVICE_POINTER, 0, RETRO_DEVICE_ID_POINTER_COUNT);
			if (count > 1)
			{
				// reload
				mo_x_abs[port] = -1000;
				mo_y_abs[port] = -1000;
				lightgun_params[port].offscreen = true;

				lightgun_params[port].x = mo_x_abs[port];
				lightgun_params[port].y = mo_y_abs[port];
			}
			else if (count == 1)
			{
				updateLightgunCoordinates(port);
			}
			if (pressed)
				kcode[port] &= ~DC_BTN_A;
			else
				kcode[port] |= DC_BTN_A;
		}
		break;

	case MDT_Mouse:
		updateMouseState(port);
		break;

	case MDT_MaracasController:
		{
			int16_t ret = getBitmask(port, RETRO_DEVICE_MARACAS);
			kcode[port] = 0xFFFF; // active-low

			// buttons
			setDeviceButtonStateDirect(ret, port, RETRO_DEVICE_ID_JOYPAD_B,     DC_BTN_A     ); // Right maraca shake switch
			setDeviceButtonStateDirect(ret, port, RETRO_DEVICE_ID_JOYPAD_A,     DC_BTN_B     ); // Left  maraca shake switch
			setDeviceButtonStateDirect(ret, port, RETRO_DEVICE_ID_JOYPAD_X,     DC_BTN_C     ); // Left  maraca button
			setDeviceButtonStateDirect(ret, port, RETRO_DEVICE_ID_JOYPAD_L,     DC_BTN_D     ); // Left  maraca "lost" flag
			setDeviceButtonStateDirect(ret, port, RETRO_DEVICE_ID_JOYPAD_R,     DC_BTN_Z     ); // Right maraca "lost" flag
			setDeviceButtonStateDirect(ret, port, RETRO_DEVICE_ID_JOYPAD_START, DC_BTN_START ); // Right maraca button

			// If we wanted to apply deadzone (which we don't want for maracas), we could use:
			// get_analog_stick( input_cb, port, RETRO_DEVICE_INDEX_ANALOG_LEFT,  &(joyx [port]), &(joyy [port]) );
			// get_analog_stick( input_cb, port, RETRO_DEVICE_INDEX_ANALOG_RIGHT, &(joyrx[port]), &(joyry[port]) );
			joyx [port] = input_cb( port, RETRO_DEVICE_ANALOG, RETRO_DEVICE_INDEX_ANALOG_LEFT,  RETRO_DEVICE_ID_ANALOG_X );
   			joyy [port] = input_cb( port, RETRO_DEVICE_ANALOG, RETRO_DEVICE_INDEX_ANALOG_LEFT,  RETRO_DEVICE_ID_ANALOG_Y );
			joyrx[port] = input_cb( port, RETRO_DEVICE_ANALOG, RETRO_DEVICE_INDEX_ANALOG_RIGHT, RETRO_DEVICE_ID_ANALOG_X );
   			joyry[port] = input_cb( port, RETRO_DEVICE_ANALOG, RETRO_DEVICE_INDEX_ANALOG_RIGHT, RETRO_DEVICE_ID_ANALOG_Y );

			// unused inputs
			lt[port]=0;
			rt[port]=0;
		}
		break;

	case MDT_FishingController:
		{
			int16_t ret = getBitmask(port, RETRO_DEVICE_FISHING);
			kcode[port] = 0xFFFF; // active-low

			// buttons
			setDeviceButtonStateDirect(ret, port, RETRO_DEVICE_ID_JOYPAD_B,     DC_BTN_A     );
			setDeviceButtonStateDirect(ret, port, RETRO_DEVICE_ID_JOYPAD_A,     DC_BTN_B     );
			setDeviceButtonStateDirect(ret, port, RETRO_DEVICE_ID_JOYPAD_Y,     DC_BTN_X     );
			setDeviceButtonStateDirect(ret, port, RETRO_DEVICE_ID_JOYPAD_X,     DC_BTN_Y     );
			setDeviceButtonStateDirect(ret, port, RETRO_DEVICE_ID_JOYPAD_START, DC_BTN_START );

			// analog axes
			get_analog_stick( input_cb, port, RETRO_DEVICE_INDEX_ANALOG_LEFT,  &(joyx [port]), &(joyy [port]) );                  // A3, A4: Analog keys (XY)
			joyrx[port] = input_cb( port, RETRO_DEVICE_ANALOG, RETRO_DEVICE_INDEX_ANALOG_RIGHT,  RETRO_DEVICE_ID_ANALOG_X  );     // A5: Acc. sensor X
   			joyry[port] = input_cb( port, RETRO_DEVICE_ANALOG, RETRO_DEVICE_INDEX_ANALOG_RIGHT,  RETRO_DEVICE_ID_ANALOG_Y  );     // A6: Acc. sensor Y
			lt   [port] = input_cb( port, RETRO_DEVICE_ANALOG, RETRO_DEVICE_INDEX_ANALOG_BUTTON, RETRO_DEVICE_ID_JOYPAD_L2 ) * 2; // A2: Acc. sensor Z
			rt   [port] = input_cb( port, RETRO_DEVICE_ANALOG, RETRO_DEVICE_INDEX_ANALOG_BUTTON, RETRO_DEVICE_ID_JOYPAD_R2 ) * 2; // A1: Analog lever
		}
		break;

	case MDT_PopnMusicController:
		{
			int16_t ret = getBitmask(port, RETRO_DEVICE_POPNMUSIC);
			kcode[port] = 0xFFFF; // active-low

			// buttons
			setDeviceButtonStateDirect(ret, port, RETRO_DEVICE_ID_JOYPAD_LEFT,  DC_DPAD_LEFT  ); // Pop'n A
			setDeviceButtonStateDirect(ret, port, RETRO_DEVICE_ID_JOYPAD_UP,    DC_DPAD_UP    ); // Pop'n B
			setDeviceButtonStateDirect(ret, port, RETRO_DEVICE_ID_JOYPAD_DOWN,  DC_DPAD_DOWN  ); // Pop'n C
			setDeviceButtonStateDirect(ret, port, RETRO_DEVICE_ID_JOYPAD_RIGHT, DC_DPAD_RIGHT ); // Pop'n D
			setDeviceButtonStateDirect(ret, port, RETRO_DEVICE_ID_JOYPAD_B,     DC_BTN_A      ); // Pop'n E
			setDeviceButtonStateDirect(ret, port, RETRO_DEVICE_ID_JOYPAD_Y,     DC_BTN_X      ); // Pop'n F
			setDeviceButtonStateDirect(ret, port, RETRO_DEVICE_ID_JOYPAD_A,     DC_BTN_B      ); // Pop'n G
			setDeviceButtonStateDirect(ret, port, RETRO_DEVICE_ID_JOYPAD_X,     DC_BTN_Y      ); // Pop'n H
			setDeviceButtonStateDirect(ret, port, RETRO_DEVICE_ID_JOYPAD_R,     DC_BTN_C      ); // Pop'n I
			setDeviceButtonStateDirect(ret, port, RETRO_DEVICE_ID_JOYPAD_START, DC_BTN_START  ); // Pop'n Start

			// unused inputs
			lt[port]=0;
			rt[port]=0;
			joyx[port]=0;
			joyy[port]=0;
		}
		break;

	case MDT_RacingController:
		{
			int16_t ret = getBitmask(port, RETRO_DEVICE_RACING);
			kcode[port] = 0xFFFF; // active-low

			// buttons
			setDeviceButtonStateDirect(ret, port, RETRO_DEVICE_ID_JOYPAD_UP,    DC_DPAD_UP    );
			setDeviceButtonStateDirect(ret, port, RETRO_DEVICE_ID_JOYPAD_DOWN,  DC_DPAD_DOWN  );
			setDeviceButtonStateDirect(ret, port, RETRO_DEVICE_ID_JOYPAD_B,     DC_BTN_A      );
			setDeviceButtonStateDirect(ret, port, RETRO_DEVICE_ID_JOYPAD_A,     DC_BTN_B      );
			setDeviceButtonStateDirect(ret, port, RETRO_DEVICE_ID_JOYPAD_START, DC_BTN_START  );

			// analog axes
			get_analog_stick( input_cb, port, RETRO_DEVICE_INDEX_ANALOG_LEFT,  &(joyx [port]), &(joyy [port]) );                  // A3: Analog key;
			rt   [port] = input_cb( port, RETRO_DEVICE_ANALOG, RETRO_DEVICE_INDEX_ANALOG_BUTTON, RETRO_DEVICE_ID_JOYPAD_R2 ) * 2; // A1: Analog lever
			lt   [port] = input_cb( port, RETRO_DEVICE_ANALOG, RETRO_DEVICE_INDEX_ANALOG_BUTTON, RETRO_DEVICE_ID_JOYPAD_L2 ) * 2; // A2: Analog lever
			joyrx[port] = input_cb( port, RETRO_DEVICE_ANALOG, RETRO_DEVICE_INDEX_ANALOG_RIGHT,  RETRO_DEVICE_ID_ANALOG_X  );     // A5: Accelerator?
   			joyry[port] = input_cb( port, RETRO_DEVICE_ANALOG, RETRO_DEVICE_INDEX_ANALOG_RIGHT,  RETRO_DEVICE_ID_ANALOG_Y  );     // A6: Brake?
			joyy [port] = 0;                                                                                                      // A4: unused
		}
		break;

	case MDT_DenshaDeGoController:
		{
			int16_t ret = getBitmask(port, RETRO_DEVICE_DENSHA);
			kcode[port] = 0xFFFF; // active-low

			// buttons
			setDeviceButtonStateDirect(ret, port, RETRO_DEVICE_ID_JOYPAD_RIGHT, DC_DPAD_RIGHT );
			setDeviceButtonStateDirect(ret, port, RETRO_DEVICE_ID_JOYPAD_LEFT,  DC_DPAD_LEFT  );
			setDeviceButtonStateDirect(ret, port, RETRO_DEVICE_ID_JOYPAD_DOWN,  DC_DPAD_DOWN  );
			setDeviceButtonStateDirect(ret, port, RETRO_DEVICE_ID_JOYPAD_UP,    DC_DPAD_UP    );
			setDeviceButtonStateDirect(ret, port, RETRO_DEVICE_ID_JOYPAD_Y,     DC_BTN_X      );
			setDeviceButtonStateDirect(ret, port, RETRO_DEVICE_ID_JOYPAD_X,     DC_BTN_Y      );
			setDeviceButtonStateDirect(ret, port, RETRO_DEVICE_ID_JOYPAD_R,     DC_BTN_Z      );
			setDeviceButtonStateDirect(ret, port, RETRO_DEVICE_ID_JOYPAD_B,     DC_BTN_A      );
			setDeviceButtonStateDirect(ret, port, RETRO_DEVICE_ID_JOYPAD_A,     DC_BTN_B      );
			setDeviceButtonStateDirect(ret, port, RETRO_DEVICE_ID_JOYPAD_L,     DC_BTN_C      );
			setDeviceButtonStateDirect(ret, port, RETRO_DEVICE_ID_JOYPAD_L2,    DC_BTN_D      );
			setDeviceButtonStateDirect(ret, port, RETRO_DEVICE_ID_JOYPAD_START, DC_BTN_START  );
			// unused inputs - actually, A1, A2, A5, A6 == FFh, A3, A4 == 0, but that is already set in maple_densha_controller...
			//lt[port]=0;
			//rt[port]=0;
			//joyx[port]=0;
			//joyy[port]=0;
		}
		break;

	default:
		break;
	}
}

void UpdateInputState()
{
	UpdateInputState(0);
	UpdateInputState(1);
	UpdateInputState(2);
	UpdateInputState(3);
}

static void updateVibration(u32 port, float power, float inclination, u32 durationMs)
{
	if (!rumble.set_rumble_state)
		return;

	vib_strength[port] = power;

	rumble.set_rumble_state(port, RETRO_RUMBLE_STRONG, (u16)(65535 * power));
	vib_stop_time[port] = get_time_ms() + durationMs;
	vib_delta[port] = inclination;
}

u8 kb_key[4][6];	// normal keys pressed
u8 kb_shift[4];	// modifier keys pressed (bitmask)
static int kb_used;

static void release_key(unsigned dc_keycode)
{
	if (dc_keycode == 0)
		return;

	if (kb_used > 0)
	{
		for (int i = 0; i < 6; i++)
		{
			if (kb_key[0][i] == dc_keycode)
			{
				kb_used--;
				for (int j = i; j < 5; j++)
					kb_key[0][j] = kb_key[0][j + 1];
				kb_key[0][5] = 0;
			}
		}
	}
}

static void retro_keyboard_event(bool down, unsigned keycode, uint32_t character, uint16_t key_modifiers)
{
	// Dreamcast keyboard emulation
	if (keycode == RETROK_LSHIFT || keycode == RETROK_RSHIFT)
	{
		if (!down)
			kb_shift[0] &= ~(0x02 | 0x20);
		else
			kb_shift[0] |= (0x02 | 0x20);
	}
	if (keycode == RETROK_LCTRL || keycode == RETROK_RCTRL)
	{
		if (!down)
			kb_shift[0] &= ~(0x01 | 0x10);
		else
			kb_shift[0] |= (0x01 | 0x10);
	}
	// Make sure modifier keys are released
	if ((key_modifiers & RETROKMOD_SHIFT) == 0)
	{
		release_key(kb_map[RETROK_LSHIFT]);
		release_key(kb_map[RETROK_LSHIFT]);
	}
	if ((key_modifiers & RETROKMOD_CTRL) == 0)
	{
		release_key(kb_map[RETROK_LCTRL]);
		release_key(kb_map[RETROK_RCTRL]);
	}

	u8 dc_keycode = kb_map[keycode];
	if (dc_keycode != 0)
	{
		if (down)
		{
			if (kb_used < 6)
			{
				bool found = false;
				for (int i = 0; !found && i < 6; i++)
				{
					if (kb_key[0][i] == dc_keycode)
						found = true;
				}
				if (!found)
				{
					kb_key[0][kb_used] = dc_keycode;
					kb_used++;
				}
			}
		}
		else
		{
			release_key(dc_keycode);
		}
	}
}

void fatal_error(const char* text, ...)
{
	if (log_cb)
	{
		va_list args;
		char temp[2048];
		va_start(args, text);
		vsprintf(temp, text, args);
		va_end(args);
		strcat(temp, "\n");
		log_cb(RETRO_LOG_ERROR, temp);
	}
}

[[noreturn]] void os_DebugBreak()
{
	ERROR_LOG(COMMON, "DEBUGBREAK!");
	//exit(-1);
#ifdef __SWITCH__
	svcExitProcess();
#else
	__builtin_trap();
#endif
}

static bool retro_set_eject_state(bool ejected)
{
	disc_tray_open = ejected;
	if (ejected)
	{
		DiscOpenLid();
		return true;
	}
	else
	{
		try {
			return DiscSwap(disk_paths[disk_index]);
		} catch (const FlycastException& e) {
			ERROR_LOG(GDROM, "%s", e.what());
			return false;
		}
	}
}

static bool retro_get_eject_state()
{
	return disc_tray_open;
}

static unsigned retro_get_image_index()
{
	return disk_index;
}

static bool retro_set_image_index(unsigned index)
{
	disk_index = index;
	if (disk_index >= disk_paths.size())
	{
		// No disk in drive
		settings.content.path.clear();
		return true;
	}
	settings.content.path = disk_paths[index];

	if (disc_tray_open)
		return true;

	try {
		return DiscSwap(settings.content.path);
	} catch (const FlycastException& e) {
		ERROR_LOG(GDROM, "%s", e.what());
		return false;
	}
}

static unsigned retro_get_num_images()
{
	return disk_paths.size();
}

static bool retro_add_image_index()
{
	disk_paths.push_back("");
	disk_labels.push_back("");

	return true;
}

static bool retro_replace_image_index(unsigned index, const struct retro_game_info *info)
{
	if (index >= disk_paths.size() || index >= disk_labels.size())
		return false;

	if (info == nullptr)
	{
		disk_paths.erase(disk_paths.begin() + index);
		disk_labels.erase(disk_labels.begin() + index);

		if (disk_index >= index && disk_index > 0)
			disk_index--;
	}
	else
	{
		char disk_label[PATH_MAX];
		disk_label[0] = '\0';

		disk_paths[index] = info->path;

		fill_short_pathname_representation(disk_label, info->path, sizeof(disk_label));
		disk_labels[index] = disk_label;
	}

	return true;
}

static bool retro_set_initial_image(unsigned index, const char *path)
{
	if (!path || *path == '\0')
		return false;

	disk_initial_index = index;
	disk_initial_path  = path;

	return true;
}

static bool retro_get_image_path(unsigned index, char *path, size_t len)
{
	if (len < 1)
		return false;

	if (index >= disk_paths.size())
		return false;

	if (disk_paths[index].empty())
		return false;

	strncpy(path, disk_paths[index].c_str(), len - 1);
	path[len - 1] = '\0';

	return true;
}

static bool retro_get_image_label(unsigned index, char *label, size_t len)
{
	if (len < 1)
		return false;

	if (index >= disk_paths.size() || index >= disk_labels.size())
		return false;

	if (disk_labels[index].empty())
		return false;

	strncpy(label, disk_labels[index].c_str(), len - 1);
	label[len - 1] = '\0';

	return true;
}

static void init_disk_control_interface()
{
	unsigned dci_version = 0;

	retro_disk_control_cb.set_eject_state     = retro_set_eject_state;
	retro_disk_control_cb.get_eject_state     = retro_get_eject_state;
	retro_disk_control_cb.set_image_index     = retro_set_image_index;
	retro_disk_control_cb.get_image_index     = retro_get_image_index;
	retro_disk_control_cb.get_num_images      = retro_get_num_images;
	retro_disk_control_cb.add_image_index     = retro_add_image_index;
	retro_disk_control_cb.replace_image_index = retro_replace_image_index;

	retro_disk_control_ext_cb.set_eject_state     = retro_set_eject_state;
	retro_disk_control_ext_cb.get_eject_state     = retro_get_eject_state;
	retro_disk_control_ext_cb.set_image_index     = retro_set_image_index;
	retro_disk_control_ext_cb.get_image_index     = retro_get_image_index;
	retro_disk_control_ext_cb.get_num_images      = retro_get_num_images;
	retro_disk_control_ext_cb.add_image_index     = retro_add_image_index;
	retro_disk_control_ext_cb.replace_image_index = retro_replace_image_index;
	retro_disk_control_ext_cb.set_initial_image   = retro_set_initial_image;
	retro_disk_control_ext_cb.get_image_path      = retro_get_image_path;
	retro_disk_control_ext_cb.get_image_label     = retro_get_image_label;

	disk_initial_index = 0;
	disk_initial_path.clear();
	if (environ_cb(RETRO_ENVIRONMENT_GET_DISK_CONTROL_INTERFACE_VERSION, &dci_version) && (dci_version >= 1))
		environ_cb(RETRO_ENVIRONMENT_SET_DISK_CONTROL_EXT_INTERFACE, &retro_disk_control_ext_cb);
	else
		environ_cb(RETRO_ENVIRONMENT_SET_DISK_CONTROL_INTERFACE, &retro_disk_control_cb);
}

static bool read_m3u(const char *file)
{
	char line[PATH_MAX];
	char name[PATH_MAX];
	FILE *f = fopen(file, "r");

	if (!f)
	{
		log_cb(RETRO_LOG_ERROR, "Could not read file\n");
		return false;
	}

	while (fgets(line, sizeof(line), f) && disk_index <= disk_paths.size())
	{
		if (line[0] == '#')
			continue;

		char *carriage_return = strchr(line, '\r');
		if (carriage_return)
			*carriage_return = '\0';

		char *newline = strchr(line, '\n');
		if (newline)
			*newline = '\0';

		// Remove any beginning and ending quotes as these can cause issues when feeding the paths into command line later
		if (line[0] == '"')
			memmove(line, line + 1, strlen(line));

		if (line[strlen(line) - 1] == '"')
			line[strlen(line) - 1]  = '\0';

		if (line[0] != '\0')
		{
			char disk_label[PATH_MAX];
			disk_label[0] = '\0';

			if (path_is_absolute(line))
				snprintf(name, sizeof(name), "%s", line);
			else
				snprintf(name, sizeof(name), "%s%s", g_roms_dir, line);
			disk_paths.push_back(name);

			fill_short_pathname_representation(disk_label, name, sizeof(disk_label));
			disk_labels.push_back(disk_label);

			disk_index++;
		}
	}

	fclose(f);
	return disk_index != 0;
}

void gui_display_notification(const char *msg, int duration)
{
	retro_message retromsg;
	retromsg.msg = msg;
	retromsg.frames = duration / 17;
	environ_cb(RETRO_ENVIRONMENT_SET_MESSAGE, &retromsg);
}

void os_RunInstance(int argc, const char *argv[]) { }<|MERGE_RESOLUTION|>--- conflicted
+++ resolved
@@ -2128,21 +2128,7 @@
 
 	setRotation();
 
-<<<<<<< HEAD
 	haveCardReader = card_reader::readerAvailable();
-=======
-	if (settings.content.gameId == "INITIAL D"
-			|| settings.content.gameId == "INITIAL D Ver.2"
-			|| settings.content.gameId == "INITIAL D Ver.3"
-			|| settings.content.gameId == "INITIAL D CYCRAFT"
-			|| settings.content.gameId == "VIRTUA FIGHTER 4 JAPAN"
-			|| settings.content.gameId == "VF4 EVOLUTION JAPAN"
-			|| settings.content.gameId == "VF4 FINAL TUNED JAPAN"
-			|| card_reader::barcodeAvailable()) // TODO how to input card code?
-		haveCardReader = true;
-	else
-		haveCardReader = false;
->>>>>>> 78a874d2
 	refresh_devices(true);
 
 	// System may have changed - have to update hidden core options
