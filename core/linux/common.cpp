#include "types.h"
#include "cfg/cfg.h"

#if HOST_OS==OS_LINUX || HOST_OS==OS_DARWIN
#define _XOPEN_SOURCE 1
#define __USE_GNU 1
#include <ucontext.h>
#include <poll.h>
#include <termios.h>
//#include <curses.h>
#include <fcntl.h>
#include <semaphore.h>
#include <stdarg.h>
#include <signal.h>
#include <sys/param.h>
#include <sys/mman.h>
#include <sys/time.h>
#include <unistd.h>
#include "hw/sh4/dyna/blockmanager.h"

<<<<<<< HEAD
#include "linux/context.h"
=======
#if defined(_ANDROID)
#include <asm/sigcontext.h>
typedef struct ucontext_t {
unsigned long uc_flags;
struct ucontext_t *uc_link;
struct {
void *p;
int flags;
size_t size;
} sstack_data;
struct sigcontext uc_mcontext;
/* some 2.6.x kernel has fp data here after a few other fields
* we don't use them for now...
*/
} ucontext_t;
#endif


#if HOST_CPU == CPU_ARM
#define GET_PC_FROM_CONTEXT(c) (((ucontext_t *)(c))->uc_mcontext->__ss.__pc)
#elif HOST_CPU == CPU_MIPS
#ifdef _ANDROID
#define GET_PC_FROM_CONTEXT(c) (((ucontext_t *)(c))->uc_mcontext.sc_pc)
#else
#define GET_PC_FROM_CONTEXT(c) (((ucontext_t *)(c))->uc_mcontext.pc)
#endif
#elif HOST_CPU == CPU_X86
#ifdef _ANDROID
#define GET_PC_FROM_CONTEXT(c) (((ucontext_t *)(c))->uc_mcontext.eip)
#else
#define GET_PC_FROM_CONTEXT(c) (((ucontext_t *)(c))->uc_mcontext->__ss.__eip)
#endif
#else
#error fix ->pc support
#endif
>>>>>>> f2c07917

#include "hw/sh4/dyna/ngen.h"

bool ngen_Rewrite(unat& addr,unat retadr,unat acc);
u32* ngen_readm_fail_v2(u32* ptr,u32* regs,u32 saddr);
bool VramLockedWrite(u8* address);
bool BM_LockedWrite(u8* address);

<<<<<<< HEAD
void fault_handler (int sn, siginfo_t * si, void *segfault_ctx)
{
	rei_host_context_t ctx;

	context_from_segfault(&ctx, segfault_ctx);

	bool dyna_cde = ((unat)ctx.pc>(unat)CodeCache) && ((unat)ctx.pc<(unat)(CodeCache + CODE_SIZE));

	//ucontext_t* ctx=(ucontext_t*)ctxr;
=======
void sigill_handler(int sn, siginfo_t * si, void *ctxr) {
    
    ucontext_t* ctx=(ucontext_t*)ctxr;
    unat pc = (unat)GET_PC_FROM_CONTEXT(ctxr);
    bool dyna_cde=((u32)GET_PC_FROM_CONTEXT(ctxr)>(u32)CodeCache) && ((u32)GET_PC_FROM_CONTEXT(ctxr)<(u32)(CodeCache+CODE_SIZE));
    
    printf("SIGILL @ %08X, fault_handler+0x%08X ... %08X -> was not in vram, %d\n",GET_PC_FROM_CONTEXT(ctxr), GET_PC_FROM_CONTEXT(ctxr)-(u32)sigill_handler,(unat)si->si_addr, dyna_cde);
    
    printf("Entering infiniloop");
    
    for(;;);
    
    printf("PC is used here %08X\n", pc);
}

void fault_handler (int sn, siginfo_t * si, void *ctxr)
{

#ifndef HOST_NO_REC
	bool dyna_cde=((u32)GET_PC_FROM_CONTEXT(ctxr)>(u32)CodeCache) && ((u32)GET_PC_FROM_CONTEXT(ctxr)<(u32)(CodeCache+CODE_SIZE));
#endif
 
    //printf("SIGSEGV @ fault_handler+0x%08X ... %08X -> was not in vram, %d\n",GET_PC_FROM_CONTEXT(ctxr)-(u32)fault_handler,(unat)si->si_addr, dyna_cde);
    
	ucontext_t* ctx=(ucontext_t*)ctxr;
>>>>>>> f2c07917
	//printf("mprot hit @ ptr 0x%08X @@ code: %08X, %d\n",si->si_addr,ctx->uc_mcontext.arm_pc,dyna_cde);

	
	if (VramLockedWrite((u8*)si->si_addr) || BM_LockedWrite((u8*)si->si_addr))
		return;
<<<<<<< HEAD
	#if !defined(HOST_NO_REC)
		#if HOST_CPU==CPU_ARM
			else if (dyna_cde)
			{
				ctx.pc = (u32)ngen_readm_fail_v2((u32*)ctx.pc, (u32*)&(ctx.r0), (unat)si->si_addr);

				context_to_segfault(&ctx, segfault_ctx);
			}
		#elif HOST_CPU==CPU_X86
			else if (ngen_Rewrite((unat&)ctx.pc, *(unat*)ctx.esp, ctx.eax))
			{
				//remove the call from call stack
				ctx.esp += 4;
				//restore the addr from eax to ecx so it's valid again
				ctx.ecx = ctx.eax;

				context_to_segfault(&ctx, segfault_ctx);
			}
		#else
			#error JIT: Not supported arch
		#endif
	#endif
=======
#ifndef HOST_NO_REC
	else if (dyna_cde)
	{
		GET_PC_FROM_CONTEXT(ctxr)=(u32)ngen_readm_fail_v2((u32*)GET_PC_FROM_CONTEXT(ctxr),(u32*)(ctx->uc_mcontext->__ss.__r),(unat)si->si_addr);
        //printf("returning at %08X\n", (unat)GET_PC_FROM_CONTEXT(ctxr));
    }
#endif
>>>>>>> f2c07917
	else
	{
		printf("SIGSEGV @ %08X (fault_handler+0x%08X) ... %08X -> was not in vram\n", ctx.pc, ctx.pc - (unat)fault_handler, si->si_addr);
		die("segfault");
		signal(SIGSEGV, SIG_DFL);
	}
}

void install_fault_handler (void)
{
	struct sigaction act, segv_oact;
	memset(&act, 0, sizeof(act));
	act.sa_sigaction = fault_handler;
	sigemptyset(&act.sa_mask);
	act.sa_flags = SA_SIGINFO;

    //this is broken on osx/ios/mach in general
    sigaction(SIGSEGV, &act, &segv_oact);
    sigaction(SIGBUS, &act, &segv_oact);
    
    act.sa_sigaction = sigill_handler;
    sigaction(SIGILL, &act, &segv_oact);
}


//Thread class
cThread::cThread(ThreadEntryFP* function,void* prm)
{
	Entry=function;
	param=prm;
}

void cThread::Start()
{
		pthread_create( (pthread_t*)&hThread, NULL, Entry, param);
}

void cThread::WaitToEnd()
{
	pthread_join((pthread_t)hThread,0);
}

//End thread class

//cResetEvent Calss
cResetEvent::cResetEvent(bool State,bool Auto)
{
	//sem_init((sem_t*)hEvent, 0, State?1:0);
	verify(State==false&&Auto==true);
	//mutx = PTHREAD_MUTEX_INITIALIZER;
	pthread_mutex_init(&mutx, NULL);
	//cond = PTHREAD_COND_INITIALIZER;
	pthread_cond_init(&cond, NULL);
}
cResetEvent::~cResetEvent()
{
	//Destroy the event object ?

}
void cResetEvent::Set()//Signal
{
	pthread_mutex_lock( &mutx );
	state=true;
    pthread_cond_signal( &cond);
	pthread_mutex_unlock( &mutx );
}
void cResetEvent::Reset()//reset
{
	pthread_mutex_lock( &mutx );
	state=false;
	pthread_mutex_unlock( &mutx );
}
void cResetEvent::Wait(u32 msec)//Wait for signal , then reset
{
	verify(false);
}
void cResetEvent::Wait()//Wait for signal , then reset
{
	pthread_mutex_lock( &mutx );
	if (!state)
	{
		pthread_cond_wait( &cond, &mutx );
	}
	state=false;
	pthread_mutex_unlock( &mutx );
}

//End AutoResetEvent

#include <errno.h>

void VArray2::LockRegion(u32 offset,u32 size)
{
    //darwin doesn't have sane exception handling, leave this off for now.
    u32 inpage=offset & PAGE_MASK;
	u32 rv=mprotect (data+offset-inpage, size+inpage, PROT_READ );
	if (rv!=0)
	{
		printf("mprotect(%08X,%08X,R) failed: %d | %d\n",data+offset-inpage,size+inpage,rv,errno);
		die("mprotect  failed ..\n");
	}
}

void print_mem_addr()
{
    FILE *ifp, *ofp;
    const char *mode = "r";
    char outputFilename[] = "/data/data/com.reicast.emulator/files/mem_alloc.txt";

    ifp = fopen("/proc/self/maps", mode);

    if (ifp == NULL) {
        fprintf(stderr, "Can't open input file /proc/self/maps!\n");
        exit(1);
    }

    ofp = fopen(outputFilename, "w");

    if (ofp == NULL) {
        fprintf(stderr, "Can't open output file %s!\n",
                outputFilename);
        exit(1);
    }

    char line [ 512 ];
    while (fgets(line, sizeof line, ifp) != NULL) {
        fprintf(ofp, "%s", line);
    }

    fclose(ifp);
    fclose(ofp);
}

void VArray2::UnLockRegion(u32 offset,u32 size)
{
    u32 inpage=offset & PAGE_MASK;
	u32 rv=mprotect (data+offset-inpage, size+inpage, PROT_READ | PROT_WRITE);
	if (rv!=0)
	{
        print_mem_addr();
		printf("mprotect(%08X,%08X,RW) failed: %d | %d\n",data+offset-inpage,size+inpage,rv,errno);
		die("mprotect  failed ..\n");
	}
}
double os_GetSeconds()
{
	timeval a;
	gettimeofday (&a,0);
	static u64 tvs_base=a.tv_sec;
	return a.tv_sec-tvs_base+a.tv_usec/1000000.0;
}

void os_DebugBreak()
{
	__builtin_trap();
}

void enable_runfast()
{
	#if HOST_CPU==CPU_ARM && !defined(ARMCC)
	static const unsigned int x = 0x04086060;
	static const unsigned int y = 0x03000000;
	int r;
	asm volatile (
		"fmrx	%0, fpscr			\n\t"	//r0 = FPSCR
		"and	%0, %0, %1			\n\t"	//r0 = r0 & 0x04086060
		"orr	%0, %0, %2			\n\t"	//r0 = r0 | 0x03000000
		"fmxr	fpscr, %0			\n\t"	//FPSCR = r0
		: "=r"(r)
		: "r"(x), "r"(y)
	);

	printf("ARM VFP-Run Fast (NFP) enabled !\n");
	#endif
}

void common_linux_setup()
{
	enable_runfast();
	install_fault_handler();
	signal(SIGINT, exit);
	
	settings.profile.run_counts=0;
	
	printf("Linux paging: %08X %08X %08X\n",sysconf(_SC_PAGESIZE),PAGE_SIZE,PAGE_MASK);
	verify(PAGE_MASK==(sysconf(_SC_PAGESIZE)-1));
}
#endif<|MERGE_RESOLUTION|>--- conflicted
+++ resolved
@@ -1,10 +1,11 @@
 #include "types.h"
 #include "cfg/cfg.h"
 
-#if HOST_OS==OS_LINUX || HOST_OS==OS_DARWIN
-#define _XOPEN_SOURCE 1
-#define __USE_GNU 1
-#include <ucontext.h>
+#if HOST_OS==OS_LINUX || HOST_OS == OS_DARWIN
+#if HOST_OS == OS_DARWIN
+	#define _XOPEN_SOURCE 1
+	#define __USE_GNU 1
+#endif
 #include <poll.h>
 #include <termios.h>
 //#include <curses.h>
@@ -18,45 +19,7 @@
 #include <unistd.h>
 #include "hw/sh4/dyna/blockmanager.h"
 
-<<<<<<< HEAD
 #include "linux/context.h"
-=======
-#if defined(_ANDROID)
-#include <asm/sigcontext.h>
-typedef struct ucontext_t {
-unsigned long uc_flags;
-struct ucontext_t *uc_link;
-struct {
-void *p;
-int flags;
-size_t size;
-} sstack_data;
-struct sigcontext uc_mcontext;
-/* some 2.6.x kernel has fp data here after a few other fields
-* we don't use them for now...
-*/
-} ucontext_t;
-#endif
-
-
-#if HOST_CPU == CPU_ARM
-#define GET_PC_FROM_CONTEXT(c) (((ucontext_t *)(c))->uc_mcontext->__ss.__pc)
-#elif HOST_CPU == CPU_MIPS
-#ifdef _ANDROID
-#define GET_PC_FROM_CONTEXT(c) (((ucontext_t *)(c))->uc_mcontext.sc_pc)
-#else
-#define GET_PC_FROM_CONTEXT(c) (((ucontext_t *)(c))->uc_mcontext.pc)
-#endif
-#elif HOST_CPU == CPU_X86
-#ifdef _ANDROID
-#define GET_PC_FROM_CONTEXT(c) (((ucontext_t *)(c))->uc_mcontext.eip)
-#else
-#define GET_PC_FROM_CONTEXT(c) (((ucontext_t *)(c))->uc_mcontext->__ss.__eip)
-#endif
-#else
-#error fix ->pc support
-#endif
->>>>>>> f2c07917
 
 #include "hw/sh4/dyna/ngen.h"
 
@@ -65,7 +28,22 @@
 bool VramLockedWrite(u8* address);
 bool BM_LockedWrite(u8* address);
 
-<<<<<<< HEAD
+#if HOST_OS == OS_DARWIN
++void sigill_handler(int sn, siginfo_t * si, void *ctxr) {
+	
+	ucontext_t* ctx = (ucontext_t*)ctxr;
+	unat pc = (unat)GET_PC_FROM_CONTEXT(ctxr);
+	bool dyna_cde = ((u32)GET_PC_FROM_CONTEXT(ctxr)>(u32)CodeCache) && ((u32)GET_PC_FROM_CONTEXT(ctxr)<(u32)(CodeCache + CODE_SIZE));
+	
+	printf("SIGILL @ %08X, fault_handler+0x%08X ... %08X -> was not in vram, %d\n", GET_PC_FROM_CONTEXT(ctxr), GET_PC_FROM_CONTEXT(ctxr) - (u32)sigill_handler, (unat)si->si_addr, dyna_cde);
+	
+	printf("Entering infiniloop");
+
+	for (;;);
+	printf("PC is used here %08X\n", pc);
+}
+#endif
+
 void fault_handler (int sn, siginfo_t * si, void *segfault_ctx)
 {
 	rei_host_context_t ctx;
@@ -75,44 +53,16 @@
 	bool dyna_cde = ((unat)ctx.pc>(unat)CodeCache) && ((unat)ctx.pc<(unat)(CodeCache + CODE_SIZE));
 
 	//ucontext_t* ctx=(ucontext_t*)ctxr;
-=======
-void sigill_handler(int sn, siginfo_t * si, void *ctxr) {
-    
-    ucontext_t* ctx=(ucontext_t*)ctxr;
-    unat pc = (unat)GET_PC_FROM_CONTEXT(ctxr);
-    bool dyna_cde=((u32)GET_PC_FROM_CONTEXT(ctxr)>(u32)CodeCache) && ((u32)GET_PC_FROM_CONTEXT(ctxr)<(u32)(CodeCache+CODE_SIZE));
-    
-    printf("SIGILL @ %08X, fault_handler+0x%08X ... %08X -> was not in vram, %d\n",GET_PC_FROM_CONTEXT(ctxr), GET_PC_FROM_CONTEXT(ctxr)-(u32)sigill_handler,(unat)si->si_addr, dyna_cde);
-    
-    printf("Entering infiniloop");
-    
-    for(;;);
-    
-    printf("PC is used here %08X\n", pc);
-}
-
-void fault_handler (int sn, siginfo_t * si, void *ctxr)
-{
-
-#ifndef HOST_NO_REC
-	bool dyna_cde=((u32)GET_PC_FROM_CONTEXT(ctxr)>(u32)CodeCache) && ((u32)GET_PC_FROM_CONTEXT(ctxr)<(u32)(CodeCache+CODE_SIZE));
-#endif
- 
-    //printf("SIGSEGV @ fault_handler+0x%08X ... %08X -> was not in vram, %d\n",GET_PC_FROM_CONTEXT(ctxr)-(u32)fault_handler,(unat)si->si_addr, dyna_cde);
-    
-	ucontext_t* ctx=(ucontext_t*)ctxr;
->>>>>>> f2c07917
 	//printf("mprot hit @ ptr 0x%08X @@ code: %08X, %d\n",si->si_addr,ctx->uc_mcontext.arm_pc,dyna_cde);
 
 	
 	if (VramLockedWrite((u8*)si->si_addr) || BM_LockedWrite((u8*)si->si_addr))
 		return;
-<<<<<<< HEAD
 	#if !defined(HOST_NO_REC)
 		#if HOST_CPU==CPU_ARM
 			else if (dyna_cde)
 			{
-				ctx.pc = (u32)ngen_readm_fail_v2((u32*)ctx.pc, (u32*)&(ctx.r0), (unat)si->si_addr);
+				ctx.pc = (u32)ngen_readm_fail_v2((u32*)ctx.pc, ctx.r, (unat)si->si_addr);
 
 				context_to_segfault(&ctx, segfault_ctx);
 			}
@@ -130,15 +80,6 @@
 			#error JIT: Not supported arch
 		#endif
 	#endif
-=======
-#ifndef HOST_NO_REC
-	else if (dyna_cde)
-	{
-		GET_PC_FROM_CONTEXT(ctxr)=(u32)ngen_readm_fail_v2((u32*)GET_PC_FROM_CONTEXT(ctxr),(u32*)(ctx->uc_mcontext->__ss.__r),(unat)si->si_addr);
-        //printf("returning at %08X\n", (unat)GET_PC_FROM_CONTEXT(ctxr));
-    }
-#endif
->>>>>>> f2c07917
 	else
 	{
 		printf("SIGSEGV @ %08X (fault_handler+0x%08X) ... %08X -> was not in vram\n", ctx.pc, ctx.pc - (unat)fault_handler, si->si_addr);
@@ -154,13 +95,15 @@
 	act.sa_sigaction = fault_handler;
 	sigemptyset(&act.sa_mask);
 	act.sa_flags = SA_SIGINFO;
-
+	sigaction(SIGSEGV, &act, &segv_oact);
+
+#if HOST_OS == OS_DARWIN
     //this is broken on osx/ios/mach in general
-    sigaction(SIGSEGV, &act, &segv_oact);
     sigaction(SIGBUS, &act, &segv_oact);
     
     act.sa_sigaction = sigill_handler;
     sigaction(SIGILL, &act, &segv_oact);
+#endif
 }
 
 
@@ -188,9 +131,7 @@
 {
 	//sem_init((sem_t*)hEvent, 0, State?1:0);
 	verify(State==false&&Auto==true);
-	//mutx = PTHREAD_MUTEX_INITIALIZER;
 	pthread_mutex_init(&mutx, NULL);
-	//cond = PTHREAD_COND_INITIALIZER;
 	pthread_cond_init(&cond, NULL);
 }
 cResetEvent::~cResetEvent()
@@ -232,8 +173,7 @@
 
 void VArray2::LockRegion(u32 offset,u32 size)
 {
-    //darwin doesn't have sane exception handling, leave this off for now.
-    u32 inpage=offset & PAGE_MASK;
+  u32 inpage=offset & PAGE_MASK;
 	u32 rv=mprotect (data+offset-inpage, size+inpage, PROT_READ );
 	if (rv!=0)
 	{
@@ -274,7 +214,7 @@
 
 void VArray2::UnLockRegion(u32 offset,u32 size)
 {
-    u32 inpage=offset & PAGE_MASK;
+  u32 inpage=offset & PAGE_MASK;
 	u32 rv=mprotect (data+offset-inpage, size+inpage, PROT_READ | PROT_WRITE);
 	if (rv!=0)
 	{
@@ -291,10 +231,12 @@
 	return a.tv_sec-tvs_base+a.tv_usec/1000000.0;
 }
 
+#if !defined(_ANDROID)
 void os_DebugBreak()
 {
 	__builtin_trap();
 }
+#endif
 
 void enable_runfast()
 {
