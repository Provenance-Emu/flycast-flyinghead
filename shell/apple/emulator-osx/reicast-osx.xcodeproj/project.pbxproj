// !$*UTF8*$!
{
	archiveVersion = 1;
	classes = {
	};
	objectVersion = 46;
	objects = {

/* Begin PBXBuildFile section */
		8491687F1B782B2D00F3F2B4 /* ini.cpp in Sources */ = {isa = PBXBuildFile; fileRef = 8491687D1B782B2D00F3F2B4 /* ini.cpp */; };
		84967CC01B8F49EE005F1140 /* png.c in Sources */ = {isa = PBXBuildFile; fileRef = 84967CA71B8F49EE005F1140 /* png.c */; };
		84967CC11B8F49EE005F1140 /* pngerror.c in Sources */ = {isa = PBXBuildFile; fileRef = 84967CAB1B8F49EE005F1140 /* pngerror.c */; };
		84967CC21B8F49EE005F1140 /* pngget.c in Sources */ = {isa = PBXBuildFile; fileRef = 84967CAC1B8F49EE005F1140 /* pngget.c */; };
		84967CC31B8F49EE005F1140 /* pngmem.c in Sources */ = {isa = PBXBuildFile; fileRef = 84967CAF1B8F49EE005F1140 /* pngmem.c */; };
		84967CC41B8F49EE005F1140 /* pngpread.c in Sources */ = {isa = PBXBuildFile; fileRef = 84967CB01B8F49EE005F1140 /* pngpread.c */; };
		84967CC51B8F49EE005F1140 /* pngread.c in Sources */ = {isa = PBXBuildFile; fileRef = 84967CB21B8F49EE005F1140 /* pngread.c */; };
		84967CC61B8F49EE005F1140 /* pngrio.c in Sources */ = {isa = PBXBuildFile; fileRef = 84967CB31B8F49EE005F1140 /* pngrio.c */; };
		84967CC71B8F49EE005F1140 /* pngrtran.c in Sources */ = {isa = PBXBuildFile; fileRef = 84967CB41B8F49EE005F1140 /* pngrtran.c */; };
		84967CC81B8F49EE005F1140 /* pngrutil.c in Sources */ = {isa = PBXBuildFile; fileRef = 84967CB51B8F49EE005F1140 /* pngrutil.c */; };
		84967CC91B8F49EE005F1140 /* pngset.c in Sources */ = {isa = PBXBuildFile; fileRef = 84967CB61B8F49EE005F1140 /* pngset.c */; };
		84967CCA1B8F49EE005F1140 /* pngtrans.c in Sources */ = {isa = PBXBuildFile; fileRef = 84967CB81B8F49EE005F1140 /* pngtrans.c */; };
		84967CCB1B8F49EE005F1140 /* pngwio.c in Sources */ = {isa = PBXBuildFile; fileRef = 84967CB91B8F49EE005F1140 /* pngwio.c */; };
		84967CCC1B8F49EE005F1140 /* pngwrite.c in Sources */ = {isa = PBXBuildFile; fileRef = 84967CBA1B8F49EE005F1140 /* pngwrite.c */; };
		84967CCD1B8F49EE005F1140 /* pngwtran.c in Sources */ = {isa = PBXBuildFile; fileRef = 84967CBB1B8F49EE005F1140 /* pngwtran.c */; };
		84967CCE1B8F49EE005F1140 /* pngwutil.c in Sources */ = {isa = PBXBuildFile; fileRef = 84967CBC1B8F49EE005F1140 /* pngwutil.c */; };
		84A388B91B1CDD3E000166C0 /* AppDelegate.swift in Sources */ = {isa = PBXBuildFile; fileRef = 84A388B81B1CDD3E000166C0 /* AppDelegate.swift */; };
		84A388BB1B1CDD3E000166C0 /* Images.xcassets in Resources */ = {isa = PBXBuildFile; fileRef = 84A388BA1B1CDD3E000166C0 /* Images.xcassets */; };
		84A388BE1B1CDD3E000166C0 /* MainMenu.xib in Resources */ = {isa = PBXBuildFile; fileRef = 84A388BC1B1CDD3E000166C0 /* MainMenu.xib */; };
		84A388CA1B1CDD3F000166C0 /* emulator_osxTests.swift in Sources */ = {isa = PBXBuildFile; fileRef = 84A388C91B1CDD3F000166C0 /* emulator_osxTests.swift */; };
		84B7BEAF1B72720200F9733F /* cfg.cpp in Sources */ = {isa = PBXBuildFile; fileRef = 84B7BD141B72720100F9733F /* cfg.cpp */; };
		84B7BEB01B72720200F9733F /* cl.cpp in Sources */ = {isa = PBXBuildFile; fileRef = 84B7BD161B72720100F9733F /* cl.cpp */; };
		84B7BEB11B72720200F9733F /* cdipsr.cpp in Sources */ = {isa = PBXBuildFile; fileRef = 84B7BD191B72720100F9733F /* cdipsr.cpp */; };
		84B7BEB31B72720200F9733F /* coreio.cpp in Sources */ = {isa = PBXBuildFile; fileRef = 84B7BD201B72720100F9733F /* coreio.cpp */; };
		84B7BEB41B72720200F9733F /* md5.cpp in Sources */ = {isa = PBXBuildFile; fileRef = 84B7BD231B72720100F9733F /* md5.cpp */; };
		84B7BEB51B72720200F9733F /* sha1.cpp in Sources */ = {isa = PBXBuildFile; fileRef = 84B7BD251B72720100F9733F /* sha1.cpp */; };
		84B7BEB61B72720200F9733F /* sha256.cpp in Sources */ = {isa = PBXBuildFile; fileRef = 84B7BD271B72720100F9733F /* sha256.cpp */; };
		84B7BEB91B72720200F9733F /* elf.cpp in Sources */ = {isa = PBXBuildFile; fileRef = 84B7BD2F1B72720100F9733F /* elf.cpp */; };
		84B7BEBA1B72720200F9733F /* elf32.cpp in Sources */ = {isa = PBXBuildFile; fileRef = 84B7BD311B72720100F9733F /* elf32.cpp */; };
		84B7BEBB1B72720200F9733F /* elf64.cpp in Sources */ = {isa = PBXBuildFile; fileRef = 84B7BD331B72720100F9733F /* elf64.cpp */; };
		84B7BEE01B72720200F9733F /* mkstemp.c in Sources */ = {isa = PBXBuildFile; fileRef = 84B7BD681B72720100F9733F /* mkstemp.c */; };
		84B7BEE11B72720200F9733F /* zip_add.c in Sources */ = {isa = PBXBuildFile; fileRef = 84B7BD6A1B72720100F9733F /* zip_add.c */; };
		84B7BEE21B72720200F9733F /* zip_add_dir.c in Sources */ = {isa = PBXBuildFile; fileRef = 84B7BD6B1B72720100F9733F /* zip_add_dir.c */; };
		84B7BEE31B72720200F9733F /* zip_close.c in Sources */ = {isa = PBXBuildFile; fileRef = 84B7BD6C1B72720100F9733F /* zip_close.c */; };
		84B7BEE41B72720200F9733F /* zip_delete.c in Sources */ = {isa = PBXBuildFile; fileRef = 84B7BD6D1B72720100F9733F /* zip_delete.c */; };
		84B7BEE51B72720200F9733F /* zip_dirent.c in Sources */ = {isa = PBXBuildFile; fileRef = 84B7BD6E1B72720100F9733F /* zip_dirent.c */; };
		84B7BEE61B72720200F9733F /* zip_entry_free.c in Sources */ = {isa = PBXBuildFile; fileRef = 84B7BD6F1B72720100F9733F /* zip_entry_free.c */; };
		84B7BEE71B72720200F9733F /* zip_entry_new.c in Sources */ = {isa = PBXBuildFile; fileRef = 84B7BD701B72720100F9733F /* zip_entry_new.c */; };
		84B7BEE81B72720200F9733F /* zip_err_str.c in Sources */ = {isa = PBXBuildFile; fileRef = 84B7BD711B72720100F9733F /* zip_err_str.c */; };
		84B7BEE91B72720200F9733F /* zip_error.c in Sources */ = {isa = PBXBuildFile; fileRef = 84B7BD721B72720100F9733F /* zip_error.c */; };
		84B7BEEA1B72720200F9733F /* zip_error_clear.c in Sources */ = {isa = PBXBuildFile; fileRef = 84B7BD731B72720100F9733F /* zip_error_clear.c */; };
		84B7BEEB1B72720200F9733F /* zip_error_get.c in Sources */ = {isa = PBXBuildFile; fileRef = 84B7BD741B72720100F9733F /* zip_error_get.c */; };
		84B7BEEC1B72720200F9733F /* zip_error_get_sys_type.c in Sources */ = {isa = PBXBuildFile; fileRef = 84B7BD751B72720100F9733F /* zip_error_get_sys_type.c */; };
		84B7BEED1B72720200F9733F /* zip_error_strerror.c in Sources */ = {isa = PBXBuildFile; fileRef = 84B7BD761B72720100F9733F /* zip_error_strerror.c */; };
		84B7BEEE1B72720200F9733F /* zip_error_to_str.c in Sources */ = {isa = PBXBuildFile; fileRef = 84B7BD771B72720100F9733F /* zip_error_to_str.c */; };
		84B7BEEF1B72720200F9733F /* zip_fclose.c in Sources */ = {isa = PBXBuildFile; fileRef = 84B7BD781B72720100F9733F /* zip_fclose.c */; };
		84B7BEF01B72720200F9733F /* zip_file_error_clear.c in Sources */ = {isa = PBXBuildFile; fileRef = 84B7BD791B72720100F9733F /* zip_file_error_clear.c */; };
		84B7BEF11B72720200F9733F /* zip_file_error_get.c in Sources */ = {isa = PBXBuildFile; fileRef = 84B7BD7A1B72720100F9733F /* zip_file_error_get.c */; };
		84B7BEF21B72720200F9733F /* zip_file_get_offset.c in Sources */ = {isa = PBXBuildFile; fileRef = 84B7BD7B1B72720100F9733F /* zip_file_get_offset.c */; };
		84B7BEF31B72720200F9733F /* zip_file_strerror.c in Sources */ = {isa = PBXBuildFile; fileRef = 84B7BD7C1B72720100F9733F /* zip_file_strerror.c */; };
		84B7BEF41B72720200F9733F /* zip_filerange_crc.c in Sources */ = {isa = PBXBuildFile; fileRef = 84B7BD7D1B72720100F9733F /* zip_filerange_crc.c */; };
		84B7BEF51B72720200F9733F /* zip_fopen.c in Sources */ = {isa = PBXBuildFile; fileRef = 84B7BD7E1B72720100F9733F /* zip_fopen.c */; };
		84B7BEF61B72720200F9733F /* zip_fopen_index.c in Sources */ = {isa = PBXBuildFile; fileRef = 84B7BD7F1B72720100F9733F /* zip_fopen_index.c */; };
		84B7BEF71B72720200F9733F /* zip_fread.c in Sources */ = {isa = PBXBuildFile; fileRef = 84B7BD801B72720100F9733F /* zip_fread.c */; };
		84B7BEF81B72720200F9733F /* zip_free.c in Sources */ = {isa = PBXBuildFile; fileRef = 84B7BD811B72720100F9733F /* zip_free.c */; };
		84B7BEF91B72720200F9733F /* zip_get_archive_comment.c in Sources */ = {isa = PBXBuildFile; fileRef = 84B7BD821B72720100F9733F /* zip_get_archive_comment.c */; };
		84B7BEFA1B72720200F9733F /* zip_get_archive_flag.c in Sources */ = {isa = PBXBuildFile; fileRef = 84B7BD831B72720100F9733F /* zip_get_archive_flag.c */; };
		84B7BEFB1B72720200F9733F /* zip_get_file_comment.c in Sources */ = {isa = PBXBuildFile; fileRef = 84B7BD841B72720100F9733F /* zip_get_file_comment.c */; };
		84B7BEFC1B72720200F9733F /* zip_get_name.c in Sources */ = {isa = PBXBuildFile; fileRef = 84B7BD851B72720100F9733F /* zip_get_name.c */; };
		84B7BEFD1B72720200F9733F /* zip_get_num_files.c in Sources */ = {isa = PBXBuildFile; fileRef = 84B7BD861B72720100F9733F /* zip_get_num_files.c */; };
		84B7BEFE1B72720200F9733F /* zip_memdup.c in Sources */ = {isa = PBXBuildFile; fileRef = 84B7BD871B72720100F9733F /* zip_memdup.c */; };
		84B7BEFF1B72720200F9733F /* zip_name_locate.c in Sources */ = {isa = PBXBuildFile; fileRef = 84B7BD881B72720100F9733F /* zip_name_locate.c */; };
		84B7BF001B72720200F9733F /* zip_new.c in Sources */ = {isa = PBXBuildFile; fileRef = 84B7BD891B72720100F9733F /* zip_new.c */; };
		84B7BF011B72720200F9733F /* zip_open.c in Sources */ = {isa = PBXBuildFile; fileRef = 84B7BD8A1B72720100F9733F /* zip_open.c */; };
		84B7BF021B72720200F9733F /* zip_rename.c in Sources */ = {isa = PBXBuildFile; fileRef = 84B7BD8B1B72720100F9733F /* zip_rename.c */; };
		84B7BF031B72720200F9733F /* zip_replace.c in Sources */ = {isa = PBXBuildFile; fileRef = 84B7BD8C1B72720100F9733F /* zip_replace.c */; };
		84B7BF041B72720200F9733F /* zip_set_archive_comment.c in Sources */ = {isa = PBXBuildFile; fileRef = 84B7BD8D1B72720100F9733F /* zip_set_archive_comment.c */; };
		84B7BF051B72720200F9733F /* zip_set_archive_flag.c in Sources */ = {isa = PBXBuildFile; fileRef = 84B7BD8E1B72720100F9733F /* zip_set_archive_flag.c */; };
		84B7BF061B72720200F9733F /* zip_set_file_comment.c in Sources */ = {isa = PBXBuildFile; fileRef = 84B7BD8F1B72720100F9733F /* zip_set_file_comment.c */; };
		84B7BF071B72720200F9733F /* zip_set_name.c in Sources */ = {isa = PBXBuildFile; fileRef = 84B7BD901B72720100F9733F /* zip_set_name.c */; };
		84B7BF081B72720200F9733F /* zip_source_buffer.c in Sources */ = {isa = PBXBuildFile; fileRef = 84B7BD911B72720100F9733F /* zip_source_buffer.c */; };
		84B7BF091B72720200F9733F /* zip_source_file.c in Sources */ = {isa = PBXBuildFile; fileRef = 84B7BD921B72720100F9733F /* zip_source_file.c */; };
		84B7BF0A1B72720200F9733F /* zip_source_filep.c in Sources */ = {isa = PBXBuildFile; fileRef = 84B7BD931B72720100F9733F /* zip_source_filep.c */; };
		84B7BF0B1B72720200F9733F /* zip_source_free.c in Sources */ = {isa = PBXBuildFile; fileRef = 84B7BD941B72720100F9733F /* zip_source_free.c */; };
		84B7BF0C1B72720200F9733F /* zip_source_function.c in Sources */ = {isa = PBXBuildFile; fileRef = 84B7BD951B72720100F9733F /* zip_source_function.c */; };
		84B7BF0D1B72720200F9733F /* zip_source_zip.c in Sources */ = {isa = PBXBuildFile; fileRef = 84B7BD961B72720100F9733F /* zip_source_zip.c */; };
		84B7BF0E1B72720200F9733F /* zip_stat.c in Sources */ = {isa = PBXBuildFile; fileRef = 84B7BD971B72720100F9733F /* zip_stat.c */; };
		84B7BF0F1B72720200F9733F /* zip_stat_index.c in Sources */ = {isa = PBXBuildFile; fileRef = 84B7BD981B72720100F9733F /* zip_stat_index.c */; };
		84B7BF101B72720200F9733F /* zip_stat_init.c in Sources */ = {isa = PBXBuildFile; fileRef = 84B7BD991B72720100F9733F /* zip_stat_init.c */; };
		84B7BF111B72720200F9733F /* zip_strerror.c in Sources */ = {isa = PBXBuildFile; fileRef = 84B7BD9A1B72720100F9733F /* zip_strerror.c */; };
		84B7BF121B72720200F9733F /* zip_unchange.c in Sources */ = {isa = PBXBuildFile; fileRef = 84B7BD9B1B72720100F9733F /* zip_unchange.c */; };
		84B7BF131B72720200F9733F /* zip_unchange_all.c in Sources */ = {isa = PBXBuildFile; fileRef = 84B7BD9C1B72720100F9733F /* zip_unchange_all.c */; };
		84B7BF141B72720200F9733F /* zip_unchange_archive.c in Sources */ = {isa = PBXBuildFile; fileRef = 84B7BD9D1B72720100F9733F /* zip_unchange_archive.c */; };
		84B7BF151B72720200F9733F /* zip_unchange_data.c in Sources */ = {isa = PBXBuildFile; fileRef = 84B7BD9E1B72720100F9733F /* zip_unchange_data.c */; };
		84B7BF161B72720200F9733F /* adler32.c in Sources */ = {isa = PBXBuildFile; fileRef = 84B7BDA11B72720100F9733F /* adler32.c */; };
		84B7BF171B72720200F9733F /* compress.c in Sources */ = {isa = PBXBuildFile; fileRef = 84B7BDA21B72720100F9733F /* compress.c */; };
		84B7BF181B72720200F9733F /* crc32.c in Sources */ = {isa = PBXBuildFile; fileRef = 84B7BDA31B72720100F9733F /* crc32.c */; };
		84B7BF191B72720200F9733F /* deflate.c in Sources */ = {isa = PBXBuildFile; fileRef = 84B7BDA51B72720100F9733F /* deflate.c */; };
		84B7BF1A1B72720200F9733F /* infback.c in Sources */ = {isa = PBXBuildFile; fileRef = 84B7BDA71B72720100F9733F /* infback.c */; };
		84B7BF1B1B72720200F9733F /* inffast.c in Sources */ = {isa = PBXBuildFile; fileRef = 84B7BDA81B72720100F9733F /* inffast.c */; };
		84B7BF1C1B72720200F9733F /* inflate.c in Sources */ = {isa = PBXBuildFile; fileRef = 84B7BDAB1B72720100F9733F /* inflate.c */; };
		84B7BF1D1B72720200F9733F /* inftrees.c in Sources */ = {isa = PBXBuildFile; fileRef = 84B7BDAD1B72720100F9733F /* inftrees.c */; };
		84B7BF1E1B72720200F9733F /* Makefile in Sources */ = {isa = PBXBuildFile; fileRef = 84B7BDAF1B72720100F9733F /* Makefile */; };
		84B7BF1F1B72720200F9733F /* trees.c in Sources */ = {isa = PBXBuildFile; fileRef = 84B7BDB01B72720100F9733F /* trees.c */; };
		84B7BF201B72720200F9733F /* uncompr.c in Sources */ = {isa = PBXBuildFile; fileRef = 84B7BDB21B72720100F9733F /* uncompr.c */; };
		84B7BF211B72720200F9733F /* zutil.c in Sources */ = {isa = PBXBuildFile; fileRef = 84B7BDB61B72720100F9733F /* zutil.c */; };
		84B7BF221B72720200F9733F /* emitter.vcxproj in Resources */ = {isa = PBXBuildFile; fileRef = 84B7BDB91B72720100F9733F /* emitter.vcxproj */; };
		84B7BF231B72720200F9733F /* emitter.vcxproj.user in Resources */ = {isa = PBXBuildFile; fileRef = 84B7BDBA1B72720100F9733F /* emitter.vcxproj.user */; };
		84B7BF241B72720200F9733F /* x86_emitter.cpp in Sources */ = {isa = PBXBuildFile; fileRef = 84B7BDC01B72720100F9733F /* x86_emitter.cpp */; };
		84B7BF251B72720200F9733F /* aica.cpp in Sources */ = {isa = PBXBuildFile; fileRef = 84B7BDC81B72720100F9733F /* aica.cpp */; };
		84B7BF261B72720200F9733F /* aica_if.cpp in Sources */ = {isa = PBXBuildFile; fileRef = 84B7BDCA1B72720100F9733F /* aica_if.cpp */; };
		84B7BF271B72720200F9733F /* aica_mem.cpp in Sources */ = {isa = PBXBuildFile; fileRef = 84B7BDCC1B72720100F9733F /* aica_mem.cpp */; };
		84B7BF281B72720200F9733F /* dsp.cpp in Sources */ = {isa = PBXBuildFile; fileRef = 84B7BDCE1B72720100F9733F /* dsp.cpp */; };
		84B7BF291B72720200F9733F /* sgc_if.cpp in Sources */ = {isa = PBXBuildFile; fileRef = 84B7BDD01B72720100F9733F /* sgc_if.cpp */; };
		84B7BF2A1B72720200F9733F /* arm7.cpp in Sources */ = {isa = PBXBuildFile; fileRef = 84B7BDD41B72720100F9733F /* arm7.cpp */; };
		84B7BF2B1B72720200F9733F /* arm_mem.cpp in Sources */ = {isa = PBXBuildFile; fileRef = 84B7BDD61B72720100F9733F /* arm_mem.cpp */; };
		84B7BF2C1B72720200F9733F /* vbaARM.cpp in Sources */ = {isa = PBXBuildFile; fileRef = 84B7BDD91B72720100F9733F /* vbaARM.cpp */; };
		84B7BF2D1B72720200F9733F /* virt_arm.cpp in Sources */ = {isa = PBXBuildFile; fileRef = 84B7BDDA1B72720100F9733F /* virt_arm.cpp */; };
		84B7BF2E1B72720200F9733F /* gdrom_response.cpp in Sources */ = {isa = PBXBuildFile; fileRef = 84B7BDE01B72720100F9733F /* gdrom_response.cpp */; };
		84B7BF2F1B72720200F9733F /* gdromv3.cpp in Sources */ = {isa = PBXBuildFile; fileRef = 84B7BDE11B72720100F9733F /* gdromv3.cpp */; };
		84B7BF301B72720200F9733F /* holly_intc.cpp in Sources */ = {isa = PBXBuildFile; fileRef = 84B7BDE41B72720100F9733F /* holly_intc.cpp */; };
		84B7BF311B72720200F9733F /* sb.cpp in Sources */ = {isa = PBXBuildFile; fileRef = 84B7BDE61B72720100F9733F /* sb.cpp */; };
		84B7BF331B72720200F9733F /* sb_mem.cpp in Sources */ = {isa = PBXBuildFile; fileRef = 84B7BDE91B72720100F9733F /* sb_mem.cpp */; };
		84B7BF341B72720200F9733F /* maple_cfg.cpp in Sources */ = {isa = PBXBuildFile; fileRef = 84B7BDEC1B72720100F9733F /* maple_cfg.cpp */; };
		84B7BF351B72720200F9733F /* maple_devs.cpp in Sources */ = {isa = PBXBuildFile; fileRef = 84B7BDEE1B72720100F9733F /* maple_devs.cpp */; };
		84B7BF361B72720200F9733F /* maple_helper.cpp in Sources */ = {isa = PBXBuildFile; fileRef = 84B7BDF01B72720100F9733F /* maple_helper.cpp */; };
		84B7BF371B72720200F9733F /* maple_if.cpp in Sources */ = {isa = PBXBuildFile; fileRef = 84B7BDF21B72720100F9733F /* maple_if.cpp */; };
		84B7BF381B72720200F9733F /* _vmem.cpp in Sources */ = {isa = PBXBuildFile; fileRef = 84B7BDF51B72720100F9733F /* _vmem.cpp */; };
		84B7BF391B72720200F9733F /* drkPvr.cpp in Sources */ = {isa = PBXBuildFile; fileRef = 84B7BDF91B72720100F9733F /* drkPvr.cpp */; };
		84B7BF3A1B72720200F9733F /* pvr_mem.cpp in Sources */ = {isa = PBXBuildFile; fileRef = 84B7BDFC1B72720100F9733F /* pvr_mem.cpp */; };
		84B7BF3B1B72720200F9733F /* pvr_regs.cpp in Sources */ = {isa = PBXBuildFile; fileRef = 84B7BDFE1B72720100F9733F /* pvr_regs.cpp */; };
		84B7BF3C1B72720200F9733F /* pvr_sb_regs.cpp in Sources */ = {isa = PBXBuildFile; fileRef = 84B7BE001B72720100F9733F /* pvr_sb_regs.cpp */; };
		84B7BF3D1B72720200F9733F /* Renderer_if.cpp in Sources */ = {isa = PBXBuildFile; fileRef = 84B7BE021B72720100F9733F /* Renderer_if.cpp */; };
		84B7BF3E1B72720200F9733F /* spg.cpp in Sources */ = {isa = PBXBuildFile; fileRef = 84B7BE041B72720100F9733F /* spg.cpp */; };
		84B7BF3F1B72720200F9733F /* ta.cpp in Sources */ = {isa = PBXBuildFile; fileRef = 84B7BE061B72720100F9733F /* ta.cpp */; };
		84B7BF401B72720200F9733F /* ta_ctx.cpp in Sources */ = {isa = PBXBuildFile; fileRef = 84B7BE091B72720100F9733F /* ta_ctx.cpp */; };
		84B7BF411B72720200F9733F /* ta_vtx.cpp in Sources */ = {isa = PBXBuildFile; fileRef = 84B7BE0C1B72720100F9733F /* ta_vtx.cpp */; };
		84B7BF421B72720200F9733F /* blockmanager.cpp in Sources */ = {isa = PBXBuildFile; fileRef = 84B7BE0F1B72720100F9733F /* blockmanager.cpp */; };
		84B7BF431B72720200F9733F /* decoder.cpp in Sources */ = {isa = PBXBuildFile; fileRef = 84B7BE111B72720100F9733F /* decoder.cpp */; };
		84B7BF441B72720200F9733F /* driver.cpp in Sources */ = {isa = PBXBuildFile; fileRef = 84B7BE141B72720100F9733F /* driver.cpp */; };
		84B7BF451B72720200F9733F /* shil.cpp in Sources */ = {isa = PBXBuildFile; fileRef = 84B7BE181B72720100F9733F /* shil.cpp */; };
		84B7BF461B72720200F9733F /* sh4_fpu.cpp in Sources */ = {isa = PBXBuildFile; fileRef = 84B7BE1D1B72720100F9733F /* sh4_fpu.cpp */; };
		84B7BF471B72720200F9733F /* sh4_interpreter.cpp in Sources */ = {isa = PBXBuildFile; fileRef = 84B7BE1E1B72720100F9733F /* sh4_interpreter.cpp */; };
		84B7BF481B72720200F9733F /* sh4_opcodes.cpp in Sources */ = {isa = PBXBuildFile; fileRef = 84B7BE1F1B72720100F9733F /* sh4_opcodes.cpp */; };
		84B7BF491B72720200F9733F /* bsc.cpp in Sources */ = {isa = PBXBuildFile; fileRef = 84B7BE221B72720100F9733F /* bsc.cpp */; };
		84B7BF4A1B72720200F9733F /* ccn.cpp in Sources */ = {isa = PBXBuildFile; fileRef = 84B7BE231B72720100F9733F /* ccn.cpp */; };
		84B7BF4B1B72720200F9733F /* cpg.cpp in Sources */ = {isa = PBXBuildFile; fileRef = 84B7BE251B72720100F9733F /* cpg.cpp */; };
		84B7BF4C1B72720200F9733F /* dmac.cpp in Sources */ = {isa = PBXBuildFile; fileRef = 84B7BE261B72720100F9733F /* dmac.cpp */; };
		84B7BF4D1B72720200F9733F /* intc.cpp in Sources */ = {isa = PBXBuildFile; fileRef = 84B7BE281B72720100F9733F /* intc.cpp */; };
		84B7BF4E1B72720200F9733F /* mmu.cpp in Sources */ = {isa = PBXBuildFile; fileRef = 84B7BE291B72720100F9733F /* mmu.cpp */; };
		84B7BF4F1B72720200F9733F /* rtc.cpp in Sources */ = {isa = PBXBuildFile; fileRef = 84B7BE2C1B72720100F9733F /* rtc.cpp */; };
		84B7BF501B72720200F9733F /* serial.cpp in Sources */ = {isa = PBXBuildFile; fileRef = 84B7BE2D1B72720100F9733F /* serial.cpp */; };
		84B7BF511B72720200F9733F /* tmu.cpp in Sources */ = {isa = PBXBuildFile; fileRef = 84B7BE2E1B72720100F9733F /* tmu.cpp */; };
		84B7BF521B72720200F9733F /* ubc.cpp in Sources */ = {isa = PBXBuildFile; fileRef = 84B7BE301B72720100F9733F /* ubc.cpp */; };
		84B7BF531B72720200F9733F /* sh4_core_regs.cpp in Sources */ = {isa = PBXBuildFile; fileRef = 84B7BE321B72720100F9733F /* sh4_core_regs.cpp */; };
		84B7BF541B72720200F9733F /* sh4_interrupts.cpp in Sources */ = {isa = PBXBuildFile; fileRef = 84B7BE351B72720100F9733F /* sh4_interrupts.cpp */; };
		84B7BF551B72720200F9733F /* sh4_mem.cpp in Sources */ = {isa = PBXBuildFile; fileRef = 84B7BE371B72720100F9733F /* sh4_mem.cpp */; };
		84B7BF561B72720200F9733F /* sh4_mmr.cpp in Sources */ = {isa = PBXBuildFile; fileRef = 84B7BE391B72720100F9733F /* sh4_mmr.cpp */; };
		84B7BF571B72720200F9733F /* sh4_opcode_list.cpp in Sources */ = {isa = PBXBuildFile; fileRef = 84B7BE3C1B72720100F9733F /* sh4_opcode_list.cpp */; };
		84B7BF581B72720200F9733F /* sh4_rom.cpp in Sources */ = {isa = PBXBuildFile; fileRef = 84B7BE3E1B72720100F9733F /* sh4_rom.cpp */; };
		84B7BF591B72720200F9733F /* sh4_sched.cpp in Sources */ = {isa = PBXBuildFile; fileRef = 84B7BE401B72720100F9733F /* sh4_sched.cpp */; };
		84B7BF5A1B72720200F9733F /* cdi.cpp in Sources */ = {isa = PBXBuildFile; fileRef = 84B7BE431B72720100F9733F /* cdi.cpp */; };
		84B7BF5B1B72720200F9733F /* chd.cpp in Sources */ = {isa = PBXBuildFile; fileRef = 84B7BE441B72720100F9733F /* chd.cpp */; };
		84B7BF5C1B72720200F9733F /* common.cpp in Sources */ = {isa = PBXBuildFile; fileRef = 84B7BE451B72720100F9733F /* common.cpp */; };
		84B7BF5D1B72720200F9733F /* gdi.cpp in Sources */ = {isa = PBXBuildFile; fileRef = 84B7BE481B72720100F9733F /* gdi.cpp */; };
		84B7BF5E1B72720200F9733F /* ImgReader.cpp in Sources */ = {isa = PBXBuildFile; fileRef = 84B7BE491B72720100F9733F /* ImgReader.cpp */; };
		84B7BF5F1B72720200F9733F /* ioctl.cpp in Sources */ = {isa = PBXBuildFile; fileRef = 84B7BE4B1B72720100F9733F /* ioctl.cpp */; };
		84B7BF611B72720200F9733F /* common.cpp in Sources */ = {isa = PBXBuildFile; fileRef = 84B7BE651B72720100F9733F /* common.cpp */; };
		84B7BF621B72720200F9733F /* context.cpp in Sources */ = {isa = PBXBuildFile; fileRef = 84B7BE661B72720100F9733F /* context.cpp */; };
		84B7BF631B72720200F9733F /* nixprof.cpp in Sources */ = {isa = PBXBuildFile; fileRef = 84B7BE691B72720100F9733F /* nixprof.cpp */; };
		84B7BF661B72720200F9733F /* nullDC.cpp in Sources */ = {isa = PBXBuildFile; fileRef = 84B7BE6E1B72720200F9733F /* nullDC.cpp */; };
		84B7BF671B72720200F9733F /* audiobackend_alsa.cpp in Sources */ = {isa = PBXBuildFile; fileRef = 84B7BE701B72720200F9733F /* audiobackend_alsa.cpp */; };
		84B7BF681B72720200F9733F /* audiobackend_directsound.cpp in Sources */ = {isa = PBXBuildFile; fileRef = 84B7BE731B72720200F9733F /* audiobackend_directsound.cpp */; };
		84B7BF691B72720200F9733F /* audiobackend_oss.cpp in Sources */ = {isa = PBXBuildFile; fileRef = 84B7BE751B72720200F9733F /* audiobackend_oss.cpp */; };
		84B7BF6A1B72720200F9733F /* audiobackend_pulseaudio.cpp in Sources */ = {isa = PBXBuildFile; fileRef = 84B7BE771B72720200F9733F /* audiobackend_pulseaudio.cpp */; };
		84B7BF6B1B72720200F9733F /* audiostream.cpp in Sources */ = {isa = PBXBuildFile; fileRef = 84B7BE791B72720200F9733F /* audiostream.cpp */; };
		84B7BF6C1B72720200F9733F /* profiler.cpp in Sources */ = {isa = PBXBuildFile; fileRef = 84B7BE7D1B72720200F9733F /* profiler.cpp */; };
		84B7BF741B72720200F9733F /* descrambl.cpp in Sources */ = {isa = PBXBuildFile; fileRef = 84B7BE901B72720200F9733F /* descrambl.cpp */; };
		84B7BF751B72720200F9733F /* gdrom_hle.cpp in Sources */ = {isa = PBXBuildFile; fileRef = 84B7BE921B72720200F9733F /* gdrom_hle.cpp */; };
		84B7BF761B72720200F9733F /* reios.cpp in Sources */ = {isa = PBXBuildFile; fileRef = 84B7BE941B72720200F9733F /* reios.cpp */; };
		84B7BF771B72720200F9733F /* reios_elf.cpp in Sources */ = {isa = PBXBuildFile; fileRef = 84B7BE961B72720200F9733F /* reios_elf.cpp */; };
		84B7BF791B72720200F9733F /* gldraw.cpp in Sources */ = {isa = PBXBuildFile; fileRef = 84B7BE9C1B72720200F9733F /* gldraw.cpp */; };
		84B7BF7A1B72720200F9733F /* gles.cpp in Sources */ = {isa = PBXBuildFile; fileRef = 84B7BE9D1B72720200F9733F /* gles.cpp */; };
		84B7BF7B1B72720200F9733F /* gltex.cpp in Sources */ = {isa = PBXBuildFile; fileRef = 84B7BE9F1B72720200F9733F /* gltex.cpp */; };
		84B7BF7E1B72720200F9733F /* TexCache.cpp in Sources */ = {isa = PBXBuildFile; fileRef = 84B7BEA51B72720200F9733F /* TexCache.cpp */; };
		84B7BF7F1B72720200F9733F /* stdclass.cpp in Sources */ = {isa = PBXBuildFile; fileRef = 84B7BEA71B72720200F9733F /* stdclass.cpp */; };
		84B7BF831B727AD700F9733F /* osx-main.mm in Sources */ = {isa = PBXBuildFile; fileRef = 84B7BF821B727AD700F9733F /* osx-main.mm */; };
		84B7BF861B72871600F9733F /* EmuGLView.swift in Sources */ = {isa = PBXBuildFile; fileRef = 84B7BF851B72871600F9733F /* EmuGLView.swift */; };
		AE1E293B2095FB1600FC6BA2 /* rec_cpp.cpp in Sources */ = {isa = PBXBuildFile; fileRef = AE1E293A2095FB1600FC6BA2 /* rec_cpp.cpp */; };
		AE1E294020A96B0B00FC6BA2 /* rec_x64.cpp in Sources */ = {isa = PBXBuildFile; fileRef = AE1E293F20A96B0B00FC6BA2 /* rec_x64.cpp */; };
		AE2A24DA22AE7EB600DD3034 /* ssa.cpp in Sources */ = {isa = PBXBuildFile; fileRef = AE2A24D922AE7EB600DD3034 /* ssa.cpp */; };
		AE2A2D5A21D68470004B308D /* gdcartridge.cpp in Sources */ = {isa = PBXBuildFile; fileRef = AE2A2D4E21D6846F004B308D /* gdcartridge.cpp */; };
		AE2A2D5B21D68470004B308D /* m1cartridge.cpp in Sources */ = {isa = PBXBuildFile; fileRef = AE2A2D5221D6846F004B308D /* m1cartridge.cpp */; };
		AE2A2D5C21D68470004B308D /* awcartridge.cpp in Sources */ = {isa = PBXBuildFile; fileRef = AE2A2D5321D6846F004B308D /* awcartridge.cpp */; };
		AE2A2D5D21D68470004B308D /* m4cartridge.cpp in Sources */ = {isa = PBXBuildFile; fileRef = AE2A2D5621D68470004B308D /* m4cartridge.cpp */; };
		AE2A2D5E21D68470004B308D /* decrypt.cpp in Sources */ = {isa = PBXBuildFile; fileRef = AE2A2D5921D68470004B308D /* decrypt.cpp */; };
		AE2A2D7821D6851E004B308D /* 7zCrc.c in Sources */ = {isa = PBXBuildFile; fileRef = AE2A2D6A21D6851C004B308D /* 7zCrc.c */; };
		AE2A2D7921D6851E004B308D /* 7zStream.c in Sources */ = {isa = PBXBuildFile; fileRef = AE2A2D6B21D6851D004B308D /* 7zStream.c */; };
		AE2A2D7A21D6851E004B308D /* 7zArcIn.c in Sources */ = {isa = PBXBuildFile; fileRef = AE2A2D6C21D6851D004B308D /* 7zArcIn.c */; };
		AE2A2D7B21D6851E004B308D /* Bcj2.c in Sources */ = {isa = PBXBuildFile; fileRef = AE2A2D6D21D6851D004B308D /* Bcj2.c */; };
		AE2A2D7C21D6851E004B308D /* 7zBuf.c in Sources */ = {isa = PBXBuildFile; fileRef = AE2A2D6E21D6851D004B308D /* 7zBuf.c */; };
		AE2A2D7D21D6851E004B308D /* 7zCrcOpt.c in Sources */ = {isa = PBXBuildFile; fileRef = AE2A2D6F21D6851D004B308D /* 7zCrcOpt.c */; };
		AE2A2D7E21D6851E004B308D /* Lzma2Dec.c in Sources */ = {isa = PBXBuildFile; fileRef = AE2A2D7021D6851D004B308D /* Lzma2Dec.c */; };
		AE2A2D7F21D6851E004B308D /* 7zFile.c in Sources */ = {isa = PBXBuildFile; fileRef = AE2A2D7321D6851D004B308D /* 7zFile.c */; };
		AE2A2D8021D6851E004B308D /* 7zDec.c in Sources */ = {isa = PBXBuildFile; fileRef = AE2A2D7721D6851E004B308D /* 7zDec.c */; };
		AE43537222C9420C005E19CE /* ConsoleListenerDroid.cpp in Sources */ = {isa = PBXBuildFile; fileRef = AE43536B22C9420C005E19CE /* ConsoleListenerDroid.cpp */; };
		AE43537322C9420C005E19CE /* ConsoleListenerNix.cpp in Sources */ = {isa = PBXBuildFile; fileRef = AE43536C22C9420C005E19CE /* ConsoleListenerNix.cpp */; };
		AE43537422C9420C005E19CE /* ConsoleListenerWin.cpp in Sources */ = {isa = PBXBuildFile; fileRef = AE43536D22C9420C005E19CE /* ConsoleListenerWin.cpp */; };
		AE43537522C9420C005E19CE /* LogManager.cpp in Sources */ = {isa = PBXBuildFile; fileRef = AE43536F22C9420C005E19CE /* LogManager.cpp */; };
		AE649BF3218C552500EF4A81 /* bitmath.c in Sources */ = {isa = PBXBuildFile; fileRef = AE649BCD218C552500EF4A81 /* bitmath.c */; };
		AE649BF4218C552500EF4A81 /* bitreader.c in Sources */ = {isa = PBXBuildFile; fileRef = AE649BCE218C552500EF4A81 /* bitreader.c */; };
		AE649BF5218C552500EF4A81 /* cpu.c in Sources */ = {isa = PBXBuildFile; fileRef = AE649BCF218C552500EF4A81 /* cpu.c */; };
		AE649BF6218C552500EF4A81 /* crc.c in Sources */ = {isa = PBXBuildFile; fileRef = AE649BD0218C552500EF4A81 /* crc.c */; };
		AE649BF7218C552500EF4A81 /* fixed.c in Sources */ = {isa = PBXBuildFile; fileRef = AE649BD1218C552500EF4A81 /* fixed.c */; };
		AE649BF8218C552500EF4A81 /* fixed_intrin_sse2.c in Sources */ = {isa = PBXBuildFile; fileRef = AE649BD2218C552500EF4A81 /* fixed_intrin_sse2.c */; };
		AE649BF9218C552500EF4A81 /* fixed_intrin_ssse3.c in Sources */ = {isa = PBXBuildFile; fileRef = AE649BD3218C552500EF4A81 /* fixed_intrin_ssse3.c */; };
		AE649BFA218C552500EF4A81 /* float.c in Sources */ = {isa = PBXBuildFile; fileRef = AE649BD4218C552500EF4A81 /* float.c */; };
		AE649BFB218C552500EF4A81 /* format.c in Sources */ = {isa = PBXBuildFile; fileRef = AE649BD5218C552500EF4A81 /* format.c */; };
		AE649BFC218C552500EF4A81 /* lpc.c in Sources */ = {isa = PBXBuildFile; fileRef = AE649BE7218C552500EF4A81 /* lpc.c */; };
		AE649BFD218C552500EF4A81 /* lpc_intrin_avx2.c in Sources */ = {isa = PBXBuildFile; fileRef = AE649BE8218C552500EF4A81 /* lpc_intrin_avx2.c */; };
		AE649BFE218C552500EF4A81 /* lpc_intrin_sse.c in Sources */ = {isa = PBXBuildFile; fileRef = AE649BE9218C552500EF4A81 /* lpc_intrin_sse.c */; };
		AE649BFF218C552500EF4A81 /* lpc_intrin_sse2.c in Sources */ = {isa = PBXBuildFile; fileRef = AE649BEA218C552500EF4A81 /* lpc_intrin_sse2.c */; };
		AE649C00218C552500EF4A81 /* lpc_intrin_sse41.c in Sources */ = {isa = PBXBuildFile; fileRef = AE649BEB218C552500EF4A81 /* lpc_intrin_sse41.c */; };
		AE649C01218C552500EF4A81 /* md5.c in Sources */ = {isa = PBXBuildFile; fileRef = AE649BEC218C552500EF4A81 /* md5.c */; };
		AE649C02218C552500EF4A81 /* memory.c in Sources */ = {isa = PBXBuildFile; fileRef = AE649BED218C552500EF4A81 /* memory.c */; };
		AE649C03218C552500EF4A81 /* metadata_iterators.c in Sources */ = {isa = PBXBuildFile; fileRef = AE649BEE218C552500EF4A81 /* metadata_iterators.c */; };
		AE649C04218C552500EF4A81 /* metadata_object.c in Sources */ = {isa = PBXBuildFile; fileRef = AE649BEF218C552500EF4A81 /* metadata_object.c */; };
		AE649C05218C552500EF4A81 /* stream_decoder.c in Sources */ = {isa = PBXBuildFile; fileRef = AE649BF0218C552500EF4A81 /* stream_decoder.c */; };
		AE649C06218C552500EF4A81 /* window.c in Sources */ = {isa = PBXBuildFile; fileRef = AE649BF1218C552500EF4A81 /* window.c */; };
		AE649C07218C552500EF4A81 /* windows_unicode_filenames.c in Sources */ = {isa = PBXBuildFile; fileRef = AE649BF2218C552500EF4A81 /* windows_unicode_filenames.c */; };
		AE649C24218C553A00EF4A81 /* Alloc.c in Sources */ = {isa = PBXBuildFile; fileRef = AE649C0A218C553A00EF4A81 /* Alloc.c */; };
		AE649C25218C553A00EF4A81 /* Bra.c in Sources */ = {isa = PBXBuildFile; fileRef = AE649C0C218C553A00EF4A81 /* Bra.c */; };
		AE649C26218C553A00EF4A81 /* Bra86.c in Sources */ = {isa = PBXBuildFile; fileRef = AE649C0E218C553A00EF4A81 /* Bra86.c */; };
		AE649C27218C553A00EF4A81 /* BraIA64.c in Sources */ = {isa = PBXBuildFile; fileRef = AE649C0F218C553A00EF4A81 /* BraIA64.c */; };
		AE649C28218C553A00EF4A81 /* CpuArch.c in Sources */ = {isa = PBXBuildFile; fileRef = AE649C11218C553A00EF4A81 /* CpuArch.c */; };
		AE649C29218C553A00EF4A81 /* Delta.c in Sources */ = {isa = PBXBuildFile; fileRef = AE649C13218C553A00EF4A81 /* Delta.c */; };
		AE649C2A218C553A00EF4A81 /* LzFind.c in Sources */ = {isa = PBXBuildFile; fileRef = AE649C15218C553A00EF4A81 /* LzFind.c */; };
		AE649C2B218C553A00EF4A81 /* Lzma86Dec.c in Sources */ = {isa = PBXBuildFile; fileRef = AE649C19218C553A00EF4A81 /* Lzma86Dec.c */; };
		AE649C2C218C553A00EF4A81 /* Lzma86Enc.c in Sources */ = {isa = PBXBuildFile; fileRef = AE649C1A218C553A00EF4A81 /* Lzma86Enc.c */; };
		AE649C2D218C553A00EF4A81 /* LzmaDec.c in Sources */ = {isa = PBXBuildFile; fileRef = AE649C1B218C553A00EF4A81 /* LzmaDec.c */; };
		AE649C2E218C553A00EF4A81 /* LzmaEnc.c in Sources */ = {isa = PBXBuildFile; fileRef = AE649C1D218C553A00EF4A81 /* LzmaEnc.c */; };
		AE649C2F218C553A00EF4A81 /* LzmaLib.c in Sources */ = {isa = PBXBuildFile; fileRef = AE649C1F218C553A00EF4A81 /* LzmaLib.c */; };
		AE649C30218C553A00EF4A81 /* Sort.c in Sources */ = {isa = PBXBuildFile; fileRef = AE649C22218C553A00EF4A81 /* Sort.c */; };
		AE649C3A218C555600EF4A81 /* bitstream.c in Sources */ = {isa = PBXBuildFile; fileRef = AE649C31218C555600EF4A81 /* bitstream.c */; };
		AE649C3B218C555600EF4A81 /* flac.c in Sources */ = {isa = PBXBuildFile; fileRef = AE649C32218C555600EF4A81 /* flac.c */; };
		AE649C3C218C555600EF4A81 /* cdrom.c in Sources */ = {isa = PBXBuildFile; fileRef = AE649C33218C555600EF4A81 /* cdrom.c */; };
		AE649C3D218C555600EF4A81 /* chd.c in Sources */ = {isa = PBXBuildFile; fileRef = AE649C35218C555600EF4A81 /* chd.c */; };
		AE649C3E218C555600EF4A81 /* huffman.c in Sources */ = {isa = PBXBuildFile; fileRef = AE649C38218C555600EF4A81 /* huffman.c */; };
		AE7B904F23565B4200145C6A /* allocator.cpp in Sources */ = {isa = PBXBuildFile; fileRef = AE7B904D23565B4100145C6A /* allocator.cpp */; };
		AE7B907C235A53D800145C6A /* gl4funcs.cpp in Sources */ = {isa = PBXBuildFile; fileRef = AE7B906F235A53D800145C6A /* gl4funcs.cpp */; };
		AE7B907D235A53D800145C6A /* osx.cpp in Sources */ = {isa = PBXBuildFile; fileRef = AE7B9071235A53D800145C6A /* osx.cpp */; };
		AE7B907F235A53D800145C6A /* switcher.cpp in Sources */ = {isa = PBXBuildFile; fileRef = AE7B9075235A53D800145C6A /* switcher.cpp */; };
		AE80EDB72157D4D500F7800F /* serialize.cpp in Sources */ = {isa = PBXBuildFile; fileRef = AE80EDB62157D4D500F7800F /* serialize.cpp */; };
		AE80EDBE2157D4E600F7800F /* naomi.cpp in Sources */ = {isa = PBXBuildFile; fileRef = AE80EDB92157D4E600F7800F /* naomi.cpp */; };
		AE80EDBF2157D4E600F7800F /* naomi_cart.cpp in Sources */ = {isa = PBXBuildFile; fileRef = AE80EDBB2157D4E600F7800F /* naomi_cart.cpp */; };
		AE80EDC521594ACE00F7800F /* dns.cpp in Sources */ = {isa = PBXBuildFile; fileRef = AE80EDC421594ACE00F7800F /* dns.cpp */; };
		AE8C27342111A31100D4D8F4 /* dsp_interp.cpp in Sources */ = {isa = PBXBuildFile; fileRef = AE8C27332111A31100D4D8F4 /* dsp_interp.cpp */; };
		AE8C274121122E2500D4D8F4 /* Changelog.txt in Resources */ = {isa = PBXBuildFile; fileRef = AE8C273B21122E2500D4D8F4 /* Changelog.txt */; };
		AE8C274221122E2500D4D8F4 /* License.txt in Resources */ = {isa = PBXBuildFile; fileRef = AE8C273C21122E2500D4D8F4 /* License.txt */; };
		AE8C274321122E2500D4D8F4 /* xbrz.cpp in Sources */ = {isa = PBXBuildFile; fileRef = AE8C273D21122E2500D4D8F4 /* xbrz.cpp */; };
<<<<<<< HEAD
		AE90679B235B6F6400CE473C /* gl_context.cpp in Sources */ = {isa = PBXBuildFile; fileRef = AE90679A235B6F6400CE473C /* gl_context.cpp */; };
		AE90679D235DF80400CE473C /* osd.cpp in Sources */ = {isa = PBXBuildFile; fileRef = AE90679C235DF80400CE473C /* osd.cpp */; };
		AED73BAE22FC0E9600ECDB64 /* README.md in Resources */ = {isa = PBXBuildFile; fileRef = AED73BAD22FC0E9600ECDB64 /* README.md */; };
		AED73DC42303E19200ECDB64 /* sdl.cpp in Sources */ = {isa = PBXBuildFile; fileRef = AED73DC02303E19100ECDB64 /* sdl.cpp */; };
		AED73DC72303E57C00ECDB64 /* libSDL2.a in Frameworks */ = {isa = PBXBuildFile; fileRef = AED73DC62303E57C00ECDB64 /* libSDL2.a */; };
		AED73DCC233ACC9800ECDB64 /* cheats.cpp in Sources */ = {isa = PBXBuildFile; fileRef = AED73DCB233ACC9800ECDB64 /* cheats.cpp */; };
		AED73E572348E45000ECDB64 /* CodeGen.cpp in Sources */ = {isa = PBXBuildFile; fileRef = AED73DD82348E45000ECDB64 /* CodeGen.cpp */; };
		AED73E582348E45000ECDB64 /* Link.cpp in Sources */ = {isa = PBXBuildFile; fileRef = AED73DD92348E45000ECDB64 /* Link.cpp */; };
		AED73E5C2348E45000ECDB64 /* attribute.cpp in Sources */ = {isa = PBXBuildFile; fileRef = AED73DEB2348E45000ECDB64 /* attribute.cpp */; };
		AED73E5D2348E45000ECDB64 /* Constant.cpp in Sources */ = {isa = PBXBuildFile; fileRef = AED73DED2348E45000ECDB64 /* Constant.cpp */; };
		AED73E602348E45000ECDB64 /* glslang_tab.cpp in Sources */ = {isa = PBXBuildFile; fileRef = AED73DF12348E45000ECDB64 /* glslang_tab.cpp */; };
		AED73E612348E45000ECDB64 /* InfoSink.cpp in Sources */ = {isa = PBXBuildFile; fileRef = AED73DF32348E45000ECDB64 /* InfoSink.cpp */; };
		AED73E622348E45000ECDB64 /* Initialize.cpp in Sources */ = {isa = PBXBuildFile; fileRef = AED73DF42348E45000ECDB64 /* Initialize.cpp */; };
		AED73E632348E45000ECDB64 /* Intermediate.cpp in Sources */ = {isa = PBXBuildFile; fileRef = AED73DF62348E45000ECDB64 /* Intermediate.cpp */; };
		AED73E642348E45000ECDB64 /* intermOut.cpp in Sources */ = {isa = PBXBuildFile; fileRef = AED73DF72348E45000ECDB64 /* intermOut.cpp */; };
		AED73E652348E45000ECDB64 /* IntermTraverse.cpp in Sources */ = {isa = PBXBuildFile; fileRef = AED73DF82348E45000ECDB64 /* IntermTraverse.cpp */; };
		AED73E662348E45000ECDB64 /* iomapper.cpp in Sources */ = {isa = PBXBuildFile; fileRef = AED73DF92348E45000ECDB64 /* iomapper.cpp */; };
		AED73E672348E45000ECDB64 /* limits.cpp in Sources */ = {isa = PBXBuildFile; fileRef = AED73DFB2348E45000ECDB64 /* limits.cpp */; };
		AED73E682348E45000ECDB64 /* linkValidate.cpp in Sources */ = {isa = PBXBuildFile; fileRef = AED73DFC2348E45000ECDB64 /* linkValidate.cpp */; };
		AED73E692348E45000ECDB64 /* parseConst.cpp in Sources */ = {isa = PBXBuildFile; fileRef = AED73DFF2348E45000ECDB64 /* parseConst.cpp */; };
		AED73E6A2348E45000ECDB64 /* ParseContextBase.cpp in Sources */ = {isa = PBXBuildFile; fileRef = AED73E002348E45000ECDB64 /* ParseContextBase.cpp */; };
		AED73E6B2348E45000ECDB64 /* ParseHelper.cpp in Sources */ = {isa = PBXBuildFile; fileRef = AED73E012348E45000ECDB64 /* ParseHelper.cpp */; };
		AED73E6C2348E45000ECDB64 /* pch.cpp in Sources */ = {isa = PBXBuildFile; fileRef = AED73E042348E45000ECDB64 /* pch.cpp */; };
		AED73E6D2348E45000ECDB64 /* PoolAlloc.cpp in Sources */ = {isa = PBXBuildFile; fileRef = AED73E062348E45000ECDB64 /* PoolAlloc.cpp */; };
		AED73E6E2348E45000ECDB64 /* Pp.cpp in Sources */ = {isa = PBXBuildFile; fileRef = AED73E082348E45000ECDB64 /* Pp.cpp */; };
		AED73E6F2348E45000ECDB64 /* PpAtom.cpp in Sources */ = {isa = PBXBuildFile; fileRef = AED73E092348E45000ECDB64 /* PpAtom.cpp */; };
		AED73E702348E45000ECDB64 /* PpContext.cpp in Sources */ = {isa = PBXBuildFile; fileRef = AED73E0A2348E45000ECDB64 /* PpContext.cpp */; };
		AED73E712348E45000ECDB64 /* PpScanner.cpp in Sources */ = {isa = PBXBuildFile; fileRef = AED73E0C2348E45000ECDB64 /* PpScanner.cpp */; };
		AED73E722348E45000ECDB64 /* PpTokens.cpp in Sources */ = {isa = PBXBuildFile; fileRef = AED73E0D2348E45000ECDB64 /* PpTokens.cpp */; };
		AED73E732348E45000ECDB64 /* propagateNoContraction.cpp in Sources */ = {isa = PBXBuildFile; fileRef = AED73E0F2348E45000ECDB64 /* propagateNoContraction.cpp */; };
		AED73E742348E45000ECDB64 /* reflection.cpp in Sources */ = {isa = PBXBuildFile; fileRef = AED73E112348E45000ECDB64 /* reflection.cpp */; };
		AED73E752348E45000ECDB64 /* RemoveTree.cpp in Sources */ = {isa = PBXBuildFile; fileRef = AED73E132348E45000ECDB64 /* RemoveTree.cpp */; };
		AED73E762348E45000ECDB64 /* Scan.cpp in Sources */ = {isa = PBXBuildFile; fileRef = AED73E152348E45000ECDB64 /* Scan.cpp */; };
		AED73E772348E45000ECDB64 /* ShaderLang.cpp in Sources */ = {isa = PBXBuildFile; fileRef = AED73E182348E45000ECDB64 /* ShaderLang.cpp */; };
		AED73E782348E45000ECDB64 /* SymbolTable.cpp in Sources */ = {isa = PBXBuildFile; fileRef = AED73E192348E45000ECDB64 /* SymbolTable.cpp */; };
		AED73E792348E45000ECDB64 /* Versions.cpp in Sources */ = {isa = PBXBuildFile; fileRef = AED73E1B2348E45000ECDB64 /* Versions.cpp */; };
		AED73E7B2348E45000ECDB64 /* ossource.cpp in Sources */ = {isa = PBXBuildFile; fileRef = AED73E212348E45000ECDB64 /* ossource.cpp */; };
		AED73E852348E45000ECDB64 /* InitializeDll.cpp in Sources */ = {isa = PBXBuildFile; fileRef = AED73E2F2348E45000ECDB64 /* InitializeDll.cpp */; };
		AED73E892348E45000ECDB64 /* disassemble.cpp in Sources */ = {isa = PBXBuildFile; fileRef = AED73E362348E45000ECDB64 /* disassemble.cpp */; };
		AED73E8A2348E45000ECDB64 /* doc.cpp in Sources */ = {isa = PBXBuildFile; fileRef = AED73E382348E45000ECDB64 /* doc.cpp */; };
		AED73E8B2348E45000ECDB64 /* GlslangToSpv.cpp in Sources */ = {isa = PBXBuildFile; fileRef = AED73E3F2348E45000ECDB64 /* GlslangToSpv.cpp */; };
		AED73E8C2348E45000ECDB64 /* InReadableOrder.cpp in Sources */ = {isa = PBXBuildFile; fileRef = AED73E422348E45000ECDB64 /* InReadableOrder.cpp */; };
		AED73E8D2348E45000ECDB64 /* Logger.cpp in Sources */ = {isa = PBXBuildFile; fileRef = AED73E432348E45000ECDB64 /* Logger.cpp */; };
		AED73E8E2348E45000ECDB64 /* SpvBuilder.cpp in Sources */ = {isa = PBXBuildFile; fileRef = AED73E462348E45000ECDB64 /* SpvBuilder.cpp */; };
		AED73E8F2348E45000ECDB64 /* SpvPostProcess.cpp in Sources */ = {isa = PBXBuildFile; fileRef = AED73E492348E45000ECDB64 /* SpvPostProcess.cpp */; };
		AED73E902348E45000ECDB64 /* SPVRemapper.cpp in Sources */ = {isa = PBXBuildFile; fileRef = AED73E4A2348E45000ECDB64 /* SPVRemapper.cpp */; };
		AED73E912348E45000ECDB64 /* SpvTools.cpp in Sources */ = {isa = PBXBuildFile; fileRef = AED73E4C2348E45000ECDB64 /* SpvTools.cpp */; };
		AED73E962348E46400ECDB64 /* volk.c in Sources */ = {isa = PBXBuildFile; fileRef = AED73E942348E46400ECDB64 /* volk.c */; };
		AED73EBE2348E49900ECDB64 /* CustomTexture.cpp in Sources */ = {isa = PBXBuildFile; fileRef = AED73EAB2348E49800ECDB64 /* CustomTexture.cpp */; };
		AED73EBF2348E49900ECDB64 /* sorter.cpp in Sources */ = {isa = PBXBuildFile; fileRef = AED73EAD2348E49900ECDB64 /* sorter.cpp */; };
		AED73EC02348E49900ECDB64 /* buffer.cpp in Sources */ = {isa = PBXBuildFile; fileRef = AED73EAF2348E49900ECDB64 /* buffer.cpp */; };
		AED73EC12348E49900ECDB64 /* imgui_impl_vulkan.cpp in Sources */ = {isa = PBXBuildFile; fileRef = AED73EB12348E49900ECDB64 /* imgui_impl_vulkan.cpp */; };
		AED73EC22348E49900ECDB64 /* pipeline.cpp in Sources */ = {isa = PBXBuildFile; fileRef = AED73EB32348E49900ECDB64 /* pipeline.cpp */; };
		AED73EC32348E49900ECDB64 /* shaders.cpp in Sources */ = {isa = PBXBuildFile; fileRef = AED73EB52348E49900ECDB64 /* shaders.cpp */; };
		AED73EC42348E49900ECDB64 /* texture.cpp in Sources */ = {isa = PBXBuildFile; fileRef = AED73EB72348E49900ECDB64 /* texture.cpp */; };
		AED73EC52348E49900ECDB64 /* vulkan_context.cpp in Sources */ = {isa = PBXBuildFile; fileRef = AED73EBB2348E49900ECDB64 /* vulkan_context.cpp */; };
		AED73EC62348E49900ECDB64 /* vulkan_renderer.cpp in Sources */ = {isa = PBXBuildFile; fileRef = AED73EBC2348E49900ECDB64 /* vulkan_renderer.cpp */; };
		AED73ECA234E827400ECDB64 /* drawer.cpp in Sources */ = {isa = PBXBuildFile; fileRef = AED73EC9234E827400ECDB64 /* drawer.cpp */; };
=======
		AED73BAE22FC0E9600ECDB64 /* README.md in Resources */ = {isa = PBXBuildFile; fileRef = AED73BAD22FC0E9600ECDB64 /* README.md */; };
		AED73D2E23000D1E00ECDB64 /* CMakeLists.txt in Resources */ = {isa = PBXBuildFile; fileRef = AED73BB223000D1D00ECDB64 /* CMakeLists.txt */; };
		AED73D2F23000D1E00ECDB64 /* func_common.inl in Resources */ = {isa = PBXBuildFile; fileRef = AED73BBD23000D1D00ECDB64 /* func_common.inl */; };
		AED73D3023000D1E00ECDB64 /* func_common_simd.inl in Resources */ = {isa = PBXBuildFile; fileRef = AED73BBE23000D1D00ECDB64 /* func_common_simd.inl */; };
		AED73D3123000D1E00ECDB64 /* func_exponential.inl in Resources */ = {isa = PBXBuildFile; fileRef = AED73BBF23000D1D00ECDB64 /* func_exponential.inl */; };
		AED73D3223000D1E00ECDB64 /* func_exponential_simd.inl in Resources */ = {isa = PBXBuildFile; fileRef = AED73BC023000D1D00ECDB64 /* func_exponential_simd.inl */; };
		AED73D3323000D1E00ECDB64 /* func_geometric.inl in Resources */ = {isa = PBXBuildFile; fileRef = AED73BC123000D1D00ECDB64 /* func_geometric.inl */; };
		AED73D3423000D1E00ECDB64 /* func_geometric_simd.inl in Resources */ = {isa = PBXBuildFile; fileRef = AED73BC223000D1D00ECDB64 /* func_geometric_simd.inl */; };
		AED73D3523000D1E00ECDB64 /* func_integer.inl in Resources */ = {isa = PBXBuildFile; fileRef = AED73BC323000D1D00ECDB64 /* func_integer.inl */; };
		AED73D3623000D1E00ECDB64 /* func_integer_simd.inl in Resources */ = {isa = PBXBuildFile; fileRef = AED73BC423000D1D00ECDB64 /* func_integer_simd.inl */; };
		AED73D3723000D1E00ECDB64 /* func_matrix.inl in Resources */ = {isa = PBXBuildFile; fileRef = AED73BC523000D1D00ECDB64 /* func_matrix.inl */; };
		AED73D3823000D1E00ECDB64 /* func_matrix_simd.inl in Resources */ = {isa = PBXBuildFile; fileRef = AED73BC623000D1D00ECDB64 /* func_matrix_simd.inl */; };
		AED73D3923000D1E00ECDB64 /* func_packing.inl in Resources */ = {isa = PBXBuildFile; fileRef = AED73BC723000D1D00ECDB64 /* func_packing.inl */; };
		AED73D3A23000D1E00ECDB64 /* func_packing_simd.inl in Resources */ = {isa = PBXBuildFile; fileRef = AED73BC823000D1D00ECDB64 /* func_packing_simd.inl */; };
		AED73D3B23000D1E00ECDB64 /* func_trigonometric.inl in Resources */ = {isa = PBXBuildFile; fileRef = AED73BC923000D1D00ECDB64 /* func_trigonometric.inl */; };
		AED73D3C23000D1E00ECDB64 /* func_trigonometric_simd.inl in Resources */ = {isa = PBXBuildFile; fileRef = AED73BCA23000D1D00ECDB64 /* func_trigonometric_simd.inl */; };
		AED73D3D23000D1E00ECDB64 /* func_vector_relational.inl in Resources */ = {isa = PBXBuildFile; fileRef = AED73BCB23000D1D00ECDB64 /* func_vector_relational.inl */; };
		AED73D3E23000D1E00ECDB64 /* func_vector_relational_simd.inl in Resources */ = {isa = PBXBuildFile; fileRef = AED73BCC23000D1D00ECDB64 /* func_vector_relational_simd.inl */; };
		AED73D3F23000D1E00ECDB64 /* glm.cpp in Sources */ = {isa = PBXBuildFile; fileRef = AED73BCD23000D1D00ECDB64 /* glm.cpp */; };
		AED73D4023000D1E00ECDB64 /* type_half.inl in Resources */ = {isa = PBXBuildFile; fileRef = AED73BD223000D1D00ECDB64 /* type_half.inl */; };
		AED73D4123000D1E00ECDB64 /* type_mat2x2.inl in Resources */ = {isa = PBXBuildFile; fileRef = AED73BD423000D1D00ECDB64 /* type_mat2x2.inl */; };
		AED73D4223000D1E00ECDB64 /* type_mat2x3.inl in Resources */ = {isa = PBXBuildFile; fileRef = AED73BD623000D1D00ECDB64 /* type_mat2x3.inl */; };
		AED73D4323000D1E00ECDB64 /* type_mat2x4.inl in Resources */ = {isa = PBXBuildFile; fileRef = AED73BD823000D1D00ECDB64 /* type_mat2x4.inl */; };
		AED73D4423000D1E00ECDB64 /* type_mat3x2.inl in Resources */ = {isa = PBXBuildFile; fileRef = AED73BDA23000D1D00ECDB64 /* type_mat3x2.inl */; };
		AED73D4523000D1E00ECDB64 /* type_mat3x3.inl in Resources */ = {isa = PBXBuildFile; fileRef = AED73BDC23000D1D00ECDB64 /* type_mat3x3.inl */; };
		AED73D4623000D1E00ECDB64 /* type_mat3x4.inl in Resources */ = {isa = PBXBuildFile; fileRef = AED73BDE23000D1D00ECDB64 /* type_mat3x4.inl */; };
		AED73D4723000D1E00ECDB64 /* type_mat4x2.inl in Resources */ = {isa = PBXBuildFile; fileRef = AED73BE023000D1D00ECDB64 /* type_mat4x2.inl */; };
		AED73D4823000D1E00ECDB64 /* type_mat4x3.inl in Resources */ = {isa = PBXBuildFile; fileRef = AED73BE223000D1D00ECDB64 /* type_mat4x3.inl */; };
		AED73D4923000D1E00ECDB64 /* type_mat4x4.inl in Resources */ = {isa = PBXBuildFile; fileRef = AED73BE423000D1D00ECDB64 /* type_mat4x4.inl */; };
		AED73D4A23000D1E00ECDB64 /* type_mat4x4_simd.inl in Resources */ = {isa = PBXBuildFile; fileRef = AED73BE523000D1D00ECDB64 /* type_mat4x4_simd.inl */; };
		AED73D4B23000D1E00ECDB64 /* type_quat.inl in Resources */ = {isa = PBXBuildFile; fileRef = AED73BE723000D1D00ECDB64 /* type_quat.inl */; };
		AED73D4C23000D1E00ECDB64 /* type_quat_simd.inl in Resources */ = {isa = PBXBuildFile; fileRef = AED73BE823000D1D00ECDB64 /* type_quat_simd.inl */; };
		AED73D4D23000D1E00ECDB64 /* type_vec1.inl in Resources */ = {isa = PBXBuildFile; fileRef = AED73BEA23000D1D00ECDB64 /* type_vec1.inl */; };
		AED73D4E23000D1E00ECDB64 /* type_vec2.inl in Resources */ = {isa = PBXBuildFile; fileRef = AED73BEC23000D1D00ECDB64 /* type_vec2.inl */; };
		AED73D4F23000D1E00ECDB64 /* type_vec3.inl in Resources */ = {isa = PBXBuildFile; fileRef = AED73BEE23000D1D00ECDB64 /* type_vec3.inl */; };
		AED73D5023000D1E00ECDB64 /* type_vec4.inl in Resources */ = {isa = PBXBuildFile; fileRef = AED73BF023000D1D00ECDB64 /* type_vec4.inl */; };
		AED73D5123000D1E00ECDB64 /* type_vec4_simd.inl in Resources */ = {isa = PBXBuildFile; fileRef = AED73BF123000D1D00ECDB64 /* type_vec4_simd.inl */; };
		AED73D5223000D1E00ECDB64 /* matrix_clip_space.inl in Resources */ = {isa = PBXBuildFile; fileRef = AED73BF523000D1D00ECDB64 /* matrix_clip_space.inl */; };
		AED73D5323000D1E00ECDB64 /* matrix_common.inl in Resources */ = {isa = PBXBuildFile; fileRef = AED73BF723000D1D00ECDB64 /* matrix_common.inl */; };
		AED73D5423000D1E00ECDB64 /* matrix_projection.inl in Resources */ = {isa = PBXBuildFile; fileRef = AED73C1D23000D1D00ECDB64 /* matrix_projection.inl */; };
		AED73D5523000D1E00ECDB64 /* matrix_relational.inl in Resources */ = {isa = PBXBuildFile; fileRef = AED73C1F23000D1D00ECDB64 /* matrix_relational.inl */; };
		AED73D5623000D1E00ECDB64 /* matrix_transform.inl in Resources */ = {isa = PBXBuildFile; fileRef = AED73C2123000D1D00ECDB64 /* matrix_transform.inl */; };
		AED73D5723000D1E00ECDB64 /* quaternion_common.inl in Resources */ = {isa = PBXBuildFile; fileRef = AED73C2323000D1D00ECDB64 /* quaternion_common.inl */; };
		AED73D5823000D1E00ECDB64 /* quaternion_common_simd.inl in Resources */ = {isa = PBXBuildFile; fileRef = AED73C2423000D1D00ECDB64 /* quaternion_common_simd.inl */; };
		AED73D5923000D1E00ECDB64 /* quaternion_exponential.inl in Resources */ = {isa = PBXBuildFile; fileRef = AED73C2823000D1D00ECDB64 /* quaternion_exponential.inl */; };
		AED73D5A23000D1E00ECDB64 /* quaternion_geometric.inl in Resources */ = {isa = PBXBuildFile; fileRef = AED73C2C23000D1D00ECDB64 /* quaternion_geometric.inl */; };
		AED73D5B23000D1E00ECDB64 /* quaternion_relational.inl in Resources */ = {isa = PBXBuildFile; fileRef = AED73C2E23000D1D00ECDB64 /* quaternion_relational.inl */; };
		AED73D5C23000D1E00ECDB64 /* quaternion_transform.inl in Resources */ = {isa = PBXBuildFile; fileRef = AED73C3023000D1D00ECDB64 /* quaternion_transform.inl */; };
		AED73D5D23000D1E00ECDB64 /* quaternion_trigonometric.inl in Resources */ = {isa = PBXBuildFile; fileRef = AED73C3223000D1D00ECDB64 /* quaternion_trigonometric.inl */; };
		AED73D5E23000D1E00ECDB64 /* scalar_common.inl in Resources */ = {isa = PBXBuildFile; fileRef = AED73C3423000D1D00ECDB64 /* scalar_common.inl */; };
		AED73D5F23000D1E00ECDB64 /* scalar_constants.inl in Resources */ = {isa = PBXBuildFile; fileRef = AED73C3623000D1D00ECDB64 /* scalar_constants.inl */; };
		AED73D6023000D1E00ECDB64 /* scalar_relational.inl in Resources */ = {isa = PBXBuildFile; fileRef = AED73C3923000D1D00ECDB64 /* scalar_relational.inl */; };
		AED73D6123000D1E00ECDB64 /* scalar_ulp.inl in Resources */ = {isa = PBXBuildFile; fileRef = AED73C3C23000D1D00ECDB64 /* scalar_ulp.inl */; };
		AED73D6223000D1E00ECDB64 /* vector_common.inl in Resources */ = {isa = PBXBuildFile; fileRef = AED73C4623000D1D00ECDB64 /* vector_common.inl */; };
		AED73D6323000D1E00ECDB64 /* vector_relational.inl in Resources */ = {isa = PBXBuildFile; fileRef = AED73C6023000D1D00ECDB64 /* vector_relational.inl */; };
		AED73D6423000D1E00ECDB64 /* vector_ulp.inl in Resources */ = {isa = PBXBuildFile; fileRef = AED73C6A23000D1D00ECDB64 /* vector_ulp.inl */; };
		AED73D6523000D1E00ECDB64 /* bitfield.inl in Resources */ = {isa = PBXBuildFile; fileRef = AED73C7123000D1D00ECDB64 /* bitfield.inl */; };
		AED73D6623000D1E00ECDB64 /* color_space.inl in Resources */ = {isa = PBXBuildFile; fileRef = AED73C7323000D1D00ECDB64 /* color_space.inl */; };
		AED73D6723000D1E00ECDB64 /* constants.inl in Resources */ = {isa = PBXBuildFile; fileRef = AED73C7523000D1D00ECDB64 /* constants.inl */; };
		AED73D6823000D1E00ECDB64 /* epsilon.inl in Resources */ = {isa = PBXBuildFile; fileRef = AED73C7723000D1D00ECDB64 /* epsilon.inl */; };
		AED73D6923000D1E00ECDB64 /* integer.inl in Resources */ = {isa = PBXBuildFile; fileRef = AED73C7923000D1D00ECDB64 /* integer.inl */; };
		AED73D6A23000D1E00ECDB64 /* matrix_access.inl in Resources */ = {isa = PBXBuildFile; fileRef = AED73C7B23000D1D00ECDB64 /* matrix_access.inl */; };
		AED73D6B23000D1E00ECDB64 /* matrix_inverse.inl in Resources */ = {isa = PBXBuildFile; fileRef = AED73C7E23000D1D00ECDB64 /* matrix_inverse.inl */; };
		AED73D6C23000D1E00ECDB64 /* matrix_transform.inl in Resources */ = {isa = PBXBuildFile; fileRef = AED73C8023000D1D00ECDB64 /* matrix_transform.inl */; };
		AED73D6D23000D1E00ECDB64 /* noise.inl in Resources */ = {isa = PBXBuildFile; fileRef = AED73C8223000D1D00ECDB64 /* noise.inl */; };
		AED73D6E23000D1E00ECDB64 /* packing.inl in Resources */ = {isa = PBXBuildFile; fileRef = AED73C8423000D1D00ECDB64 /* packing.inl */; };
		AED73D6F23000D1E00ECDB64 /* quaternion.inl in Resources */ = {isa = PBXBuildFile; fileRef = AED73C8623000D1D00ECDB64 /* quaternion.inl */; };
		AED73D7023000D1E00ECDB64 /* quaternion_simd.inl in Resources */ = {isa = PBXBuildFile; fileRef = AED73C8723000D1D00ECDB64 /* quaternion_simd.inl */; };
		AED73D7123000D1E00ECDB64 /* random.inl in Resources */ = {isa = PBXBuildFile; fileRef = AED73C8923000D1D00ECDB64 /* random.inl */; };
		AED73D7223000D1E00ECDB64 /* reciprocal.inl in Resources */ = {isa = PBXBuildFile; fileRef = AED73C8B23000D1D00ECDB64 /* reciprocal.inl */; };
		AED73D7323000D1E00ECDB64 /* round.inl in Resources */ = {isa = PBXBuildFile; fileRef = AED73C8D23000D1D00ECDB64 /* round.inl */; };
		AED73D7423000D1E00ECDB64 /* type_precision.inl in Resources */ = {isa = PBXBuildFile; fileRef = AED73C9023000D1D00ECDB64 /* type_precision.inl */; };
		AED73D7523000D1E00ECDB64 /* type_ptr.inl in Resources */ = {isa = PBXBuildFile; fileRef = AED73C9223000D1D00ECDB64 /* type_ptr.inl */; };
		AED73D7623000D1E00ECDB64 /* ulp.inl in Resources */ = {isa = PBXBuildFile; fileRef = AED73C9423000D1D00ECDB64 /* ulp.inl */; };
		AED73D7723000D1E00ECDB64 /* associated_min_max.inl in Resources */ = {isa = PBXBuildFile; fileRef = AED73C9823000D1D00ECDB64 /* associated_min_max.inl */; };
		AED73D7823000D1E00ECDB64 /* bit.inl in Resources */ = {isa = PBXBuildFile; fileRef = AED73C9A23000D1D00ECDB64 /* bit.inl */; };
		AED73D7923000D1E00ECDB64 /* closest_point.inl in Resources */ = {isa = PBXBuildFile; fileRef = AED73C9C23000D1D00ECDB64 /* closest_point.inl */; };
		AED73D7A23000D1E00ECDB64 /* color_encoding.inl in Resources */ = {isa = PBXBuildFile; fileRef = AED73C9E23000D1D00ECDB64 /* color_encoding.inl */; };
		AED73D7B23000D1E00ECDB64 /* color_space.inl in Resources */ = {isa = PBXBuildFile; fileRef = AED73CA023000D1D00ECDB64 /* color_space.inl */; };
		AED73D7C23000D1E00ECDB64 /* color_space_YCoCg.inl in Resources */ = {isa = PBXBuildFile; fileRef = AED73CA223000D1D00ECDB64 /* color_space_YCoCg.inl */; };
		AED73D7D23000D1E00ECDB64 /* common.inl in Resources */ = {isa = PBXBuildFile; fileRef = AED73CA423000D1D00ECDB64 /* common.inl */; };
		AED73D7E23000D1E00ECDB64 /* compatibility.inl in Resources */ = {isa = PBXBuildFile; fileRef = AED73CA623000D1D00ECDB64 /* compatibility.inl */; };
		AED73D7F23000D1E00ECDB64 /* component_wise.inl in Resources */ = {isa = PBXBuildFile; fileRef = AED73CA823000D1D00ECDB64 /* component_wise.inl */; };
		AED73D8023000D1E00ECDB64 /* dual_quaternion.inl in Resources */ = {isa = PBXBuildFile; fileRef = AED73CAA23000D1D00ECDB64 /* dual_quaternion.inl */; };
		AED73D8123000D1E00ECDB64 /* easing.inl in Resources */ = {isa = PBXBuildFile; fileRef = AED73CAC23000D1D00ECDB64 /* easing.inl */; };
		AED73D8223000D1E00ECDB64 /* euler_angles.inl in Resources */ = {isa = PBXBuildFile; fileRef = AED73CAE23000D1D00ECDB64 /* euler_angles.inl */; };
		AED73D8323000D1E00ECDB64 /* extend.inl in Resources */ = {isa = PBXBuildFile; fileRef = AED73CB023000D1D00ECDB64 /* extend.inl */; };
		AED73D8423000D1E00ECDB64 /* extended_min_max.inl in Resources */ = {isa = PBXBuildFile; fileRef = AED73CB223000D1D00ECDB64 /* extended_min_max.inl */; };
		AED73D8523000D1E00ECDB64 /* exterior_product.inl in Resources */ = {isa = PBXBuildFile; fileRef = AED73CB423000D1D00ECDB64 /* exterior_product.inl */; };
		AED73D8623000D1E00ECDB64 /* fast_exponential.inl in Resources */ = {isa = PBXBuildFile; fileRef = AED73CB623000D1D00ECDB64 /* fast_exponential.inl */; };
		AED73D8723000D1E00ECDB64 /* fast_square_root.inl in Resources */ = {isa = PBXBuildFile; fileRef = AED73CB823000D1D00ECDB64 /* fast_square_root.inl */; };
		AED73D8823000D1E00ECDB64 /* fast_trigonometry.inl in Resources */ = {isa = PBXBuildFile; fileRef = AED73CBA23000D1D00ECDB64 /* fast_trigonometry.inl */; };
		AED73D8923000D1E00ECDB64 /* float_notmalize.inl in Resources */ = {isa = PBXBuildFile; fileRef = AED73CBB23000D1D00ECDB64 /* float_notmalize.inl */; };
		AED73D8A23000D1E00ECDB64 /* functions.inl in Resources */ = {isa = PBXBuildFile; fileRef = AED73CBD23000D1D00ECDB64 /* functions.inl */; };
		AED73D8B23000D1E00ECDB64 /* gradient_paint.inl in Resources */ = {isa = PBXBuildFile; fileRef = AED73CBF23000D1D00ECDB64 /* gradient_paint.inl */; };
		AED73D8C23000D1E00ECDB64 /* handed_coordinate_space.inl in Resources */ = {isa = PBXBuildFile; fileRef = AED73CC123000D1D00ECDB64 /* handed_coordinate_space.inl */; };
		AED73D8D23000D1E00ECDB64 /* hash.inl in Resources */ = {isa = PBXBuildFile; fileRef = AED73CC323000D1D00ECDB64 /* hash.inl */; };
		AED73D8E23000D1E00ECDB64 /* integer.inl in Resources */ = {isa = PBXBuildFile; fileRef = AED73CC523000D1D00ECDB64 /* integer.inl */; };
		AED73D8F23000D1E00ECDB64 /* intersect.inl in Resources */ = {isa = PBXBuildFile; fileRef = AED73CC723000D1D00ECDB64 /* intersect.inl */; };
		AED73D9023000D1E00ECDB64 /* io.inl in Resources */ = {isa = PBXBuildFile; fileRef = AED73CC923000D1D00ECDB64 /* io.inl */; };
		AED73D9123000D1E00ECDB64 /* log_base.inl in Resources */ = {isa = PBXBuildFile; fileRef = AED73CCB23000D1D00ECDB64 /* log_base.inl */; };
		AED73D9223000D1E00ECDB64 /* matrix_cross_product.inl in Resources */ = {isa = PBXBuildFile; fileRef = AED73CCD23000D1D00ECDB64 /* matrix_cross_product.inl */; };
		AED73D9323000D1E00ECDB64 /* matrix_decompose.inl in Resources */ = {isa = PBXBuildFile; fileRef = AED73CCF23000D1D00ECDB64 /* matrix_decompose.inl */; };
		AED73D9423000D1E00ECDB64 /* matrix_factorisation.inl in Resources */ = {isa = PBXBuildFile; fileRef = AED73CD123000D1D00ECDB64 /* matrix_factorisation.inl */; };
		AED73D9523000D1E00ECDB64 /* matrix_interpolation.inl in Resources */ = {isa = PBXBuildFile; fileRef = AED73CD323000D1D00ECDB64 /* matrix_interpolation.inl */; };
		AED73D9623000D1E00ECDB64 /* matrix_major_storage.inl in Resources */ = {isa = PBXBuildFile; fileRef = AED73CD523000D1D00ECDB64 /* matrix_major_storage.inl */; };
		AED73D9723000D1E00ECDB64 /* matrix_operation.inl in Resources */ = {isa = PBXBuildFile; fileRef = AED73CD723000D1D00ECDB64 /* matrix_operation.inl */; };
		AED73D9823000D1E00ECDB64 /* matrix_query.inl in Resources */ = {isa = PBXBuildFile; fileRef = AED73CD923000D1D00ECDB64 /* matrix_query.inl */; };
		AED73D9923000D1E00ECDB64 /* matrix_transform_2d.inl in Resources */ = {isa = PBXBuildFile; fileRef = AED73CDB23000D1D00ECDB64 /* matrix_transform_2d.inl */; };
		AED73D9A23000D1E00ECDB64 /* mixed_product.inl in Resources */ = {isa = PBXBuildFile; fileRef = AED73CDD23000D1D00ECDB64 /* mixed_product.inl */; };
		AED73D9B23000D1E00ECDB64 /* norm.inl in Resources */ = {isa = PBXBuildFile; fileRef = AED73CDF23000D1D00ECDB64 /* norm.inl */; };
		AED73D9C23000D1E00ECDB64 /* normal.inl in Resources */ = {isa = PBXBuildFile; fileRef = AED73CE123000D1D00ECDB64 /* normal.inl */; };
		AED73D9D23000D1E00ECDB64 /* normalize_dot.inl in Resources */ = {isa = PBXBuildFile; fileRef = AED73CE323000D1D00ECDB64 /* normalize_dot.inl */; };
		AED73D9E23000D1E00ECDB64 /* number_precision.inl in Resources */ = {isa = PBXBuildFile; fileRef = AED73CE523000D1D00ECDB64 /* number_precision.inl */; };
		AED73D9F23000D1E00ECDB64 /* optimum_pow.inl in Resources */ = {isa = PBXBuildFile; fileRef = AED73CE723000D1D00ECDB64 /* optimum_pow.inl */; };
		AED73DA023000D1E00ECDB64 /* orthonormalize.inl in Resources */ = {isa = PBXBuildFile; fileRef = AED73CE923000D1D00ECDB64 /* orthonormalize.inl */; };
		AED73DA123000D1E00ECDB64 /* perpendicular.inl in Resources */ = {isa = PBXBuildFile; fileRef = AED73CEB23000D1D00ECDB64 /* perpendicular.inl */; };
		AED73DA223000D1E00ECDB64 /* polar_coordinates.inl in Resources */ = {isa = PBXBuildFile; fileRef = AED73CED23000D1D00ECDB64 /* polar_coordinates.inl */; };
		AED73DA323000D1E00ECDB64 /* projection.inl in Resources */ = {isa = PBXBuildFile; fileRef = AED73CEF23000D1D00ECDB64 /* projection.inl */; };
		AED73DA423000D1E00ECDB64 /* quaternion.inl in Resources */ = {isa = PBXBuildFile; fileRef = AED73CF123000D1D00ECDB64 /* quaternion.inl */; };
		AED73DA523000D1E00ECDB64 /* raw_data.inl in Resources */ = {isa = PBXBuildFile; fileRef = AED73CF423000D1D00ECDB64 /* raw_data.inl */; };
		AED73DA623000D1E00ECDB64 /* rotate_normalized_axis.inl in Resources */ = {isa = PBXBuildFile; fileRef = AED73CF623000D1D00ECDB64 /* rotate_normalized_axis.inl */; };
		AED73DA723000D1E00ECDB64 /* rotate_vector.inl in Resources */ = {isa = PBXBuildFile; fileRef = AED73CF823000D1D00ECDB64 /* rotate_vector.inl */; };
		AED73DA823000D1E00ECDB64 /* scalar_relational.inl in Resources */ = {isa = PBXBuildFile; fileRef = AED73CFB23000D1D00ECDB64 /* scalar_relational.inl */; };
		AED73DA923000D1E00ECDB64 /* spline.inl in Resources */ = {isa = PBXBuildFile; fileRef = AED73CFD23000D1D00ECDB64 /* spline.inl */; };
		AED73DAA23000D1E00ECDB64 /* std_based_type.inl in Resources */ = {isa = PBXBuildFile; fileRef = AED73CFF23000D1E00ECDB64 /* std_based_type.inl */; };
		AED73DAB23000D1E00ECDB64 /* string_cast.inl in Resources */ = {isa = PBXBuildFile; fileRef = AED73D0123000D1E00ECDB64 /* string_cast.inl */; };
		AED73DAC23000D1E00ECDB64 /* texture.inl in Resources */ = {isa = PBXBuildFile; fileRef = AED73D0323000D1E00ECDB64 /* texture.inl */; };
		AED73DAD23000D1E00ECDB64 /* transform.inl in Resources */ = {isa = PBXBuildFile; fileRef = AED73D0523000D1E00ECDB64 /* transform.inl */; };
		AED73DAE23000D1E00ECDB64 /* transform2.inl in Resources */ = {isa = PBXBuildFile; fileRef = AED73D0723000D1E00ECDB64 /* transform2.inl */; };
		AED73DAF23000D1E00ECDB64 /* type_aligned.inl in Resources */ = {isa = PBXBuildFile; fileRef = AED73D0923000D1E00ECDB64 /* type_aligned.inl */; };
		AED73DB023000D1E00ECDB64 /* type_trait.inl in Resources */ = {isa = PBXBuildFile; fileRef = AED73D0B23000D1E00ECDB64 /* type_trait.inl */; };
		AED73DB123000D1E00ECDB64 /* vector_angle.inl in Resources */ = {isa = PBXBuildFile; fileRef = AED73D0E23000D1E00ECDB64 /* vector_angle.inl */; };
		AED73DB223000D1E00ECDB64 /* vector_query.inl in Resources */ = {isa = PBXBuildFile; fileRef = AED73D1023000D1E00ECDB64 /* vector_query.inl */; };
		AED73DB323000D1E00ECDB64 /* wrap.inl in Resources */ = {isa = PBXBuildFile; fileRef = AED73D1223000D1E00ECDB64 /* wrap.inl */; };
>>>>>>> cf22e942
		AEE62768220D7B4400EC7E89 /* cue.cpp in Sources */ = {isa = PBXBuildFile; fileRef = AEE62767220D7B4300EC7E89 /* cue.cpp */; };
		AEE6276B220D7B5500EC7E89 /* gui.cpp in Sources */ = {isa = PBXBuildFile; fileRef = AEE6276A220D7B5500EC7E89 /* gui.cpp */; };
		AEE6277A220D7B7E00EC7E89 /* imgui.cpp in Sources */ = {isa = PBXBuildFile; fileRef = AEE6276E220D7B7E00EC7E89 /* imgui.cpp */; };
		AEE6277B220D7B7E00EC7E89 /* imgui_demo.cpp in Sources */ = {isa = PBXBuildFile; fileRef = AEE62770220D7B7E00EC7E89 /* imgui_demo.cpp */; };
		AEE6277C220D7B7E00EC7E89 /* imgui_draw.cpp in Sources */ = {isa = PBXBuildFile; fileRef = AEE62771220D7B7E00EC7E89 /* imgui_draw.cpp */; };
		AEE6277E220D7B7E00EC7E89 /* imgui_widgets.cpp in Sources */ = {isa = PBXBuildFile; fileRef = AEE62775220D7B7E00EC7E89 /* imgui_widgets.cpp */; };
		AEE6278722131BB500EC7E89 /* gamepad_device.cpp in Sources */ = {isa = PBXBuildFile; fileRef = AEE6278222131BB500EC7E89 /* gamepad_device.cpp */; };
		AEE6278822131BB500EC7E89 /* mapping.cpp in Sources */ = {isa = PBXBuildFile; fileRef = AEE6278522131BB500EC7E89 /* mapping.cpp */; };
		AEE6278E2224762000EC7E89 /* imgui_impl_opengl3.cpp in Sources */ = {isa = PBXBuildFile; fileRef = AEE6278B2224762000EC7E89 /* imgui_impl_opengl3.cpp */; };
		AEE6279422247C0A00EC7E89 /* gui_util.cpp in Sources */ = {isa = PBXBuildFile; fileRef = AEE6279222247C0A00EC7E89 /* gui_util.cpp */; };
		AEE6279622247C2B00EC7E89 /* keyboard_device.cpp in Sources */ = {isa = PBXBuildFile; fileRef = AEE6279522247C2B00EC7E89 /* keyboard_device.cpp */; };
		AEF25642227C441F00348550 /* vmem32.cpp in Sources */ = {isa = PBXBuildFile; fileRef = AEF25640227C441F00348550 /* vmem32.cpp */; };
		AEF25646227C442F00348550 /* fastmmu.cpp in Sources */ = {isa = PBXBuildFile; fileRef = AEF25644227C442F00348550 /* fastmmu.cpp */; };
		AEF2564822886A2E00348550 /* posix_vmem.cpp in Sources */ = {isa = PBXBuildFile; fileRef = AEF2564722886A2E00348550 /* posix_vmem.cpp */; };
		AEF256502294060400348550 /* ZipArchive.cpp in Sources */ = {isa = PBXBuildFile; fileRef = AEF2564A2294060300348550 /* ZipArchive.cpp */; };
		AEF256512294060400348550 /* 7zArchive.cpp in Sources */ = {isa = PBXBuildFile; fileRef = AEF2564C2294060300348550 /* 7zArchive.cpp */; };
		AEF256522294060400348550 /* archive.cpp in Sources */ = {isa = PBXBuildFile; fileRef = AEF2564E2294060300348550 /* archive.cpp */; };
		AEFF7ECC214AEC810068CE11 /* modem.cpp in Sources */ = {isa = PBXBuildFile; fileRef = AEFF7EC7214AEC800068CE11 /* modem.cpp */; };
		AEFF7F4D214D9D590068CE11 /* pico_arp.c in Sources */ = {isa = PBXBuildFile; fileRef = AEFF7EFA214D9D590068CE11 /* pico_arp.c */; };
		AEFF7F4E214D9D590068CE11 /* pico_dev_ppp.c in Sources */ = {isa = PBXBuildFile; fileRef = AEFF7EFE214D9D590068CE11 /* pico_dev_ppp.c */; };
		AEFF7F54214D9D590068CE11 /* pico_dns_client.c in Sources */ = {isa = PBXBuildFile; fileRef = AEFF7F0B214D9D590068CE11 /* pico_dns_client.c */; };
		AEFF7F55214D9D590068CE11 /* pico_dns_common.c in Sources */ = {isa = PBXBuildFile; fileRef = AEFF7F0D214D9D590068CE11 /* pico_dns_common.c */; };
		AEFF7F56214D9D590068CE11 /* pico_ethernet.c in Sources */ = {isa = PBXBuildFile; fileRef = AEFF7F0F214D9D590068CE11 /* pico_ethernet.c */; };
		AEFF7F57214D9D590068CE11 /* pico_fragments.c in Sources */ = {isa = PBXBuildFile; fileRef = AEFF7F11214D9D590068CE11 /* pico_fragments.c */; };
		AEFF7F59214D9D590068CE11 /* pico_ipv4.c in Sources */ = {isa = PBXBuildFile; fileRef = AEFF7F18214D9D590068CE11 /* pico_ipv4.c */; };
		AEFF7F5B214D9D590068CE11 /* pico_socket_tcp.c in Sources */ = {isa = PBXBuildFile; fileRef = AEFF7F23214D9D590068CE11 /* pico_socket_tcp.c */; };
		AEFF7F5C214D9D590068CE11 /* pico_socket_udp.c in Sources */ = {isa = PBXBuildFile; fileRef = AEFF7F25214D9D590068CE11 /* pico_socket_udp.c */; };
		AEFF7F5D214D9D590068CE11 /* pico_strings.c in Sources */ = {isa = PBXBuildFile; fileRef = AEFF7F27214D9D590068CE11 /* pico_strings.c */; };
		AEFF7F5E214D9D590068CE11 /* pico_tcp.c in Sources */ = {isa = PBXBuildFile; fileRef = AEFF7F29214D9D590068CE11 /* pico_tcp.c */; };
		AEFF7F5F214D9D590068CE11 /* pico_udp.c in Sources */ = {isa = PBXBuildFile; fileRef = AEFF7F2B214D9D590068CE11 /* pico_udp.c */; };
		AEFF7F6F214D9D590068CE11 /* pico_device.c in Sources */ = {isa = PBXBuildFile; fileRef = AEFF7F3E214D9D590068CE11 /* pico_device.c */; };
		AEFF7F70214D9D590068CE11 /* pico_frame.c in Sources */ = {isa = PBXBuildFile; fileRef = AEFF7F3F214D9D590068CE11 /* pico_frame.c */; };
		AEFF7F71214D9D590068CE11 /* pico_md5.c in Sources */ = {isa = PBXBuildFile; fileRef = AEFF7F40214D9D590068CE11 /* pico_md5.c */; };
		AEFF7F72214D9D590068CE11 /* pico_protocol.c in Sources */ = {isa = PBXBuildFile; fileRef = AEFF7F41214D9D590068CE11 /* pico_protocol.c */; };
		AEFF7F73214D9D590068CE11 /* pico_socket.c in Sources */ = {isa = PBXBuildFile; fileRef = AEFF7F42214D9D590068CE11 /* pico_socket.c */; };
		AEFF7F74214D9D590068CE11 /* pico_socket_multicast.c in Sources */ = {isa = PBXBuildFile; fileRef = AEFF7F43214D9D590068CE11 /* pico_socket_multicast.c */; };
		AEFF7F75214D9D590068CE11 /* pico_stack.c in Sources */ = {isa = PBXBuildFile; fileRef = AEFF7F44214D9D590068CE11 /* pico_stack.c */; };
		AEFF7F76214D9D590068CE11 /* pico_tree.c in Sources */ = {isa = PBXBuildFile; fileRef = AEFF7F45214D9D590068CE11 /* pico_tree.c */; };
		AEFF7F7A214DA3C90068CE11 /* picoppp.cpp in Sources */ = {isa = PBXBuildFile; fileRef = AEFF7F78214DA3C90068CE11 /* picoppp.cpp */; };
		EBDF374F1BB96581001191B5 /* audiobackend_coreaudio.cpp in Sources */ = {isa = PBXBuildFile; fileRef = EBDF374D1BB96581001191B5 /* audiobackend_coreaudio.cpp */; };
		EBDF37511BB969EE001191B5 /* CoreAudio.framework in Frameworks */ = {isa = PBXBuildFile; fileRef = EBDF37501BB969EE001191B5 /* CoreAudio.framework */; };
		EBDF37531BB969F8001191B5 /* AudioUnit.framework in Frameworks */ = {isa = PBXBuildFile; fileRef = EBDF37521BB969F8001191B5 /* AudioUnit.framework */; };
/* End PBXBuildFile section */

/* Begin PBXContainerItemProxy section */
		84A388C41B1CDD3F000166C0 /* PBXContainerItemProxy */ = {
			isa = PBXContainerItemProxy;
			containerPortal = 84A388AB1B1CDD3E000166C0 /* Project object */;
			proxyType = 1;
			remoteGlobalIDString = 84A388B21B1CDD3E000166C0;
			remoteInfo = "reicast-osx";
		};
/* End PBXContainerItemProxy section */

/* Begin PBXFileReference section */
		8491687D1B782B2D00F3F2B4 /* ini.cpp */ = {isa = PBXFileReference; fileEncoding = 4; lastKnownFileType = sourcecode.cpp.cpp; path = ini.cpp; sourceTree = "<group>"; };
		8491687E1B782B2D00F3F2B4 /* ini.h */ = {isa = PBXFileReference; fileEncoding = 4; lastKnownFileType = sourcecode.c.h; path = ini.h; sourceTree = "<group>"; };
		84967CA51B8F49EE005F1140 /* config.h */ = {isa = PBXFileReference; fileEncoding = 4; lastKnownFileType = sourcecode.c.h; path = config.h; sourceTree = "<group>"; };
		84967CA71B8F49EE005F1140 /* png.c */ = {isa = PBXFileReference; fileEncoding = 4; lastKnownFileType = sourcecode.c.c; path = png.c; sourceTree = "<group>"; };
		84967CA81B8F49EE005F1140 /* png.h */ = {isa = PBXFileReference; fileEncoding = 4; lastKnownFileType = sourcecode.c.h; path = png.h; sourceTree = "<group>"; };
		84967CA91B8F49EE005F1140 /* pngconf.h */ = {isa = PBXFileReference; fileEncoding = 4; lastKnownFileType = sourcecode.c.h; path = pngconf.h; sourceTree = "<group>"; };
		84967CAA1B8F49EE005F1140 /* pngdebug.h */ = {isa = PBXFileReference; fileEncoding = 4; lastKnownFileType = sourcecode.c.h; path = pngdebug.h; sourceTree = "<group>"; };
		84967CAB1B8F49EE005F1140 /* pngerror.c */ = {isa = PBXFileReference; fileEncoding = 4; lastKnownFileType = sourcecode.c.c; path = pngerror.c; sourceTree = "<group>"; };
		84967CAC1B8F49EE005F1140 /* pngget.c */ = {isa = PBXFileReference; fileEncoding = 4; lastKnownFileType = sourcecode.c.c; path = pngget.c; sourceTree = "<group>"; };
		84967CAD1B8F49EE005F1140 /* pnginfo.h */ = {isa = PBXFileReference; fileEncoding = 4; lastKnownFileType = sourcecode.c.h; path = pnginfo.h; sourceTree = "<group>"; };
		84967CAE1B8F49EE005F1140 /* pnglibconf.h */ = {isa = PBXFileReference; fileEncoding = 4; lastKnownFileType = sourcecode.c.h; path = pnglibconf.h; sourceTree = "<group>"; };
		84967CAF1B8F49EE005F1140 /* pngmem.c */ = {isa = PBXFileReference; fileEncoding = 4; lastKnownFileType = sourcecode.c.c; path = pngmem.c; sourceTree = "<group>"; };
		84967CB01B8F49EE005F1140 /* pngpread.c */ = {isa = PBXFileReference; fileEncoding = 4; lastKnownFileType = sourcecode.c.c; path = pngpread.c; sourceTree = "<group>"; };
		84967CB11B8F49EE005F1140 /* pngpriv.h */ = {isa = PBXFileReference; fileEncoding = 4; lastKnownFileType = sourcecode.c.h; path = pngpriv.h; sourceTree = "<group>"; };
		84967CB21B8F49EE005F1140 /* pngread.c */ = {isa = PBXFileReference; fileEncoding = 4; lastKnownFileType = sourcecode.c.c; path = pngread.c; sourceTree = "<group>"; };
		84967CB31B8F49EE005F1140 /* pngrio.c */ = {isa = PBXFileReference; fileEncoding = 4; lastKnownFileType = sourcecode.c.c; path = pngrio.c; sourceTree = "<group>"; };
		84967CB41B8F49EE005F1140 /* pngrtran.c */ = {isa = PBXFileReference; fileEncoding = 4; lastKnownFileType = sourcecode.c.c; path = pngrtran.c; sourceTree = "<group>"; };
		84967CB51B8F49EE005F1140 /* pngrutil.c */ = {isa = PBXFileReference; fileEncoding = 4; lastKnownFileType = sourcecode.c.c; path = pngrutil.c; sourceTree = "<group>"; };
		84967CB61B8F49EE005F1140 /* pngset.c */ = {isa = PBXFileReference; fileEncoding = 4; lastKnownFileType = sourcecode.c.c; path = pngset.c; sourceTree = "<group>"; };
		84967CB71B8F49EE005F1140 /* pngstruct.h */ = {isa = PBXFileReference; fileEncoding = 4; lastKnownFileType = sourcecode.c.h; path = pngstruct.h; sourceTree = "<group>"; };
		84967CB81B8F49EE005F1140 /* pngtrans.c */ = {isa = PBXFileReference; fileEncoding = 4; lastKnownFileType = sourcecode.c.c; path = pngtrans.c; sourceTree = "<group>"; };
		84967CB91B8F49EE005F1140 /* pngwio.c */ = {isa = PBXFileReference; fileEncoding = 4; lastKnownFileType = sourcecode.c.c; path = pngwio.c; sourceTree = "<group>"; };
		84967CBA1B8F49EE005F1140 /* pngwrite.c */ = {isa = PBXFileReference; fileEncoding = 4; lastKnownFileType = sourcecode.c.c; path = pngwrite.c; sourceTree = "<group>"; };
		84967CBB1B8F49EE005F1140 /* pngwtran.c */ = {isa = PBXFileReference; fileEncoding = 4; lastKnownFileType = sourcecode.c.c; path = pngwtran.c; sourceTree = "<group>"; };
		84967CBC1B8F49EE005F1140 /* pngwutil.c */ = {isa = PBXFileReference; fileEncoding = 4; lastKnownFileType = sourcecode.c.c; path = pngwutil.c; sourceTree = "<group>"; };
		84A388B31B1CDD3E000166C0 /* Flycast.app */ = {isa = PBXFileReference; explicitFileType = wrapper.application; includeInIndex = 0; path = Flycast.app; sourceTree = BUILT_PRODUCTS_DIR; };
		84A388B71B1CDD3E000166C0 /* Info.plist */ = {isa = PBXFileReference; lastKnownFileType = text.plist.xml; path = Info.plist; sourceTree = "<group>"; };
		84A388B81B1CDD3E000166C0 /* AppDelegate.swift */ = {isa = PBXFileReference; lastKnownFileType = sourcecode.swift; path = AppDelegate.swift; sourceTree = "<group>"; };
		84A388BA1B1CDD3E000166C0 /* Images.xcassets */ = {isa = PBXFileReference; lastKnownFileType = folder.assetcatalog; path = Images.xcassets; sourceTree = "<group>"; };
		84A388BD1B1CDD3E000166C0 /* Base */ = {isa = PBXFileReference; lastKnownFileType = file.xib; name = Base; path = Base.lproj/MainMenu.xib; sourceTree = "<group>"; };
		84A388C31B1CDD3F000166C0 /* reicast-osxTests.xctest */ = {isa = PBXFileReference; explicitFileType = wrapper.cfbundle; includeInIndex = 0; path = "reicast-osxTests.xctest"; sourceTree = BUILT_PRODUCTS_DIR; };
		84A388C81B1CDD3F000166C0 /* Info.plist */ = {isa = PBXFileReference; lastKnownFileType = text.plist.xml; path = Info.plist; sourceTree = "<group>"; };
		84A388C91B1CDD3F000166C0 /* emulator_osxTests.swift */ = {isa = PBXFileReference; lastKnownFileType = sourcecode.swift; path = emulator_osxTests.swift; sourceTree = "<group>"; };
		84B7BD121B72720100F9733F /* build.h */ = {isa = PBXFileReference; fileEncoding = 4; lastKnownFileType = sourcecode.c.h; name = build.h; path = ../../../core/build.h; sourceTree = "<group>"; };
		84B7BD141B72720100F9733F /* cfg.cpp */ = {isa = PBXFileReference; fileEncoding = 4; lastKnownFileType = sourcecode.cpp.cpp; path = cfg.cpp; sourceTree = "<group>"; };
		84B7BD151B72720100F9733F /* cfg.h */ = {isa = PBXFileReference; fileEncoding = 4; lastKnownFileType = sourcecode.c.h; path = cfg.h; sourceTree = "<group>"; };
		84B7BD161B72720100F9733F /* cl.cpp */ = {isa = PBXFileReference; fileEncoding = 4; lastKnownFileType = sourcecode.cpp.cpp; path = cl.cpp; sourceTree = "<group>"; };
		84B7BD191B72720100F9733F /* cdipsr.cpp */ = {isa = PBXFileReference; fileEncoding = 4; lastKnownFileType = sourcecode.cpp.cpp; path = cdipsr.cpp; sourceTree = "<group>"; };
		84B7BD1A1B72720100F9733F /* cdipsr.h */ = {isa = PBXFileReference; fileEncoding = 4; lastKnownFileType = sourcecode.c.h; path = cdipsr.h; sourceTree = "<group>"; };
		84B7BD1C1B72720100F9733F /* chd.h */ = {isa = PBXFileReference; fileEncoding = 4; lastKnownFileType = sourcecode.c.h; path = chd.h; sourceTree = "<group>"; };
		84B7BD1E1B72720100F9733F /* coretypes.h */ = {isa = PBXFileReference; fileEncoding = 4; lastKnownFileType = sourcecode.c.h; path = coretypes.h; sourceTree = "<group>"; };
		84B7BD201B72720100F9733F /* coreio.cpp */ = {isa = PBXFileReference; fileEncoding = 4; lastKnownFileType = sourcecode.cpp.cpp; path = coreio.cpp; sourceTree = "<group>"; };
		84B7BD211B72720100F9733F /* coreio.h */ = {isa = PBXFileReference; fileEncoding = 4; lastKnownFileType = sourcecode.c.h; path = coreio.h; sourceTree = "<group>"; };
		84B7BD231B72720100F9733F /* md5.cpp */ = {isa = PBXFileReference; fileEncoding = 4; lastKnownFileType = sourcecode.cpp.cpp; path = md5.cpp; sourceTree = "<group>"; };
		84B7BD241B72720100F9733F /* md5.h */ = {isa = PBXFileReference; fileEncoding = 4; lastKnownFileType = sourcecode.c.h; path = md5.h; sourceTree = "<group>"; };
		84B7BD251B72720100F9733F /* sha1.cpp */ = {isa = PBXFileReference; fileEncoding = 4; lastKnownFileType = sourcecode.cpp.cpp; path = sha1.cpp; sourceTree = "<group>"; };
		84B7BD261B72720100F9733F /* sha1.h */ = {isa = PBXFileReference; fileEncoding = 4; lastKnownFileType = sourcecode.c.h; path = sha1.h; sourceTree = "<group>"; };
		84B7BD271B72720100F9733F /* sha256.cpp */ = {isa = PBXFileReference; fileEncoding = 4; lastKnownFileType = sourcecode.cpp.cpp; path = sha256.cpp; sourceTree = "<group>"; };
		84B7BD281B72720100F9733F /* sha256.h */ = {isa = PBXFileReference; fileEncoding = 4; lastKnownFileType = sourcecode.c.h; path = sha256.h; sourceTree = "<group>"; };
		84B7BD2E1B72720100F9733F /* debug.h */ = {isa = PBXFileReference; fileEncoding = 4; lastKnownFileType = sourcecode.c.h; path = debug.h; sourceTree = "<group>"; };
		84B7BD2F1B72720100F9733F /* elf.cpp */ = {isa = PBXFileReference; fileEncoding = 4; lastKnownFileType = sourcecode.cpp.cpp; path = elf.cpp; sourceTree = "<group>"; };
		84B7BD301B72720100F9733F /* elf.h */ = {isa = PBXFileReference; fileEncoding = 4; lastKnownFileType = sourcecode.c.h; path = elf.h; sourceTree = "<group>"; };
		84B7BD311B72720100F9733F /* elf32.cpp */ = {isa = PBXFileReference; fileEncoding = 4; lastKnownFileType = sourcecode.cpp.cpp; path = elf32.cpp; sourceTree = "<group>"; };
		84B7BD321B72720100F9733F /* elf32.h */ = {isa = PBXFileReference; fileEncoding = 4; lastKnownFileType = sourcecode.c.h; path = elf32.h; sourceTree = "<group>"; };
		84B7BD331B72720100F9733F /* elf64.cpp */ = {isa = PBXFileReference; fileEncoding = 4; lastKnownFileType = sourcecode.cpp.cpp; path = elf64.cpp; sourceTree = "<group>"; };
		84B7BD341B72720100F9733F /* elf64.h */ = {isa = PBXFileReference; fileEncoding = 4; lastKnownFileType = sourcecode.c.h; path = elf64.h; sourceTree = "<group>"; };
		84B7BD671B72720100F9733F /* config.h */ = {isa = PBXFileReference; fileEncoding = 4; lastKnownFileType = sourcecode.c.h; path = config.h; sourceTree = "<group>"; };
		84B7BD681B72720100F9733F /* mkstemp.c */ = {isa = PBXFileReference; fileEncoding = 4; lastKnownFileType = sourcecode.c.c; path = mkstemp.c; sourceTree = "<group>"; };
		84B7BD691B72720100F9733F /* zip.h */ = {isa = PBXFileReference; fileEncoding = 4; lastKnownFileType = sourcecode.c.h; path = zip.h; sourceTree = "<group>"; };
		84B7BD6A1B72720100F9733F /* zip_add.c */ = {isa = PBXFileReference; fileEncoding = 4; lastKnownFileType = sourcecode.c.c; path = zip_add.c; sourceTree = "<group>"; };
		84B7BD6B1B72720100F9733F /* zip_add_dir.c */ = {isa = PBXFileReference; fileEncoding = 4; lastKnownFileType = sourcecode.c.c; path = zip_add_dir.c; sourceTree = "<group>"; };
		84B7BD6C1B72720100F9733F /* zip_close.c */ = {isa = PBXFileReference; fileEncoding = 4; lastKnownFileType = sourcecode.c.c; path = zip_close.c; sourceTree = "<group>"; };
		84B7BD6D1B72720100F9733F /* zip_delete.c */ = {isa = PBXFileReference; fileEncoding = 4; lastKnownFileType = sourcecode.c.c; path = zip_delete.c; sourceTree = "<group>"; };
		84B7BD6E1B72720100F9733F /* zip_dirent.c */ = {isa = PBXFileReference; fileEncoding = 4; lastKnownFileType = sourcecode.c.c; path = zip_dirent.c; sourceTree = "<group>"; };
		84B7BD6F1B72720100F9733F /* zip_entry_free.c */ = {isa = PBXFileReference; fileEncoding = 4; lastKnownFileType = sourcecode.c.c; path = zip_entry_free.c; sourceTree = "<group>"; };
		84B7BD701B72720100F9733F /* zip_entry_new.c */ = {isa = PBXFileReference; fileEncoding = 4; lastKnownFileType = sourcecode.c.c; path = zip_entry_new.c; sourceTree = "<group>"; };
		84B7BD711B72720100F9733F /* zip_err_str.c */ = {isa = PBXFileReference; fileEncoding = 4; lastKnownFileType = sourcecode.c.c; path = zip_err_str.c; sourceTree = "<group>"; };
		84B7BD721B72720100F9733F /* zip_error.c */ = {isa = PBXFileReference; fileEncoding = 4; lastKnownFileType = sourcecode.c.c; path = zip_error.c; sourceTree = "<group>"; };
		84B7BD731B72720100F9733F /* zip_error_clear.c */ = {isa = PBXFileReference; fileEncoding = 4; lastKnownFileType = sourcecode.c.c; path = zip_error_clear.c; sourceTree = "<group>"; };
		84B7BD741B72720100F9733F /* zip_error_get.c */ = {isa = PBXFileReference; fileEncoding = 4; lastKnownFileType = sourcecode.c.c; path = zip_error_get.c; sourceTree = "<group>"; };
		84B7BD751B72720100F9733F /* zip_error_get_sys_type.c */ = {isa = PBXFileReference; fileEncoding = 4; lastKnownFileType = sourcecode.c.c; path = zip_error_get_sys_type.c; sourceTree = "<group>"; };
		84B7BD761B72720100F9733F /* zip_error_strerror.c */ = {isa = PBXFileReference; fileEncoding = 4; lastKnownFileType = sourcecode.c.c; path = zip_error_strerror.c; sourceTree = "<group>"; };
		84B7BD771B72720100F9733F /* zip_error_to_str.c */ = {isa = PBXFileReference; fileEncoding = 4; lastKnownFileType = sourcecode.c.c; path = zip_error_to_str.c; sourceTree = "<group>"; };
		84B7BD781B72720100F9733F /* zip_fclose.c */ = {isa = PBXFileReference; fileEncoding = 4; lastKnownFileType = sourcecode.c.c; path = zip_fclose.c; sourceTree = "<group>"; };
		84B7BD791B72720100F9733F /* zip_file_error_clear.c */ = {isa = PBXFileReference; fileEncoding = 4; lastKnownFileType = sourcecode.c.c; path = zip_file_error_clear.c; sourceTree = "<group>"; };
		84B7BD7A1B72720100F9733F /* zip_file_error_get.c */ = {isa = PBXFileReference; fileEncoding = 4; lastKnownFileType = sourcecode.c.c; path = zip_file_error_get.c; sourceTree = "<group>"; };
		84B7BD7B1B72720100F9733F /* zip_file_get_offset.c */ = {isa = PBXFileReference; fileEncoding = 4; lastKnownFileType = sourcecode.c.c; path = zip_file_get_offset.c; sourceTree = "<group>"; };
		84B7BD7C1B72720100F9733F /* zip_file_strerror.c */ = {isa = PBXFileReference; fileEncoding = 4; lastKnownFileType = sourcecode.c.c; path = zip_file_strerror.c; sourceTree = "<group>"; };
		84B7BD7D1B72720100F9733F /* zip_filerange_crc.c */ = {isa = PBXFileReference; fileEncoding = 4; lastKnownFileType = sourcecode.c.c; path = zip_filerange_crc.c; sourceTree = "<group>"; };
		84B7BD7E1B72720100F9733F /* zip_fopen.c */ = {isa = PBXFileReference; fileEncoding = 4; lastKnownFileType = sourcecode.c.c; path = zip_fopen.c; sourceTree = "<group>"; };
		84B7BD7F1B72720100F9733F /* zip_fopen_index.c */ = {isa = PBXFileReference; fileEncoding = 4; lastKnownFileType = sourcecode.c.c; path = zip_fopen_index.c; sourceTree = "<group>"; };
		84B7BD801B72720100F9733F /* zip_fread.c */ = {isa = PBXFileReference; fileEncoding = 4; lastKnownFileType = sourcecode.c.c; path = zip_fread.c; sourceTree = "<group>"; };
		84B7BD811B72720100F9733F /* zip_free.c */ = {isa = PBXFileReference; fileEncoding = 4; lastKnownFileType = sourcecode.c.c; path = zip_free.c; sourceTree = "<group>"; };
		84B7BD821B72720100F9733F /* zip_get_archive_comment.c */ = {isa = PBXFileReference; fileEncoding = 4; lastKnownFileType = sourcecode.c.c; path = zip_get_archive_comment.c; sourceTree = "<group>"; };
		84B7BD831B72720100F9733F /* zip_get_archive_flag.c */ = {isa = PBXFileReference; fileEncoding = 4; lastKnownFileType = sourcecode.c.c; path = zip_get_archive_flag.c; sourceTree = "<group>"; };
		84B7BD841B72720100F9733F /* zip_get_file_comment.c */ = {isa = PBXFileReference; fileEncoding = 4; lastKnownFileType = sourcecode.c.c; path = zip_get_file_comment.c; sourceTree = "<group>"; };
		84B7BD851B72720100F9733F /* zip_get_name.c */ = {isa = PBXFileReference; fileEncoding = 4; lastKnownFileType = sourcecode.c.c; path = zip_get_name.c; sourceTree = "<group>"; };
		84B7BD861B72720100F9733F /* zip_get_num_files.c */ = {isa = PBXFileReference; fileEncoding = 4; lastKnownFileType = sourcecode.c.c; path = zip_get_num_files.c; sourceTree = "<group>"; };
		84B7BD871B72720100F9733F /* zip_memdup.c */ = {isa = PBXFileReference; fileEncoding = 4; lastKnownFileType = sourcecode.c.c; path = zip_memdup.c; sourceTree = "<group>"; };
		84B7BD881B72720100F9733F /* zip_name_locate.c */ = {isa = PBXFileReference; fileEncoding = 4; lastKnownFileType = sourcecode.c.c; path = zip_name_locate.c; sourceTree = "<group>"; };
		84B7BD891B72720100F9733F /* zip_new.c */ = {isa = PBXFileReference; fileEncoding = 4; lastKnownFileType = sourcecode.c.c; path = zip_new.c; sourceTree = "<group>"; };
		84B7BD8A1B72720100F9733F /* zip_open.c */ = {isa = PBXFileReference; fileEncoding = 4; lastKnownFileType = sourcecode.c.c; path = zip_open.c; sourceTree = "<group>"; };
		84B7BD8B1B72720100F9733F /* zip_rename.c */ = {isa = PBXFileReference; fileEncoding = 4; lastKnownFileType = sourcecode.c.c; path = zip_rename.c; sourceTree = "<group>"; };
		84B7BD8C1B72720100F9733F /* zip_replace.c */ = {isa = PBXFileReference; fileEncoding = 4; lastKnownFileType = sourcecode.c.c; path = zip_replace.c; sourceTree = "<group>"; };
		84B7BD8D1B72720100F9733F /* zip_set_archive_comment.c */ = {isa = PBXFileReference; fileEncoding = 4; lastKnownFileType = sourcecode.c.c; path = zip_set_archive_comment.c; sourceTree = "<group>"; };
		84B7BD8E1B72720100F9733F /* zip_set_archive_flag.c */ = {isa = PBXFileReference; fileEncoding = 4; lastKnownFileType = sourcecode.c.c; path = zip_set_archive_flag.c; sourceTree = "<group>"; };
		84B7BD8F1B72720100F9733F /* zip_set_file_comment.c */ = {isa = PBXFileReference; fileEncoding = 4; lastKnownFileType = sourcecode.c.c; path = zip_set_file_comment.c; sourceTree = "<group>"; };
		84B7BD901B72720100F9733F /* zip_set_name.c */ = {isa = PBXFileReference; fileEncoding = 4; lastKnownFileType = sourcecode.c.c; path = zip_set_name.c; sourceTree = "<group>"; };
		84B7BD911B72720100F9733F /* zip_source_buffer.c */ = {isa = PBXFileReference; fileEncoding = 4; lastKnownFileType = sourcecode.c.c; path = zip_source_buffer.c; sourceTree = "<group>"; };
		84B7BD921B72720100F9733F /* zip_source_file.c */ = {isa = PBXFileReference; fileEncoding = 4; lastKnownFileType = sourcecode.c.c; path = zip_source_file.c; sourceTree = "<group>"; };
		84B7BD931B72720100F9733F /* zip_source_filep.c */ = {isa = PBXFileReference; fileEncoding = 4; lastKnownFileType = sourcecode.c.c; path = zip_source_filep.c; sourceTree = "<group>"; };
		84B7BD941B72720100F9733F /* zip_source_free.c */ = {isa = PBXFileReference; fileEncoding = 4; lastKnownFileType = sourcecode.c.c; path = zip_source_free.c; sourceTree = "<group>"; };
		84B7BD951B72720100F9733F /* zip_source_function.c */ = {isa = PBXFileReference; fileEncoding = 4; lastKnownFileType = sourcecode.c.c; path = zip_source_function.c; sourceTree = "<group>"; };
		84B7BD961B72720100F9733F /* zip_source_zip.c */ = {isa = PBXFileReference; fileEncoding = 4; lastKnownFileType = sourcecode.c.c; path = zip_source_zip.c; sourceTree = "<group>"; };
		84B7BD971B72720100F9733F /* zip_stat.c */ = {isa = PBXFileReference; fileEncoding = 4; lastKnownFileType = sourcecode.c.c; path = zip_stat.c; sourceTree = "<group>"; };
		84B7BD981B72720100F9733F /* zip_stat_index.c */ = {isa = PBXFileReference; fileEncoding = 4; lastKnownFileType = sourcecode.c.c; path = zip_stat_index.c; sourceTree = "<group>"; };
		84B7BD991B72720100F9733F /* zip_stat_init.c */ = {isa = PBXFileReference; fileEncoding = 4; lastKnownFileType = sourcecode.c.c; path = zip_stat_init.c; sourceTree = "<group>"; };
		84B7BD9A1B72720100F9733F /* zip_strerror.c */ = {isa = PBXFileReference; fileEncoding = 4; lastKnownFileType = sourcecode.c.c; path = zip_strerror.c; sourceTree = "<group>"; };
		84B7BD9B1B72720100F9733F /* zip_unchange.c */ = {isa = PBXFileReference; fileEncoding = 4; lastKnownFileType = sourcecode.c.c; path = zip_unchange.c; sourceTree = "<group>"; };
		84B7BD9C1B72720100F9733F /* zip_unchange_all.c */ = {isa = PBXFileReference; fileEncoding = 4; lastKnownFileType = sourcecode.c.c; path = zip_unchange_all.c; sourceTree = "<group>"; };
		84B7BD9D1B72720100F9733F /* zip_unchange_archive.c */ = {isa = PBXFileReference; fileEncoding = 4; lastKnownFileType = sourcecode.c.c; path = zip_unchange_archive.c; sourceTree = "<group>"; };
		84B7BD9E1B72720100F9733F /* zip_unchange_data.c */ = {isa = PBXFileReference; fileEncoding = 4; lastKnownFileType = sourcecode.c.c; path = zip_unchange_data.c; sourceTree = "<group>"; };
		84B7BD9F1B72720100F9733F /* zipint.h */ = {isa = PBXFileReference; fileEncoding = 4; lastKnownFileType = sourcecode.c.h; path = zipint.h; sourceTree = "<group>"; };
		84B7BDA11B72720100F9733F /* adler32.c */ = {isa = PBXFileReference; fileEncoding = 4; lastKnownFileType = sourcecode.c.c; path = adler32.c; sourceTree = "<group>"; };
		84B7BDA21B72720100F9733F /* compress.c */ = {isa = PBXFileReference; fileEncoding = 4; lastKnownFileType = sourcecode.c.c; path = compress.c; sourceTree = "<group>"; };
		84B7BDA31B72720100F9733F /* crc32.c */ = {isa = PBXFileReference; fileEncoding = 4; lastKnownFileType = sourcecode.c.c; path = crc32.c; sourceTree = "<group>"; };
		84B7BDA41B72720100F9733F /* crc32.h */ = {isa = PBXFileReference; fileEncoding = 4; lastKnownFileType = sourcecode.c.h; path = crc32.h; sourceTree = "<group>"; };
		84B7BDA51B72720100F9733F /* deflate.c */ = {isa = PBXFileReference; fileEncoding = 4; lastKnownFileType = sourcecode.c.c; path = deflate.c; sourceTree = "<group>"; };
		84B7BDA61B72720100F9733F /* deflate.h */ = {isa = PBXFileReference; fileEncoding = 4; lastKnownFileType = sourcecode.c.h; path = deflate.h; sourceTree = "<group>"; };
		84B7BDA71B72720100F9733F /* infback.c */ = {isa = PBXFileReference; fileEncoding = 4; lastKnownFileType = sourcecode.c.c; path = infback.c; sourceTree = "<group>"; };
		84B7BDA81B72720100F9733F /* inffast.c */ = {isa = PBXFileReference; fileEncoding = 4; lastKnownFileType = sourcecode.c.c; path = inffast.c; sourceTree = "<group>"; };
		84B7BDA91B72720100F9733F /* inffast.h */ = {isa = PBXFileReference; fileEncoding = 4; lastKnownFileType = sourcecode.c.h; path = inffast.h; sourceTree = "<group>"; };
		84B7BDAA1B72720100F9733F /* inffixed.h */ = {isa = PBXFileReference; fileEncoding = 4; lastKnownFileType = sourcecode.c.h; path = inffixed.h; sourceTree = "<group>"; };
		84B7BDAB1B72720100F9733F /* inflate.c */ = {isa = PBXFileReference; fileEncoding = 4; lastKnownFileType = sourcecode.c.c; path = inflate.c; sourceTree = "<group>"; };
		84B7BDAC1B72720100F9733F /* inflate.h */ = {isa = PBXFileReference; fileEncoding = 4; lastKnownFileType = sourcecode.c.h; path = inflate.h; sourceTree = "<group>"; };
		84B7BDAD1B72720100F9733F /* inftrees.c */ = {isa = PBXFileReference; fileEncoding = 4; lastKnownFileType = sourcecode.c.c; path = inftrees.c; sourceTree = "<group>"; };
		84B7BDAE1B72720100F9733F /* inftrees.h */ = {isa = PBXFileReference; fileEncoding = 4; lastKnownFileType = sourcecode.c.h; path = inftrees.h; sourceTree = "<group>"; };
		84B7BDAF1B72720100F9733F /* Makefile */ = {isa = PBXFileReference; fileEncoding = 4; lastKnownFileType = sourcecode.make; path = Makefile; sourceTree = "<group>"; };
		84B7BDB01B72720100F9733F /* trees.c */ = {isa = PBXFileReference; fileEncoding = 4; lastKnownFileType = sourcecode.c.c; path = trees.c; sourceTree = "<group>"; };
		84B7BDB11B72720100F9733F /* trees.h */ = {isa = PBXFileReference; fileEncoding = 4; lastKnownFileType = sourcecode.c.h; path = trees.h; sourceTree = "<group>"; };
		84B7BDB21B72720100F9733F /* uncompr.c */ = {isa = PBXFileReference; fileEncoding = 4; lastKnownFileType = sourcecode.c.c; path = uncompr.c; sourceTree = "<group>"; };
		84B7BDB31B72720100F9733F /* zconf.h */ = {isa = PBXFileReference; fileEncoding = 4; lastKnownFileType = sourcecode.c.h; path = zconf.h; sourceTree = "<group>"; };
		84B7BDB41B72720100F9733F /* zconf.in.h */ = {isa = PBXFileReference; fileEncoding = 4; lastKnownFileType = sourcecode.c.h; path = zconf.in.h; sourceTree = "<group>"; };
		84B7BDB51B72720100F9733F /* zlib.h */ = {isa = PBXFileReference; fileEncoding = 4; lastKnownFileType = sourcecode.c.h; path = zlib.h; sourceTree = "<group>"; };
		84B7BDB61B72720100F9733F /* zutil.c */ = {isa = PBXFileReference; fileEncoding = 4; lastKnownFileType = sourcecode.c.c; path = zutil.c; sourceTree = "<group>"; };
		84B7BDB71B72720100F9733F /* zutil.h */ = {isa = PBXFileReference; fileEncoding = 4; lastKnownFileType = sourcecode.c.h; path = zutil.h; sourceTree = "<group>"; };
		84B7BDB91B72720100F9733F /* emitter.vcxproj */ = {isa = PBXFileReference; fileEncoding = 4; lastKnownFileType = text.xml; path = emitter.vcxproj; sourceTree = "<group>"; };
		84B7BDBA1B72720100F9733F /* emitter.vcxproj.user */ = {isa = PBXFileReference; fileEncoding = 4; lastKnownFileType = text.xml; path = emitter.vcxproj.user; sourceTree = "<group>"; };
		84B7BDBB1B72720100F9733F /* generated_class_names.h */ = {isa = PBXFileReference; fileEncoding = 4; lastKnownFileType = sourcecode.c.h; path = generated_class_names.h; sourceTree = "<group>"; };
		84B7BDBC1B72720100F9733F /* generated_class_names_string.h */ = {isa = PBXFileReference; fileEncoding = 4; lastKnownFileType = sourcecode.c.h; path = generated_class_names_string.h; sourceTree = "<group>"; };
		84B7BDBD1B72720100F9733F /* generated_descriptors.h */ = {isa = PBXFileReference; fileEncoding = 4; lastKnownFileType = sourcecode.c.h; path = generated_descriptors.h; sourceTree = "<group>"; };
		84B7BDBE1B72720100F9733F /* generated_indexes.h */ = {isa = PBXFileReference; fileEncoding = 4; lastKnownFileType = sourcecode.c.h; path = generated_indexes.h; sourceTree = "<group>"; };
		84B7BDBF1B72720100F9733F /* types.h */ = {isa = PBXFileReference; fileEncoding = 4; lastKnownFileType = sourcecode.c.h; path = types.h; sourceTree = "<group>"; };
		84B7BDC01B72720100F9733F /* x86_emitter.cpp */ = {isa = PBXFileReference; fileEncoding = 4; lastKnownFileType = sourcecode.cpp.cpp; path = x86_emitter.cpp; sourceTree = "<group>"; };
		84B7BDC11B72720100F9733F /* x86_emitter.h */ = {isa = PBXFileReference; fileEncoding = 4; lastKnownFileType = sourcecode.c.h; path = x86_emitter.h; sourceTree = "<group>"; };
		84B7BDC21B72720100F9733F /* x86_matcher.h */ = {isa = PBXFileReference; fileEncoding = 4; lastKnownFileType = sourcecode.c.h; path = x86_matcher.h; sourceTree = "<group>"; };
		84B7BDC31B72720100F9733F /* x86_op_classes.h */ = {isa = PBXFileReference; fileEncoding = 4; lastKnownFileType = sourcecode.c.h; path = x86_op_classes.h; sourceTree = "<group>"; };
		84B7BDC41B72720100F9733F /* x86_op_encoder.h */ = {isa = PBXFileReference; fileEncoding = 4; lastKnownFileType = sourcecode.c.h; path = x86_op_encoder.h; sourceTree = "<group>"; };
		84B7BDC51B72720100F9733F /* x86_op_table.h */ = {isa = PBXFileReference; fileEncoding = 4; lastKnownFileType = sourcecode.c.h; path = x86_op_table.h; sourceTree = "<group>"; };
		84B7BDC81B72720100F9733F /* aica.cpp */ = {isa = PBXFileReference; fileEncoding = 4; lastKnownFileType = sourcecode.cpp.cpp; path = aica.cpp; sourceTree = "<group>"; };
		84B7BDC91B72720100F9733F /* aica.h */ = {isa = PBXFileReference; fileEncoding = 4; lastKnownFileType = sourcecode.c.h; path = aica.h; sourceTree = "<group>"; };
		84B7BDCA1B72720100F9733F /* aica_if.cpp */ = {isa = PBXFileReference; fileEncoding = 4; lastKnownFileType = sourcecode.cpp.cpp; path = aica_if.cpp; sourceTree = "<group>"; };
		84B7BDCB1B72720100F9733F /* aica_if.h */ = {isa = PBXFileReference; fileEncoding = 4; lastKnownFileType = sourcecode.c.h; path = aica_if.h; sourceTree = "<group>"; };
		84B7BDCC1B72720100F9733F /* aica_mem.cpp */ = {isa = PBXFileReference; fileEncoding = 4; lastKnownFileType = sourcecode.cpp.cpp; path = aica_mem.cpp; sourceTree = "<group>"; };
		84B7BDCD1B72720100F9733F /* aica_mem.h */ = {isa = PBXFileReference; fileEncoding = 4; lastKnownFileType = sourcecode.c.h; path = aica_mem.h; sourceTree = "<group>"; };
		84B7BDCE1B72720100F9733F /* dsp.cpp */ = {isa = PBXFileReference; fileEncoding = 4; lastKnownFileType = sourcecode.cpp.cpp; path = dsp.cpp; sourceTree = "<group>"; };
		84B7BDCF1B72720100F9733F /* dsp.h */ = {isa = PBXFileReference; fileEncoding = 4; lastKnownFileType = sourcecode.c.h; path = dsp.h; sourceTree = "<group>"; };
		84B7BDD01B72720100F9733F /* sgc_if.cpp */ = {isa = PBXFileReference; fileEncoding = 4; lastKnownFileType = sourcecode.cpp.cpp; path = sgc_if.cpp; sourceTree = "<group>"; };
		84B7BDD11B72720100F9733F /* sgc_if.h */ = {isa = PBXFileReference; fileEncoding = 4; lastKnownFileType = sourcecode.c.h; path = sgc_if.h; sourceTree = "<group>"; };
		84B7BDD31B72720100F9733F /* arm-new.h */ = {isa = PBXFileReference; fileEncoding = 4; lastKnownFileType = sourcecode.c.h; path = "arm-new.h"; sourceTree = "<group>"; };
		84B7BDD41B72720100F9733F /* arm7.cpp */ = {isa = PBXFileReference; fileEncoding = 4; lastKnownFileType = sourcecode.cpp.cpp; path = arm7.cpp; sourceTree = "<group>"; };
		84B7BDD51B72720100F9733F /* arm7.h */ = {isa = PBXFileReference; fileEncoding = 4; lastKnownFileType = sourcecode.c.h; path = arm7.h; sourceTree = "<group>"; };
		84B7BDD61B72720100F9733F /* arm_mem.cpp */ = {isa = PBXFileReference; fileEncoding = 4; lastKnownFileType = sourcecode.cpp.cpp; path = arm_mem.cpp; sourceTree = "<group>"; };
		84B7BDD71B72720100F9733F /* arm_mem.h */ = {isa = PBXFileReference; fileEncoding = 4; lastKnownFileType = sourcecode.c.h; path = arm_mem.h; sourceTree = "<group>"; };
		84B7BDD91B72720100F9733F /* vbaARM.cpp */ = {isa = PBXFileReference; fileEncoding = 4; lastKnownFileType = sourcecode.cpp.cpp; path = vbaARM.cpp; sourceTree = "<group>"; };
		84B7BDDA1B72720100F9733F /* virt_arm.cpp */ = {isa = PBXFileReference; fileEncoding = 4; lastKnownFileType = sourcecode.cpp.cpp; path = virt_arm.cpp; sourceTree = "<group>"; };
		84B7BDDB1B72720100F9733F /* virt_arm.h */ = {isa = PBXFileReference; fileEncoding = 4; lastKnownFileType = sourcecode.c.h; path = virt_arm.h; sourceTree = "<group>"; };
		84B7BDDD1B72720100F9733F /* flashrom.h */ = {isa = PBXFileReference; fileEncoding = 4; lastKnownFileType = sourcecode.c.h; path = flashrom.h; sourceTree = "<group>"; };
		84B7BDDF1B72720100F9733F /* gdrom_if.h */ = {isa = PBXFileReference; fileEncoding = 4; lastKnownFileType = sourcecode.c.h; path = gdrom_if.h; sourceTree = "<group>"; };
		84B7BDE01B72720100F9733F /* gdrom_response.cpp */ = {isa = PBXFileReference; fileEncoding = 4; lastKnownFileType = sourcecode.cpp.cpp; path = gdrom_response.cpp; sourceTree = "<group>"; };
		84B7BDE11B72720100F9733F /* gdromv3.cpp */ = {isa = PBXFileReference; fileEncoding = 4; lastKnownFileType = sourcecode.cpp.cpp; path = gdromv3.cpp; sourceTree = "<group>"; };
		84B7BDE21B72720100F9733F /* gdromv3.h */ = {isa = PBXFileReference; fileEncoding = 4; lastKnownFileType = sourcecode.c.h; path = gdromv3.h; sourceTree = "<group>"; };
		84B7BDE41B72720100F9733F /* holly_intc.cpp */ = {isa = PBXFileReference; fileEncoding = 4; lastKnownFileType = sourcecode.cpp.cpp; path = holly_intc.cpp; sourceTree = "<group>"; };
		84B7BDE51B72720100F9733F /* holly_intc.h */ = {isa = PBXFileReference; fileEncoding = 4; lastKnownFileType = sourcecode.c.h; path = holly_intc.h; sourceTree = "<group>"; };
		84B7BDE61B72720100F9733F /* sb.cpp */ = {isa = PBXFileReference; fileEncoding = 4; lastKnownFileType = sourcecode.cpp.cpp; path = sb.cpp; sourceTree = "<group>"; };
		84B7BDE71B72720100F9733F /* sb.h */ = {isa = PBXFileReference; fileEncoding = 4; lastKnownFileType = sourcecode.c.h; path = sb.h; sourceTree = "<group>"; };
		84B7BDE91B72720100F9733F /* sb_mem.cpp */ = {isa = PBXFileReference; fileEncoding = 4; lastKnownFileType = sourcecode.cpp.cpp; path = sb_mem.cpp; sourceTree = "<group>"; };
		84B7BDEA1B72720100F9733F /* sb_mem.h */ = {isa = PBXFileReference; fileEncoding = 4; lastKnownFileType = sourcecode.c.h; path = sb_mem.h; sourceTree = "<group>"; };
		84B7BDEC1B72720100F9733F /* maple_cfg.cpp */ = {isa = PBXFileReference; fileEncoding = 4; lastKnownFileType = sourcecode.cpp.cpp; path = maple_cfg.cpp; sourceTree = "<group>"; };
		84B7BDED1B72720100F9733F /* maple_cfg.h */ = {isa = PBXFileReference; fileEncoding = 4; lastKnownFileType = sourcecode.c.h; path = maple_cfg.h; sourceTree = "<group>"; };
		84B7BDEE1B72720100F9733F /* maple_devs.cpp */ = {isa = PBXFileReference; fileEncoding = 4; lastKnownFileType = sourcecode.cpp.cpp; path = maple_devs.cpp; sourceTree = "<group>"; };
		84B7BDEF1B72720100F9733F /* maple_devs.h */ = {isa = PBXFileReference; fileEncoding = 4; lastKnownFileType = sourcecode.c.h; path = maple_devs.h; sourceTree = "<group>"; };
		84B7BDF01B72720100F9733F /* maple_helper.cpp */ = {isa = PBXFileReference; fileEncoding = 4; lastKnownFileType = sourcecode.cpp.cpp; path = maple_helper.cpp; sourceTree = "<group>"; };
		84B7BDF11B72720100F9733F /* maple_helper.h */ = {isa = PBXFileReference; fileEncoding = 4; lastKnownFileType = sourcecode.c.h; path = maple_helper.h; sourceTree = "<group>"; };
		84B7BDF21B72720100F9733F /* maple_if.cpp */ = {isa = PBXFileReference; fileEncoding = 4; lastKnownFileType = sourcecode.cpp.cpp; path = maple_if.cpp; sourceTree = "<group>"; };
		84B7BDF31B72720100F9733F /* maple_if.h */ = {isa = PBXFileReference; fileEncoding = 4; lastKnownFileType = sourcecode.c.h; path = maple_if.h; sourceTree = "<group>"; };
		84B7BDF51B72720100F9733F /* _vmem.cpp */ = {isa = PBXFileReference; fileEncoding = 4; lastKnownFileType = sourcecode.cpp.cpp; path = _vmem.cpp; sourceTree = "<group>"; };
		84B7BDF61B72720100F9733F /* _vmem.h */ = {isa = PBXFileReference; fileEncoding = 4; lastKnownFileType = sourcecode.c.h; path = _vmem.h; sourceTree = "<group>"; };
		84B7BDF81B72720100F9733F /* config.h */ = {isa = PBXFileReference; fileEncoding = 4; lastKnownFileType = sourcecode.c.h; path = config.h; sourceTree = "<group>"; };
		84B7BDF91B72720100F9733F /* drkPvr.cpp */ = {isa = PBXFileReference; fileEncoding = 4; lastKnownFileType = sourcecode.cpp.cpp; path = drkPvr.cpp; sourceTree = "<group>"; };
		84B7BDFA1B72720100F9733F /* drkPvr.h */ = {isa = PBXFileReference; fileEncoding = 4; lastKnownFileType = sourcecode.c.h; path = drkPvr.h; sourceTree = "<group>"; };
		84B7BDFB1B72720100F9733F /* helper_classes.h */ = {isa = PBXFileReference; fileEncoding = 4; lastKnownFileType = sourcecode.c.h; path = helper_classes.h; sourceTree = "<group>"; };
		84B7BDFC1B72720100F9733F /* pvr_mem.cpp */ = {isa = PBXFileReference; fileEncoding = 4; lastKnownFileType = sourcecode.cpp.cpp; path = pvr_mem.cpp; sourceTree = "<group>"; };
		84B7BDFD1B72720100F9733F /* pvr_mem.h */ = {isa = PBXFileReference; fileEncoding = 4; lastKnownFileType = sourcecode.c.h; path = pvr_mem.h; sourceTree = "<group>"; };
		84B7BDFE1B72720100F9733F /* pvr_regs.cpp */ = {isa = PBXFileReference; fileEncoding = 4; lastKnownFileType = sourcecode.cpp.cpp; path = pvr_regs.cpp; sourceTree = "<group>"; };
		84B7BDFF1B72720100F9733F /* pvr_regs.h */ = {isa = PBXFileReference; fileEncoding = 4; lastKnownFileType = sourcecode.c.h; path = pvr_regs.h; sourceTree = "<group>"; };
		84B7BE001B72720100F9733F /* pvr_sb_regs.cpp */ = {isa = PBXFileReference; fileEncoding = 4; lastKnownFileType = sourcecode.cpp.cpp; path = pvr_sb_regs.cpp; sourceTree = "<group>"; };
		84B7BE011B72720100F9733F /* pvr_sb_regs.h */ = {isa = PBXFileReference; fileEncoding = 4; lastKnownFileType = sourcecode.c.h; path = pvr_sb_regs.h; sourceTree = "<group>"; };
		84B7BE021B72720100F9733F /* Renderer_if.cpp */ = {isa = PBXFileReference; fileEncoding = 4; lastKnownFileType = sourcecode.cpp.cpp; path = Renderer_if.cpp; sourceTree = "<group>"; };
		84B7BE031B72720100F9733F /* Renderer_if.h */ = {isa = PBXFileReference; fileEncoding = 4; lastKnownFileType = sourcecode.c.h; path = Renderer_if.h; sourceTree = "<group>"; };
		84B7BE041B72720100F9733F /* spg.cpp */ = {isa = PBXFileReference; fileEncoding = 4; lastKnownFileType = sourcecode.cpp.cpp; path = spg.cpp; sourceTree = "<group>"; };
		84B7BE051B72720100F9733F /* spg.h */ = {isa = PBXFileReference; fileEncoding = 4; lastKnownFileType = sourcecode.c.h; path = spg.h; sourceTree = "<group>"; };
		84B7BE061B72720100F9733F /* ta.cpp */ = {isa = PBXFileReference; fileEncoding = 4; lastKnownFileType = sourcecode.cpp.cpp; path = ta.cpp; sourceTree = "<group>"; };
		84B7BE071B72720100F9733F /* ta.h */ = {isa = PBXFileReference; fileEncoding = 4; lastKnownFileType = sourcecode.c.h; path = ta.h; sourceTree = "<group>"; };
		84B7BE081B72720100F9733F /* ta_const_df.h */ = {isa = PBXFileReference; fileEncoding = 4; lastKnownFileType = sourcecode.c.h; path = ta_const_df.h; sourceTree = "<group>"; };
		84B7BE091B72720100F9733F /* ta_ctx.cpp */ = {isa = PBXFileReference; fileEncoding = 4; lastKnownFileType = sourcecode.cpp.cpp; path = ta_ctx.cpp; sourceTree = "<group>"; };
		84B7BE0A1B72720100F9733F /* ta_ctx.h */ = {isa = PBXFileReference; fileEncoding = 4; lastKnownFileType = sourcecode.c.h; path = ta_ctx.h; sourceTree = "<group>"; };
		84B7BE0B1B72720100F9733F /* ta_structs.h */ = {isa = PBXFileReference; fileEncoding = 4; lastKnownFileType = sourcecode.c.h; path = ta_structs.h; sourceTree = "<group>"; };
		84B7BE0C1B72720100F9733F /* ta_vtx.cpp */ = {isa = PBXFileReference; fileEncoding = 4; lastKnownFileType = sourcecode.cpp.cpp; path = ta_vtx.cpp; sourceTree = "<group>"; };
		84B7BE0F1B72720100F9733F /* blockmanager.cpp */ = {isa = PBXFileReference; fileEncoding = 4; lastKnownFileType = sourcecode.cpp.cpp; path = blockmanager.cpp; sourceTree = "<group>"; };
		84B7BE101B72720100F9733F /* blockmanager.h */ = {isa = PBXFileReference; fileEncoding = 4; lastKnownFileType = sourcecode.c.h; path = blockmanager.h; sourceTree = "<group>"; };
		84B7BE111B72720100F9733F /* decoder.cpp */ = {isa = PBXFileReference; fileEncoding = 4; lastKnownFileType = sourcecode.cpp.cpp; path = decoder.cpp; sourceTree = "<group>"; };
		84B7BE121B72720100F9733F /* decoder.h */ = {isa = PBXFileReference; fileEncoding = 4; lastKnownFileType = sourcecode.c.h; path = decoder.h; sourceTree = "<group>"; };
		84B7BE131B72720100F9733F /* decoder_opcodes.h */ = {isa = PBXFileReference; fileEncoding = 4; lastKnownFileType = sourcecode.c.h; path = decoder_opcodes.h; sourceTree = "<group>"; };
		84B7BE141B72720100F9733F /* driver.cpp */ = {isa = PBXFileReference; fileEncoding = 4; lastKnownFileType = sourcecode.cpp.cpp; path = driver.cpp; sourceTree = "<group>"; };
		84B7BE151B72720100F9733F /* ngen.h */ = {isa = PBXFileReference; fileEncoding = 4; lastKnownFileType = sourcecode.c.h; path = ngen.h; sourceTree = "<group>"; };
		84B7BE161B72720100F9733F /* rec_config.h */ = {isa = PBXFileReference; fileEncoding = 4; lastKnownFileType = sourcecode.c.h; path = rec_config.h; sourceTree = "<group>"; };
		84B7BE171B72720100F9733F /* regalloc.h */ = {isa = PBXFileReference; fileEncoding = 4; lastKnownFileType = sourcecode.c.h; path = regalloc.h; sourceTree = "<group>"; };
		84B7BE181B72720100F9733F /* shil.cpp */ = {isa = PBXFileReference; fileEncoding = 4; lastKnownFileType = sourcecode.cpp.cpp; path = shil.cpp; sourceTree = "<group>"; };
		84B7BE191B72720100F9733F /* shil.h */ = {isa = PBXFileReference; fileEncoding = 4; lastKnownFileType = sourcecode.c.h; path = shil.h; sourceTree = "<group>"; };
		84B7BE1A1B72720100F9733F /* shil_canonical.h */ = {isa = PBXFileReference; fileEncoding = 4; lastKnownFileType = sourcecode.c.h; path = shil_canonical.h; sourceTree = "<group>"; };
		84B7BE1B1B72720100F9733F /* fsca-table.h */ = {isa = PBXFileReference; fileEncoding = 4; lastKnownFileType = sourcecode.c.h; path = "fsca-table.h"; sourceTree = "<group>"; };
		84B7BE1D1B72720100F9733F /* sh4_fpu.cpp */ = {isa = PBXFileReference; fileEncoding = 4; lastKnownFileType = sourcecode.cpp.cpp; path = sh4_fpu.cpp; sourceTree = "<group>"; };
		84B7BE1E1B72720100F9733F /* sh4_interpreter.cpp */ = {isa = PBXFileReference; fileEncoding = 4; lastKnownFileType = sourcecode.cpp.cpp; path = sh4_interpreter.cpp; sourceTree = "<group>"; };
		84B7BE1F1B72720100F9733F /* sh4_opcodes.cpp */ = {isa = PBXFileReference; fileEncoding = 4; lastKnownFileType = sourcecode.cpp.cpp; path = sh4_opcodes.cpp; sourceTree = "<group>"; };
		84B7BE201B72720100F9733F /* sh4_opcodes.h */ = {isa = PBXFileReference; fileEncoding = 4; lastKnownFileType = sourcecode.c.h; path = sh4_opcodes.h; sourceTree = "<group>"; };
		84B7BE221B72720100F9733F /* bsc.cpp */ = {isa = PBXFileReference; fileEncoding = 4; lastKnownFileType = sourcecode.cpp.cpp; path = bsc.cpp; sourceTree = "<group>"; };
		84B7BE231B72720100F9733F /* ccn.cpp */ = {isa = PBXFileReference; fileEncoding = 4; lastKnownFileType = sourcecode.cpp.cpp; path = ccn.cpp; sourceTree = "<group>"; };
		84B7BE241B72720100F9733F /* ccn.h */ = {isa = PBXFileReference; fileEncoding = 4; lastKnownFileType = sourcecode.c.h; path = ccn.h; sourceTree = "<group>"; };
		84B7BE251B72720100F9733F /* cpg.cpp */ = {isa = PBXFileReference; fileEncoding = 4; lastKnownFileType = sourcecode.cpp.cpp; path = cpg.cpp; sourceTree = "<group>"; };
		84B7BE261B72720100F9733F /* dmac.cpp */ = {isa = PBXFileReference; fileEncoding = 4; lastKnownFileType = sourcecode.cpp.cpp; path = dmac.cpp; sourceTree = "<group>"; };
		84B7BE271B72720100F9733F /* dmac.h */ = {isa = PBXFileReference; fileEncoding = 4; lastKnownFileType = sourcecode.c.h; path = dmac.h; sourceTree = "<group>"; };
		84B7BE281B72720100F9733F /* intc.cpp */ = {isa = PBXFileReference; fileEncoding = 4; lastKnownFileType = sourcecode.cpp.cpp; path = intc.cpp; sourceTree = "<group>"; };
		84B7BE291B72720100F9733F /* mmu.cpp */ = {isa = PBXFileReference; fileEncoding = 4; lastKnownFileType = sourcecode.cpp.cpp; path = mmu.cpp; sourceTree = "<group>"; };
		84B7BE2A1B72720100F9733F /* mmu.h */ = {isa = PBXFileReference; fileEncoding = 4; lastKnownFileType = sourcecode.c.h; path = mmu.h; sourceTree = "<group>"; };
		84B7BE2B1B72720100F9733F /* modules.h */ = {isa = PBXFileReference; fileEncoding = 4; lastKnownFileType = sourcecode.c.h; path = modules.h; sourceTree = "<group>"; };
		84B7BE2C1B72720100F9733F /* rtc.cpp */ = {isa = PBXFileReference; fileEncoding = 4; lastKnownFileType = sourcecode.cpp.cpp; path = rtc.cpp; sourceTree = "<group>"; };
		84B7BE2D1B72720100F9733F /* serial.cpp */ = {isa = PBXFileReference; fileEncoding = 4; lastKnownFileType = sourcecode.cpp.cpp; path = serial.cpp; sourceTree = "<group>"; };
		84B7BE2E1B72720100F9733F /* tmu.cpp */ = {isa = PBXFileReference; fileEncoding = 4; lastKnownFileType = sourcecode.cpp.cpp; path = tmu.cpp; sourceTree = "<group>"; };
		84B7BE301B72720100F9733F /* ubc.cpp */ = {isa = PBXFileReference; fileEncoding = 4; lastKnownFileType = sourcecode.cpp.cpp; path = ubc.cpp; sourceTree = "<group>"; };
		84B7BE311B72720100F9733F /* sh4_core.h */ = {isa = PBXFileReference; fileEncoding = 4; lastKnownFileType = sourcecode.c.h; path = sh4_core.h; sourceTree = "<group>"; };
		84B7BE321B72720100F9733F /* sh4_core_regs.cpp */ = {isa = PBXFileReference; fileEncoding = 4; lastKnownFileType = sourcecode.cpp.cpp; path = sh4_core_regs.cpp; sourceTree = "<group>"; };
		84B7BE331B72720100F9733F /* sh4_if.h */ = {isa = PBXFileReference; fileEncoding = 4; lastKnownFileType = sourcecode.c.h; path = sh4_if.h; sourceTree = "<group>"; };
		84B7BE341B72720100F9733F /* sh4_interpreter.h */ = {isa = PBXFileReference; fileEncoding = 4; lastKnownFileType = sourcecode.c.h; path = sh4_interpreter.h; sourceTree = "<group>"; };
		84B7BE351B72720100F9733F /* sh4_interrupts.cpp */ = {isa = PBXFileReference; fileEncoding = 4; lastKnownFileType = sourcecode.cpp.cpp; path = sh4_interrupts.cpp; sourceTree = "<group>"; };
		84B7BE361B72720100F9733F /* sh4_interrupts.h */ = {isa = PBXFileReference; fileEncoding = 4; lastKnownFileType = sourcecode.c.h; path = sh4_interrupts.h; sourceTree = "<group>"; };
		84B7BE371B72720100F9733F /* sh4_mem.cpp */ = {isa = PBXFileReference; fileEncoding = 4; lastKnownFileType = sourcecode.cpp.cpp; path = sh4_mem.cpp; sourceTree = "<group>"; };
		84B7BE381B72720100F9733F /* sh4_mem.h */ = {isa = PBXFileReference; fileEncoding = 4; lastKnownFileType = sourcecode.c.h; path = sh4_mem.h; sourceTree = "<group>"; };
		84B7BE391B72720100F9733F /* sh4_mmr.cpp */ = {isa = PBXFileReference; fileEncoding = 4; lastKnownFileType = sourcecode.cpp.cpp; path = sh4_mmr.cpp; sourceTree = "<group>"; };
		84B7BE3A1B72720100F9733F /* sh4_mmr.h */ = {isa = PBXFileReference; fileEncoding = 4; lastKnownFileType = sourcecode.c.h; path = sh4_mmr.h; sourceTree = "<group>"; };
		84B7BE3B1B72720100F9733F /* sh4_opcode.h */ = {isa = PBXFileReference; fileEncoding = 4; lastKnownFileType = sourcecode.c.h; path = sh4_opcode.h; sourceTree = "<group>"; };
		84B7BE3C1B72720100F9733F /* sh4_opcode_list.cpp */ = {isa = PBXFileReference; fileEncoding = 4; lastKnownFileType = sourcecode.cpp.cpp; path = sh4_opcode_list.cpp; sourceTree = "<group>"; };
		84B7BE3D1B72720100F9733F /* sh4_opcode_list.h */ = {isa = PBXFileReference; fileEncoding = 4; lastKnownFileType = sourcecode.c.h; path = sh4_opcode_list.h; sourceTree = "<group>"; };
		84B7BE3E1B72720100F9733F /* sh4_rom.cpp */ = {isa = PBXFileReference; fileEncoding = 4; lastKnownFileType = sourcecode.cpp.cpp; path = sh4_rom.cpp; sourceTree = "<group>"; };
		84B7BE3F1B72720100F9733F /* sh4_rom.h */ = {isa = PBXFileReference; fileEncoding = 4; lastKnownFileType = sourcecode.c.h; path = sh4_rom.h; sourceTree = "<group>"; };
		84B7BE401B72720100F9733F /* sh4_sched.cpp */ = {isa = PBXFileReference; fileEncoding = 4; lastKnownFileType = sourcecode.cpp.cpp; path = sh4_sched.cpp; sourceTree = "<group>"; };
		84B7BE411B72720100F9733F /* sh4_sched.h */ = {isa = PBXFileReference; fileEncoding = 4; lastKnownFileType = sourcecode.c.h; path = sh4_sched.h; sourceTree = "<group>"; };
		84B7BE431B72720100F9733F /* cdi.cpp */ = {isa = PBXFileReference; fileEncoding = 4; lastKnownFileType = sourcecode.cpp.cpp; path = cdi.cpp; sourceTree = "<group>"; };
		84B7BE441B72720100F9733F /* chd.cpp */ = {isa = PBXFileReference; fileEncoding = 4; lastKnownFileType = sourcecode.cpp.cpp; path = chd.cpp; sourceTree = "<group>"; };
		84B7BE451B72720100F9733F /* common.cpp */ = {isa = PBXFileReference; fileEncoding = 4; lastKnownFileType = sourcecode.cpp.cpp; path = common.cpp; sourceTree = "<group>"; };
		84B7BE461B72720100F9733F /* common.h */ = {isa = PBXFileReference; fileEncoding = 4; lastKnownFileType = sourcecode.c.h; path = common.h; sourceTree = "<group>"; };
		84B7BE471B72720100F9733F /* gd_driver.h */ = {isa = PBXFileReference; fileEncoding = 4; lastKnownFileType = sourcecode.c.h; path = gd_driver.h; sourceTree = "<group>"; };
		84B7BE481B72720100F9733F /* gdi.cpp */ = {isa = PBXFileReference; fileEncoding = 4; lastKnownFileType = sourcecode.cpp.cpp; path = gdi.cpp; sourceTree = "<group>"; };
		84B7BE491B72720100F9733F /* ImgReader.cpp */ = {isa = PBXFileReference; fileEncoding = 4; lastKnownFileType = sourcecode.cpp.cpp; path = ImgReader.cpp; sourceTree = "<group>"; };
		84B7BE4A1B72720100F9733F /* ImgReader.h */ = {isa = PBXFileReference; fileEncoding = 4; lastKnownFileType = sourcecode.c.h; path = ImgReader.h; sourceTree = "<group>"; };
		84B7BE4B1B72720100F9733F /* ioctl.cpp */ = {isa = PBXFileReference; fileEncoding = 4; lastKnownFileType = sourcecode.cpp.cpp; path = ioctl.cpp; sourceTree = "<group>"; };
		84B7BE4C1B72720100F9733F /* SCSIDEFS.H */ = {isa = PBXFileReference; fileEncoding = 4; lastKnownFileType = sourcecode.cpp.h; path = SCSIDEFS.H; sourceTree = "<group>"; };
		84B7BE4F1B72720100F9733F /* egl.h */ = {isa = PBXFileReference; fileEncoding = 4; lastKnownFileType = sourcecode.c.h; path = egl.h; sourceTree = "<group>"; };
		84B7BE501B72720100F9733F /* eglplatform.h */ = {isa = PBXFileReference; fileEncoding = 4; lastKnownFileType = sourcecode.c.h; path = eglplatform.h; sourceTree = "<group>"; };
		84B7BE511B72720100F9733F /* khrplatform.h */ = {isa = PBXFileReference; fileEncoding = 4; lastKnownFileType = sourcecode.c.h; path = khrplatform.h; sourceTree = "<group>"; };
		84B7BE531B72720100F9733F /* egl.h */ = {isa = PBXFileReference; fileEncoding = 4; lastKnownFileType = sourcecode.c.h; path = egl.h; sourceTree = "<group>"; };
		84B7BE541B72720100F9733F /* eglext.h */ = {isa = PBXFileReference; fileEncoding = 4; lastKnownFileType = sourcecode.c.h; path = eglext.h; sourceTree = "<group>"; };
		84B7BE551B72720100F9733F /* eglplatform.h */ = {isa = PBXFileReference; fileEncoding = 4; lastKnownFileType = sourcecode.c.h; path = eglplatform.h; sourceTree = "<group>"; };
		84B7BE5B1B72720100F9733F /* gl2.h */ = {isa = PBXFileReference; fileEncoding = 4; lastKnownFileType = sourcecode.c.h; path = gl2.h; sourceTree = "<group>"; };
		84B7BE5C1B72720100F9733F /* gl2ext.h */ = {isa = PBXFileReference; fileEncoding = 4; lastKnownFileType = sourcecode.c.h; path = gl2ext.h; sourceTree = "<group>"; };
		84B7BE5D1B72720100F9733F /* gl2platform.h */ = {isa = PBXFileReference; fileEncoding = 4; lastKnownFileType = sourcecode.c.h; path = gl2platform.h; sourceTree = "<group>"; };
		84B7BE5F1B72720100F9733F /* gl2ext.h */ = {isa = PBXFileReference; fileEncoding = 4; lastKnownFileType = sourcecode.c.h; path = gl2ext.h; sourceTree = "<group>"; };
		84B7BE601B72720100F9733F /* gl3.h */ = {isa = PBXFileReference; fileEncoding = 4; lastKnownFileType = sourcecode.c.h; path = gl3.h; sourceTree = "<group>"; };
		84B7BE611B72720100F9733F /* gl3platform.h */ = {isa = PBXFileReference; fileEncoding = 4; lastKnownFileType = sourcecode.c.h; path = gl3platform.h; sourceTree = "<group>"; };
		84B7BE631B72720100F9733F /* khrplatform.h */ = {isa = PBXFileReference; fileEncoding = 4; lastKnownFileType = sourcecode.c.h; path = khrplatform.h; sourceTree = "<group>"; };
		84B7BE651B72720100F9733F /* common.cpp */ = {isa = PBXFileReference; fileEncoding = 4; lastKnownFileType = sourcecode.cpp.cpp; path = common.cpp; sourceTree = "<group>"; };
		84B7BE661B72720100F9733F /* context.cpp */ = {isa = PBXFileReference; fileEncoding = 4; lastKnownFileType = sourcecode.cpp.cpp; path = context.cpp; sourceTree = "<group>"; };
		84B7BE671B72720100F9733F /* context.h */ = {isa = PBXFileReference; fileEncoding = 4; lastKnownFileType = sourcecode.c.h; path = context.h; sourceTree = "<group>"; };
		84B7BE691B72720100F9733F /* nixprof.cpp */ = {isa = PBXFileReference; fileEncoding = 4; lastKnownFileType = sourcecode.cpp.cpp; path = nixprof.cpp; sourceTree = "<group>"; };
		84B7BE6E1B72720200F9733F /* nullDC.cpp */ = {isa = PBXFileReference; fileEncoding = 4; lastKnownFileType = sourcecode.cpp.cpp; name = nullDC.cpp; path = ../../../core/nullDC.cpp; sourceTree = "<group>"; };
		84B7BE701B72720200F9733F /* audiobackend_alsa.cpp */ = {isa = PBXFileReference; fileEncoding = 4; lastKnownFileType = sourcecode.cpp.cpp; path = audiobackend_alsa.cpp; sourceTree = "<group>"; };
		84B7BE711B72720200F9733F /* audiobackend_alsa.h */ = {isa = PBXFileReference; fileEncoding = 4; lastKnownFileType = sourcecode.c.h; path = audiobackend_alsa.h; sourceTree = "<group>"; };
		84B7BE721B72720200F9733F /* audiobackend_android.h */ = {isa = PBXFileReference; fileEncoding = 4; lastKnownFileType = sourcecode.c.h; path = audiobackend_android.h; sourceTree = "<group>"; };
		84B7BE731B72720200F9733F /* audiobackend_directsound.cpp */ = {isa = PBXFileReference; fileEncoding = 4; lastKnownFileType = sourcecode.cpp.cpp; path = audiobackend_directsound.cpp; sourceTree = "<group>"; };
		84B7BE741B72720200F9733F /* audiobackend_directsound.h */ = {isa = PBXFileReference; fileEncoding = 4; lastKnownFileType = sourcecode.c.h; path = audiobackend_directsound.h; sourceTree = "<group>"; };
		84B7BE751B72720200F9733F /* audiobackend_oss.cpp */ = {isa = PBXFileReference; fileEncoding = 4; lastKnownFileType = sourcecode.cpp.cpp; path = audiobackend_oss.cpp; sourceTree = "<group>"; };
		84B7BE761B72720200F9733F /* audiobackend_oss.h */ = {isa = PBXFileReference; fileEncoding = 4; lastKnownFileType = sourcecode.c.h; path = audiobackend_oss.h; sourceTree = "<group>"; };
		84B7BE771B72720200F9733F /* audiobackend_pulseaudio.cpp */ = {isa = PBXFileReference; fileEncoding = 4; lastKnownFileType = sourcecode.cpp.cpp; path = audiobackend_pulseaudio.cpp; sourceTree = "<group>"; };
		84B7BE781B72720200F9733F /* audiobackend_pulseaudio.h */ = {isa = PBXFileReference; fileEncoding = 4; lastKnownFileType = sourcecode.c.h; path = audiobackend_pulseaudio.h; sourceTree = "<group>"; };
		84B7BE791B72720200F9733F /* audiostream.cpp */ = {isa = PBXFileReference; fileEncoding = 4; lastKnownFileType = sourcecode.cpp.cpp; path = audiostream.cpp; sourceTree = "<group>"; };
		84B7BE7A1B72720200F9733F /* audiostream.h */ = {isa = PBXFileReference; fileEncoding = 4; lastKnownFileType = sourcecode.c.h; path = audiostream.h; sourceTree = "<group>"; };
		84B7BE7B1B72720200F9733F /* oslib.h */ = {isa = PBXFileReference; fileEncoding = 4; lastKnownFileType = sourcecode.c.h; path = oslib.h; sourceTree = "<group>"; };
		84B7BE7D1B72720200F9733F /* profiler.cpp */ = {isa = PBXFileReference; fileEncoding = 4; lastKnownFileType = sourcecode.cpp.cpp; path = profiler.cpp; sourceTree = "<group>"; };
		84B7BE7E1B72720200F9733F /* profiler.h */ = {isa = PBXFileReference; fileEncoding = 4; lastKnownFileType = sourcecode.c.h; path = profiler.h; sourceTree = "<group>"; };
		84B7BE901B72720200F9733F /* descrambl.cpp */ = {isa = PBXFileReference; fileEncoding = 4; lastKnownFileType = sourcecode.cpp.cpp; path = descrambl.cpp; sourceTree = "<group>"; };
		84B7BE911B72720200F9733F /* descrambl.h */ = {isa = PBXFileReference; fileEncoding = 4; lastKnownFileType = sourcecode.c.h; path = descrambl.h; sourceTree = "<group>"; };
		84B7BE921B72720200F9733F /* gdrom_hle.cpp */ = {isa = PBXFileReference; fileEncoding = 4; lastKnownFileType = sourcecode.cpp.cpp; path = gdrom_hle.cpp; sourceTree = "<group>"; };
		84B7BE931B72720200F9733F /* gdrom_hle.h */ = {isa = PBXFileReference; fileEncoding = 4; lastKnownFileType = sourcecode.c.h; path = gdrom_hle.h; sourceTree = "<group>"; };
		84B7BE941B72720200F9733F /* reios.cpp */ = {isa = PBXFileReference; fileEncoding = 4; lastKnownFileType = sourcecode.cpp.cpp; path = reios.cpp; sourceTree = "<group>"; };
		84B7BE951B72720200F9733F /* reios.h */ = {isa = PBXFileReference; fileEncoding = 4; lastKnownFileType = sourcecode.c.h; path = reios.h; sourceTree = "<group>"; };
		84B7BE961B72720200F9733F /* reios_elf.cpp */ = {isa = PBXFileReference; fileEncoding = 4; lastKnownFileType = sourcecode.cpp.cpp; path = reios_elf.cpp; sourceTree = "<group>"; };
		84B7BE971B72720200F9733F /* reios_elf.h */ = {isa = PBXFileReference; fileEncoding = 4; lastKnownFileType = sourcecode.c.h; path = reios_elf.h; sourceTree = "<group>"; };
		84B7BE9C1B72720200F9733F /* gldraw.cpp */ = {isa = PBXFileReference; fileEncoding = 4; lastKnownFileType = sourcecode.cpp.cpp; path = gldraw.cpp; sourceTree = "<group>"; };
		84B7BE9D1B72720200F9733F /* gles.cpp */ = {isa = PBXFileReference; fileEncoding = 4; lastKnownFileType = sourcecode.cpp.cpp; path = gles.cpp; sourceTree = "<group>"; };
		84B7BE9E1B72720200F9733F /* gles.h */ = {isa = PBXFileReference; fileEncoding = 4; lastKnownFileType = sourcecode.c.h; path = gles.h; sourceTree = "<group>"; };
		84B7BE9F1B72720200F9733F /* gltex.cpp */ = {isa = PBXFileReference; fileEncoding = 4; lastKnownFileType = sourcecode.cpp.cpp; path = gltex.cpp; sourceTree = "<group>"; };
		84B7BEA21B72720200F9733F /* rend.h */ = {isa = PBXFileReference; fileEncoding = 4; lastKnownFileType = sourcecode.c.h; path = rend.h; sourceTree = "<group>"; };
		84B7BEA51B72720200F9733F /* TexCache.cpp */ = {isa = PBXFileReference; fileEncoding = 4; lastKnownFileType = sourcecode.cpp.cpp; path = TexCache.cpp; sourceTree = "<group>"; };
		84B7BEA61B72720200F9733F /* TexCache.h */ = {isa = PBXFileReference; fileEncoding = 4; lastKnownFileType = sourcecode.c.h; path = TexCache.h; sourceTree = "<group>"; };
		84B7BEA71B72720200F9733F /* stdclass.cpp */ = {isa = PBXFileReference; fileEncoding = 4; lastKnownFileType = sourcecode.cpp.cpp; name = stdclass.cpp; path = ../../../core/stdclass.cpp; sourceTree = "<group>"; };
		84B7BEA81B72720200F9733F /* stdclass.h */ = {isa = PBXFileReference; fileEncoding = 4; lastKnownFileType = sourcecode.c.h; name = stdclass.h; path = ../../../core/stdclass.h; sourceTree = "<group>"; };
		84B7BEA91B72720200F9733F /* types.h */ = {isa = PBXFileReference; fileEncoding = 4; lastKnownFileType = sourcecode.c.h; name = types.h; path = ../../../core/types.h; sourceTree = "<group>"; };
		84B7BF821B727AD700F9733F /* osx-main.mm */ = {isa = PBXFileReference; fileEncoding = 4; lastKnownFileType = sourcecode.cpp.objcpp; path = "osx-main.mm"; sourceTree = "<group>"; };
		84B7BF841B72821900F9733F /* emulator-osx-Bridging-Header.h */ = {isa = PBXFileReference; lastKnownFileType = sourcecode.c.h; path = "emulator-osx-Bridging-Header.h"; sourceTree = "<group>"; };
		84B7BF851B72871600F9733F /* EmuGLView.swift */ = {isa = PBXFileReference; fileEncoding = 4; lastKnownFileType = sourcecode.swift; path = EmuGLView.swift; sourceTree = "<group>"; };
		AE1E292820947D4700FC6BA2 /* xbyak.h */ = {isa = PBXFileReference; fileEncoding = 4; lastKnownFileType = sourcecode.c.h; path = xbyak.h; sourceTree = "<group>"; };
		AE1E292920947D4700FC6BA2 /* xbyak_bin2hex.h */ = {isa = PBXFileReference; fileEncoding = 4; lastKnownFileType = sourcecode.c.h; path = xbyak_bin2hex.h; sourceTree = "<group>"; };
		AE1E292A20947D4700FC6BA2 /* xbyak_mnemonic.h */ = {isa = PBXFileReference; fileEncoding = 4; lastKnownFileType = sourcecode.c.h; path = xbyak_mnemonic.h; sourceTree = "<group>"; };
		AE1E292B20947D4700FC6BA2 /* xbyak_util.h */ = {isa = PBXFileReference; fileEncoding = 4; lastKnownFileType = sourcecode.c.h; path = xbyak_util.h; sourceTree = "<group>"; };
		AE1E293A2095FB1600FC6BA2 /* rec_cpp.cpp */ = {isa = PBXFileReference; fileEncoding = 4; lastKnownFileType = sourcecode.cpp.cpp; path = rec_cpp.cpp; sourceTree = "<group>"; };
		AE1E293F20A96B0B00FC6BA2 /* rec_x64.cpp */ = {isa = PBXFileReference; fileEncoding = 4; lastKnownFileType = sourcecode.cpp.cpp; path = rec_x64.cpp; sourceTree = "<group>"; };
		AE2A234922941A0500DD3034 /* NaomiConfig.xcconfig */ = {isa = PBXFileReference; lastKnownFileType = text.xcconfig; path = NaomiConfig.xcconfig; sourceTree = "<group>"; };
		AE2A234A22941AF000DD3034 /* DreamcastConfig.xcconfig */ = {isa = PBXFileReference; lastKnownFileType = text.xcconfig; path = DreamcastConfig.xcconfig; sourceTree = "<group>"; };
		AE2A24D722AE7EB600DD3034 /* ssa.h */ = {isa = PBXFileReference; fileEncoding = 4; lastKnownFileType = sourcecode.c.h; path = ssa.h; sourceTree = "<group>"; };
		AE2A24D822AE7EB600DD3034 /* ssa_regalloc.h */ = {isa = PBXFileReference; fileEncoding = 4; lastKnownFileType = sourcecode.c.h; path = ssa_regalloc.h; sourceTree = "<group>"; };
		AE2A24D922AE7EB600DD3034 /* ssa.cpp */ = {isa = PBXFileReference; fileEncoding = 4; lastKnownFileType = sourcecode.cpp.cpp; path = ssa.cpp; sourceTree = "<group>"; };
		AE2A2D4921D6820D004B308D /* glcache.h */ = {isa = PBXFileReference; fileEncoding = 4; lastKnownFileType = sourcecode.c.h; path = glcache.h; sourceTree = "<group>"; };
		AE2A2D4D21D6846F004B308D /* awcartridge.h */ = {isa = PBXFileReference; fileEncoding = 4; lastKnownFileType = sourcecode.c.h; path = awcartridge.h; sourceTree = "<group>"; };
		AE2A2D4E21D6846F004B308D /* gdcartridge.cpp */ = {isa = PBXFileReference; fileEncoding = 4; lastKnownFileType = sourcecode.cpp.cpp; path = gdcartridge.cpp; sourceTree = "<group>"; };
		AE2A2D4F21D6846F004B308D /* awave_regs.h */ = {isa = PBXFileReference; fileEncoding = 4; lastKnownFileType = sourcecode.c.h; path = awave_regs.h; sourceTree = "<group>"; };
		AE2A2D5021D6846F004B308D /* m1cartridge.h */ = {isa = PBXFileReference; fileEncoding = 4; lastKnownFileType = sourcecode.c.h; path = m1cartridge.h; sourceTree = "<group>"; };
		AE2A2D5121D6846F004B308D /* gdcartridge.h */ = {isa = PBXFileReference; fileEncoding = 4; lastKnownFileType = sourcecode.c.h; path = gdcartridge.h; sourceTree = "<group>"; };
		AE2A2D5221D6846F004B308D /* m1cartridge.cpp */ = {isa = PBXFileReference; fileEncoding = 4; lastKnownFileType = sourcecode.cpp.cpp; path = m1cartridge.cpp; sourceTree = "<group>"; };
		AE2A2D5321D6846F004B308D /* awcartridge.cpp */ = {isa = PBXFileReference; fileEncoding = 4; lastKnownFileType = sourcecode.cpp.cpp; path = awcartridge.cpp; sourceTree = "<group>"; };
		AE2A2D5421D68470004B308D /* m4cartridge.h */ = {isa = PBXFileReference; fileEncoding = 4; lastKnownFileType = sourcecode.c.h; path = m4cartridge.h; sourceTree = "<group>"; };
		AE2A2D5521D68470004B308D /* naomi_roms.h */ = {isa = PBXFileReference; fileEncoding = 4; lastKnownFileType = sourcecode.c.h; path = naomi_roms.h; sourceTree = "<group>"; };
		AE2A2D5621D68470004B308D /* m4cartridge.cpp */ = {isa = PBXFileReference; fileEncoding = 4; lastKnownFileType = sourcecode.cpp.cpp; path = m4cartridge.cpp; sourceTree = "<group>"; };
		AE2A2D5721D68470004B308D /* decrypt.h */ = {isa = PBXFileReference; fileEncoding = 4; lastKnownFileType = sourcecode.c.h; path = decrypt.h; sourceTree = "<group>"; };
		AE2A2D5821D68470004B308D /* naomi_roms_input.h */ = {isa = PBXFileReference; fileEncoding = 4; lastKnownFileType = sourcecode.c.h; path = naomi_roms_input.h; sourceTree = "<group>"; };
		AE2A2D5921D68470004B308D /* decrypt.cpp */ = {isa = PBXFileReference; fileEncoding = 4; lastKnownFileType = sourcecode.cpp.cpp; path = decrypt.cpp; sourceTree = "<group>"; };
		AE2A2D6921D6851C004B308D /* 7z.h */ = {isa = PBXFileReference; fileEncoding = 4; lastKnownFileType = sourcecode.c.h; path = 7z.h; sourceTree = "<group>"; };
		AE2A2D6A21D6851C004B308D /* 7zCrc.c */ = {isa = PBXFileReference; fileEncoding = 4; lastKnownFileType = sourcecode.c.c; path = 7zCrc.c; sourceTree = "<group>"; };
		AE2A2D6B21D6851D004B308D /* 7zStream.c */ = {isa = PBXFileReference; fileEncoding = 4; lastKnownFileType = sourcecode.c.c; path = 7zStream.c; sourceTree = "<group>"; };
		AE2A2D6C21D6851D004B308D /* 7zArcIn.c */ = {isa = PBXFileReference; fileEncoding = 4; lastKnownFileType = sourcecode.c.c; path = 7zArcIn.c; sourceTree = "<group>"; };
		AE2A2D6D21D6851D004B308D /* Bcj2.c */ = {isa = PBXFileReference; fileEncoding = 4; lastKnownFileType = sourcecode.c.c; path = Bcj2.c; sourceTree = "<group>"; };
		AE2A2D6E21D6851D004B308D /* 7zBuf.c */ = {isa = PBXFileReference; fileEncoding = 4; lastKnownFileType = sourcecode.c.c; path = 7zBuf.c; sourceTree = "<group>"; };
		AE2A2D6F21D6851D004B308D /* 7zCrcOpt.c */ = {isa = PBXFileReference; fileEncoding = 4; lastKnownFileType = sourcecode.c.c; path = 7zCrcOpt.c; sourceTree = "<group>"; };
		AE2A2D7021D6851D004B308D /* Lzma2Dec.c */ = {isa = PBXFileReference; fileEncoding = 4; lastKnownFileType = sourcecode.c.c; path = Lzma2Dec.c; sourceTree = "<group>"; };
		AE2A2D7121D6851D004B308D /* Bcj2.h */ = {isa = PBXFileReference; fileEncoding = 4; lastKnownFileType = sourcecode.c.h; path = Bcj2.h; sourceTree = "<group>"; };
		AE2A2D7221D6851D004B308D /* 7zFile.h */ = {isa = PBXFileReference; fileEncoding = 4; lastKnownFileType = sourcecode.c.h; path = 7zFile.h; sourceTree = "<group>"; };
		AE2A2D7321D6851D004B308D /* 7zFile.c */ = {isa = PBXFileReference; fileEncoding = 4; lastKnownFileType = sourcecode.c.c; path = 7zFile.c; sourceTree = "<group>"; };
		AE2A2D7421D6851D004B308D /* 7zBuf.h */ = {isa = PBXFileReference; fileEncoding = 4; lastKnownFileType = sourcecode.c.h; path = 7zBuf.h; sourceTree = "<group>"; };
		AE2A2D7521D6851D004B308D /* 7zCrc.h */ = {isa = PBXFileReference; fileEncoding = 4; lastKnownFileType = sourcecode.c.h; path = 7zCrc.h; sourceTree = "<group>"; };
		AE2A2D7621D6851E004B308D /* Lzma2Dec.h */ = {isa = PBXFileReference; fileEncoding = 4; lastKnownFileType = sourcecode.c.h; path = Lzma2Dec.h; sourceTree = "<group>"; };
		AE2A2D7721D6851E004B308D /* 7zDec.c */ = {isa = PBXFileReference; fileEncoding = 4; lastKnownFileType = sourcecode.c.c; path = 7zDec.c; sourceTree = "<group>"; };
		AE43536922C9420C005E19CE /* BitSet.h */ = {isa = PBXFileReference; fileEncoding = 4; lastKnownFileType = sourcecode.c.h; path = BitSet.h; sourceTree = "<group>"; };
		AE43536A22C9420C005E19CE /* ConsoleListener.h */ = {isa = PBXFileReference; fileEncoding = 4; lastKnownFileType = sourcecode.c.h; path = ConsoleListener.h; sourceTree = "<group>"; };
		AE43536B22C9420C005E19CE /* ConsoleListenerDroid.cpp */ = {isa = PBXFileReference; fileEncoding = 4; lastKnownFileType = sourcecode.cpp.cpp; path = ConsoleListenerDroid.cpp; sourceTree = "<group>"; };
		AE43536C22C9420C005E19CE /* ConsoleListenerNix.cpp */ = {isa = PBXFileReference; fileEncoding = 4; lastKnownFileType = sourcecode.cpp.cpp; path = ConsoleListenerNix.cpp; sourceTree = "<group>"; };
		AE43536D22C9420C005E19CE /* ConsoleListenerWin.cpp */ = {isa = PBXFileReference; fileEncoding = 4; lastKnownFileType = sourcecode.cpp.cpp; path = ConsoleListenerWin.cpp; sourceTree = "<group>"; };
		AE43536E22C9420C005E19CE /* Log.h */ = {isa = PBXFileReference; fileEncoding = 4; lastKnownFileType = sourcecode.c.h; path = Log.h; sourceTree = "<group>"; };
		AE43536F22C9420C005E19CE /* LogManager.cpp */ = {isa = PBXFileReference; fileEncoding = 4; lastKnownFileType = sourcecode.cpp.cpp; path = LogManager.cpp; sourceTree = "<group>"; };
		AE43537022C9420C005E19CE /* LogManager.h */ = {isa = PBXFileReference; fileEncoding = 4; lastKnownFileType = sourcecode.c.h; path = LogManager.h; sourceTree = "<group>"; };
		AE43537122C9420C005E19CE /* StringUtil.h */ = {isa = PBXFileReference; fileEncoding = 4; lastKnownFileType = sourcecode.c.h; path = StringUtil.h; sourceTree = "<group>"; };
		AE60BD9F22256E2500FA8A5B /* osx_keyboard.h */ = {isa = PBXFileReference; lastKnownFileType = sourcecode.c.h; path = osx_keyboard.h; sourceTree = "<group>"; };
		AE60BDA02225725800FA8A5B /* osx_gamepad.h */ = {isa = PBXFileReference; lastKnownFileType = sourcecode.c.h; path = osx_gamepad.h; sourceTree = "<group>"; };
		AE649BBA218C552500EF4A81 /* all.h */ = {isa = PBXFileReference; fileEncoding = 4; lastKnownFileType = sourcecode.c.h; path = all.h; sourceTree = "<group>"; };
		AE649BBB218C552500EF4A81 /* assert.h */ = {isa = PBXFileReference; fileEncoding = 4; lastKnownFileType = sourcecode.c.h; path = assert.h; sourceTree = "<group>"; };
		AE649BBC218C552500EF4A81 /* callback.h */ = {isa = PBXFileReference; fileEncoding = 4; lastKnownFileType = sourcecode.c.h; path = callback.h; sourceTree = "<group>"; };
		AE649BBD218C552500EF4A81 /* export.h */ = {isa = PBXFileReference; fileEncoding = 4; lastKnownFileType = sourcecode.c.h; path = export.h; sourceTree = "<group>"; };
		AE649BBE218C552500EF4A81 /* format.h */ = {isa = PBXFileReference; fileEncoding = 4; lastKnownFileType = sourcecode.c.h; path = format.h; sourceTree = "<group>"; };
		AE649BBF218C552500EF4A81 /* metadata.h */ = {isa = PBXFileReference; fileEncoding = 4; lastKnownFileType = sourcecode.c.h; path = metadata.h; sourceTree = "<group>"; };
		AE649BC0218C552500EF4A81 /* ordinals.h */ = {isa = PBXFileReference; fileEncoding = 4; lastKnownFileType = sourcecode.c.h; path = ordinals.h; sourceTree = "<group>"; };
		AE649BC1218C552500EF4A81 /* stream_decoder.h */ = {isa = PBXFileReference; fileEncoding = 4; lastKnownFileType = sourcecode.c.h; path = stream_decoder.h; sourceTree = "<group>"; };
		AE649BC2218C552500EF4A81 /* stream_encoder.h */ = {isa = PBXFileReference; fileEncoding = 4; lastKnownFileType = sourcecode.c.h; path = stream_encoder.h; sourceTree = "<group>"; };
		AE649BC4218C552500EF4A81 /* alloc.h */ = {isa = PBXFileReference; fileEncoding = 4; lastKnownFileType = sourcecode.c.h; path = alloc.h; sourceTree = "<group>"; };
		AE649BC5218C552500EF4A81 /* compat.h */ = {isa = PBXFileReference; fileEncoding = 4; lastKnownFileType = sourcecode.c.h; path = compat.h; sourceTree = "<group>"; };
		AE649BC6218C552500EF4A81 /* endswap.h */ = {isa = PBXFileReference; fileEncoding = 4; lastKnownFileType = sourcecode.c.h; path = endswap.h; sourceTree = "<group>"; };
		AE649BC7218C552500EF4A81 /* macros.h */ = {isa = PBXFileReference; fileEncoding = 4; lastKnownFileType = sourcecode.c.h; path = macros.h; sourceTree = "<group>"; };
		AE649BC8218C552500EF4A81 /* safe_str.h */ = {isa = PBXFileReference; fileEncoding = 4; lastKnownFileType = sourcecode.c.h; path = safe_str.h; sourceTree = "<group>"; };
		AE649BC9218C552500EF4A81 /* win_utf8_io.h */ = {isa = PBXFileReference; fileEncoding = 4; lastKnownFileType = sourcecode.c.h; path = win_utf8_io.h; sourceTree = "<group>"; };
		AE649BCA218C552500EF4A81 /* windows_unicode_filenames.h */ = {isa = PBXFileReference; fileEncoding = 4; lastKnownFileType = sourcecode.c.h; path = windows_unicode_filenames.h; sourceTree = "<group>"; };
		AE649BCD218C552500EF4A81 /* bitmath.c */ = {isa = PBXFileReference; fileEncoding = 4; lastKnownFileType = sourcecode.c.c; path = bitmath.c; sourceTree = "<group>"; };
		AE649BCE218C552500EF4A81 /* bitreader.c */ = {isa = PBXFileReference; fileEncoding = 4; lastKnownFileType = sourcecode.c.c; path = bitreader.c; sourceTree = "<group>"; };
		AE649BCF218C552500EF4A81 /* cpu.c */ = {isa = PBXFileReference; fileEncoding = 4; lastKnownFileType = sourcecode.c.c; path = cpu.c; sourceTree = "<group>"; };
		AE649BD0218C552500EF4A81 /* crc.c */ = {isa = PBXFileReference; fileEncoding = 4; lastKnownFileType = sourcecode.c.c; path = crc.c; sourceTree = "<group>"; };
		AE649BD1218C552500EF4A81 /* fixed.c */ = {isa = PBXFileReference; fileEncoding = 4; lastKnownFileType = sourcecode.c.c; path = fixed.c; sourceTree = "<group>"; };
		AE649BD2218C552500EF4A81 /* fixed_intrin_sse2.c */ = {isa = PBXFileReference; fileEncoding = 4; lastKnownFileType = sourcecode.c.c; path = fixed_intrin_sse2.c; sourceTree = "<group>"; };
		AE649BD3218C552500EF4A81 /* fixed_intrin_ssse3.c */ = {isa = PBXFileReference; fileEncoding = 4; lastKnownFileType = sourcecode.c.c; path = fixed_intrin_ssse3.c; sourceTree = "<group>"; };
		AE649BD4218C552500EF4A81 /* float.c */ = {isa = PBXFileReference; fileEncoding = 4; lastKnownFileType = sourcecode.c.c; path = float.c; sourceTree = "<group>"; };
		AE649BD5218C552500EF4A81 /* format.c */ = {isa = PBXFileReference; fileEncoding = 4; lastKnownFileType = sourcecode.c.c; path = format.c; sourceTree = "<group>"; };
		AE649BD8218C552500EF4A81 /* bitmath.h */ = {isa = PBXFileReference; fileEncoding = 4; lastKnownFileType = sourcecode.c.h; path = bitmath.h; sourceTree = "<group>"; };
		AE649BD9218C552500EF4A81 /* bitreader.h */ = {isa = PBXFileReference; fileEncoding = 4; lastKnownFileType = sourcecode.c.h; path = bitreader.h; sourceTree = "<group>"; };
		AE649BDA218C552500EF4A81 /* cpu.h */ = {isa = PBXFileReference; fileEncoding = 4; lastKnownFileType = sourcecode.c.h; path = cpu.h; sourceTree = "<group>"; };
		AE649BDB218C552500EF4A81 /* crc.h */ = {isa = PBXFileReference; fileEncoding = 4; lastKnownFileType = sourcecode.c.h; path = crc.h; sourceTree = "<group>"; };
		AE649BDC218C552500EF4A81 /* fixed.h */ = {isa = PBXFileReference; fileEncoding = 4; lastKnownFileType = sourcecode.c.h; path = fixed.h; sourceTree = "<group>"; };
		AE649BDD218C552500EF4A81 /* float.h */ = {isa = PBXFileReference; fileEncoding = 4; lastKnownFileType = sourcecode.c.h; path = float.h; sourceTree = "<group>"; };
		AE649BDE218C552500EF4A81 /* format.h */ = {isa = PBXFileReference; fileEncoding = 4; lastKnownFileType = sourcecode.c.h; path = format.h; sourceTree = "<group>"; };
		AE649BDF218C552500EF4A81 /* lpc.h */ = {isa = PBXFileReference; fileEncoding = 4; lastKnownFileType = sourcecode.c.h; path = lpc.h; sourceTree = "<group>"; };
		AE649BE0218C552500EF4A81 /* macros.h */ = {isa = PBXFileReference; fileEncoding = 4; lastKnownFileType = sourcecode.c.h; path = macros.h; sourceTree = "<group>"; };
		AE649BE1218C552500EF4A81 /* md5.h */ = {isa = PBXFileReference; fileEncoding = 4; lastKnownFileType = sourcecode.c.h; path = md5.h; sourceTree = "<group>"; };
		AE649BE2218C552500EF4A81 /* memory.h */ = {isa = PBXFileReference; fileEncoding = 4; lastKnownFileType = sourcecode.c.h; path = memory.h; sourceTree = "<group>"; };
		AE649BE3218C552500EF4A81 /* metadata.h */ = {isa = PBXFileReference; fileEncoding = 4; lastKnownFileType = sourcecode.c.h; path = metadata.h; sourceTree = "<group>"; };
		AE649BE4218C552500EF4A81 /* window.h */ = {isa = PBXFileReference; fileEncoding = 4; lastKnownFileType = sourcecode.c.h; path = window.h; sourceTree = "<group>"; };
		AE649BE6218C552500EF4A81 /* stream_decoder.h */ = {isa = PBXFileReference; fileEncoding = 4; lastKnownFileType = sourcecode.c.h; path = stream_decoder.h; sourceTree = "<group>"; };
		AE649BE7218C552500EF4A81 /* lpc.c */ = {isa = PBXFileReference; fileEncoding = 4; lastKnownFileType = sourcecode.c.c; path = lpc.c; sourceTree = "<group>"; };
		AE649BE8218C552500EF4A81 /* lpc_intrin_avx2.c */ = {isa = PBXFileReference; fileEncoding = 4; lastKnownFileType = sourcecode.c.c; path = lpc_intrin_avx2.c; sourceTree = "<group>"; };
		AE649BE9218C552500EF4A81 /* lpc_intrin_sse.c */ = {isa = PBXFileReference; fileEncoding = 4; lastKnownFileType = sourcecode.c.c; path = lpc_intrin_sse.c; sourceTree = "<group>"; };
		AE649BEA218C552500EF4A81 /* lpc_intrin_sse2.c */ = {isa = PBXFileReference; fileEncoding = 4; lastKnownFileType = sourcecode.c.c; path = lpc_intrin_sse2.c; sourceTree = "<group>"; };
		AE649BEB218C552500EF4A81 /* lpc_intrin_sse41.c */ = {isa = PBXFileReference; fileEncoding = 4; lastKnownFileType = sourcecode.c.c; path = lpc_intrin_sse41.c; sourceTree = "<group>"; };
		AE649BEC218C552500EF4A81 /* md5.c */ = {isa = PBXFileReference; fileEncoding = 4; lastKnownFileType = sourcecode.c.c; path = md5.c; sourceTree = "<group>"; };
		AE649BED218C552500EF4A81 /* memory.c */ = {isa = PBXFileReference; fileEncoding = 4; lastKnownFileType = sourcecode.c.c; path = memory.c; sourceTree = "<group>"; };
		AE649BEE218C552500EF4A81 /* metadata_iterators.c */ = {isa = PBXFileReference; fileEncoding = 4; lastKnownFileType = sourcecode.c.c; path = metadata_iterators.c; sourceTree = "<group>"; };
		AE649BEF218C552500EF4A81 /* metadata_object.c */ = {isa = PBXFileReference; fileEncoding = 4; lastKnownFileType = sourcecode.c.c; path = metadata_object.c; sourceTree = "<group>"; };
		AE649BF0218C552500EF4A81 /* stream_decoder.c */ = {isa = PBXFileReference; fileEncoding = 4; lastKnownFileType = sourcecode.c.c; path = stream_decoder.c; sourceTree = "<group>"; };
		AE649BF1218C552500EF4A81 /* window.c */ = {isa = PBXFileReference; fileEncoding = 4; lastKnownFileType = sourcecode.c.c; path = window.c; sourceTree = "<group>"; };
		AE649BF2218C552500EF4A81 /* windows_unicode_filenames.c */ = {isa = PBXFileReference; fileEncoding = 4; lastKnownFileType = sourcecode.c.c; path = windows_unicode_filenames.c; sourceTree = "<group>"; };
		AE649C09218C553A00EF4A81 /* 7zTypes.h */ = {isa = PBXFileReference; fileEncoding = 4; lastKnownFileType = sourcecode.c.h; path = 7zTypes.h; sourceTree = "<group>"; };
		AE649C0A218C553A00EF4A81 /* Alloc.c */ = {isa = PBXFileReference; fileEncoding = 4; lastKnownFileType = sourcecode.c.c; path = Alloc.c; sourceTree = "<group>"; };
		AE649C0B218C553A00EF4A81 /* Alloc.h */ = {isa = PBXFileReference; fileEncoding = 4; lastKnownFileType = sourcecode.c.h; path = Alloc.h; sourceTree = "<group>"; };
		AE649C0C218C553A00EF4A81 /* Bra.c */ = {isa = PBXFileReference; fileEncoding = 4; lastKnownFileType = sourcecode.c.c; path = Bra.c; sourceTree = "<group>"; };
		AE649C0D218C553A00EF4A81 /* Bra.h */ = {isa = PBXFileReference; fileEncoding = 4; lastKnownFileType = sourcecode.c.h; path = Bra.h; sourceTree = "<group>"; };
		AE649C0E218C553A00EF4A81 /* Bra86.c */ = {isa = PBXFileReference; fileEncoding = 4; lastKnownFileType = sourcecode.c.c; path = Bra86.c; sourceTree = "<group>"; };
		AE649C0F218C553A00EF4A81 /* BraIA64.c */ = {isa = PBXFileReference; fileEncoding = 4; lastKnownFileType = sourcecode.c.c; path = BraIA64.c; sourceTree = "<group>"; };
		AE649C10218C553A00EF4A81 /* Compiler.h */ = {isa = PBXFileReference; fileEncoding = 4; lastKnownFileType = sourcecode.c.h; path = Compiler.h; sourceTree = "<group>"; };
		AE649C11218C553A00EF4A81 /* CpuArch.c */ = {isa = PBXFileReference; fileEncoding = 4; lastKnownFileType = sourcecode.c.c; path = CpuArch.c; sourceTree = "<group>"; };
		AE649C12218C553A00EF4A81 /* CpuArch.h */ = {isa = PBXFileReference; fileEncoding = 4; lastKnownFileType = sourcecode.c.h; path = CpuArch.h; sourceTree = "<group>"; };
		AE649C13218C553A00EF4A81 /* Delta.c */ = {isa = PBXFileReference; fileEncoding = 4; lastKnownFileType = sourcecode.c.c; path = Delta.c; sourceTree = "<group>"; };
		AE649C14218C553A00EF4A81 /* Delta.h */ = {isa = PBXFileReference; fileEncoding = 4; lastKnownFileType = sourcecode.c.h; path = Delta.h; sourceTree = "<group>"; };
		AE649C15218C553A00EF4A81 /* LzFind.c */ = {isa = PBXFileReference; fileEncoding = 4; lastKnownFileType = sourcecode.c.c; path = LzFind.c; sourceTree = "<group>"; };
		AE649C16218C553A00EF4A81 /* LzFind.h */ = {isa = PBXFileReference; fileEncoding = 4; lastKnownFileType = sourcecode.c.h; path = LzFind.h; sourceTree = "<group>"; };
		AE649C17218C553A00EF4A81 /* LzHash.h */ = {isa = PBXFileReference; fileEncoding = 4; lastKnownFileType = sourcecode.c.h; path = LzHash.h; sourceTree = "<group>"; };
		AE649C18218C553A00EF4A81 /* Lzma86.h */ = {isa = PBXFileReference; fileEncoding = 4; lastKnownFileType = sourcecode.c.h; path = Lzma86.h; sourceTree = "<group>"; };
		AE649C19218C553A00EF4A81 /* Lzma86Dec.c */ = {isa = PBXFileReference; fileEncoding = 4; lastKnownFileType = sourcecode.c.c; path = Lzma86Dec.c; sourceTree = "<group>"; };
		AE649C1A218C553A00EF4A81 /* Lzma86Enc.c */ = {isa = PBXFileReference; fileEncoding = 4; lastKnownFileType = sourcecode.c.c; path = Lzma86Enc.c; sourceTree = "<group>"; };
		AE649C1B218C553A00EF4A81 /* LzmaDec.c */ = {isa = PBXFileReference; fileEncoding = 4; lastKnownFileType = sourcecode.c.c; path = LzmaDec.c; sourceTree = "<group>"; };
		AE649C1C218C553A00EF4A81 /* LzmaDec.h */ = {isa = PBXFileReference; fileEncoding = 4; lastKnownFileType = sourcecode.c.h; path = LzmaDec.h; sourceTree = "<group>"; };
		AE649C1D218C553A00EF4A81 /* LzmaEnc.c */ = {isa = PBXFileReference; fileEncoding = 4; lastKnownFileType = sourcecode.c.c; path = LzmaEnc.c; sourceTree = "<group>"; };
		AE649C1E218C553A00EF4A81 /* LzmaEnc.h */ = {isa = PBXFileReference; fileEncoding = 4; lastKnownFileType = sourcecode.c.h; path = LzmaEnc.h; sourceTree = "<group>"; };
		AE649C1F218C553A00EF4A81 /* LzmaLib.c */ = {isa = PBXFileReference; fileEncoding = 4; lastKnownFileType = sourcecode.c.c; path = LzmaLib.c; sourceTree = "<group>"; };
		AE649C20218C553A00EF4A81 /* LzmaLib.h */ = {isa = PBXFileReference; fileEncoding = 4; lastKnownFileType = sourcecode.c.h; path = LzmaLib.h; sourceTree = "<group>"; };
		AE649C21218C553A00EF4A81 /* Precomp.h */ = {isa = PBXFileReference; fileEncoding = 4; lastKnownFileType = sourcecode.c.h; path = Precomp.h; sourceTree = "<group>"; };
		AE649C22218C553A00EF4A81 /* Sort.c */ = {isa = PBXFileReference; fileEncoding = 4; lastKnownFileType = sourcecode.c.c; path = Sort.c; sourceTree = "<group>"; };
		AE649C23218C553A00EF4A81 /* Sort.h */ = {isa = PBXFileReference; fileEncoding = 4; lastKnownFileType = sourcecode.c.h; path = Sort.h; sourceTree = "<group>"; };
		AE649C31218C555600EF4A81 /* bitstream.c */ = {isa = PBXFileReference; fileEncoding = 4; lastKnownFileType = sourcecode.c.c; path = bitstream.c; sourceTree = "<group>"; };
		AE649C32218C555600EF4A81 /* flac.c */ = {isa = PBXFileReference; fileEncoding = 4; lastKnownFileType = sourcecode.c.c; path = flac.c; sourceTree = "<group>"; };
		AE649C33218C555600EF4A81 /* cdrom.c */ = {isa = PBXFileReference; fileEncoding = 4; lastKnownFileType = sourcecode.c.c; path = cdrom.c; sourceTree = "<group>"; };
		AE649C34218C555600EF4A81 /* cdrom.h */ = {isa = PBXFileReference; fileEncoding = 4; lastKnownFileType = sourcecode.c.h; path = cdrom.h; sourceTree = "<group>"; };
		AE649C35218C555600EF4A81 /* chd.c */ = {isa = PBXFileReference; fileEncoding = 4; lastKnownFileType = sourcecode.c.c; path = chd.c; sourceTree = "<group>"; };
		AE649C36218C555600EF4A81 /* huffman.h */ = {isa = PBXFileReference; fileEncoding = 4; lastKnownFileType = sourcecode.c.h; path = huffman.h; sourceTree = "<group>"; };
		AE649C37218C555600EF4A81 /* flac.h */ = {isa = PBXFileReference; fileEncoding = 4; lastKnownFileType = sourcecode.c.h; path = flac.h; sourceTree = "<group>"; };
		AE649C38218C555600EF4A81 /* huffman.c */ = {isa = PBXFileReference; fileEncoding = 4; lastKnownFileType = sourcecode.c.c; path = huffman.c; sourceTree = "<group>"; };
		AE649C39218C555600EF4A81 /* bitstream.h */ = {isa = PBXFileReference; fileEncoding = 4; lastKnownFileType = sourcecode.c.h; path = bitstream.h; sourceTree = "<group>"; };
		AE7B904D23565B4100145C6A /* allocator.cpp */ = {isa = PBXFileReference; fileEncoding = 4; lastKnownFileType = sourcecode.cpp.cpp; path = allocator.cpp; sourceTree = "<group>"; };
		AE7B904E23565B4200145C6A /* allocator.h */ = {isa = PBXFileReference; fileEncoding = 4; lastKnownFileType = sourcecode.c.h; path = allocator.h; sourceTree = "<group>"; };
		AE7B906A235A53D800145C6A /* context.h */ = {isa = PBXFileReference; fileEncoding = 4; lastKnownFileType = sourcecode.c.h; path = context.h; sourceTree = "<group>"; };
		AE7B906F235A53D800145C6A /* gl4funcs.cpp */ = {isa = PBXFileReference; fileEncoding = 4; lastKnownFileType = sourcecode.cpp.cpp; path = gl4funcs.cpp; sourceTree = "<group>"; };
		AE7B9070235A53D800145C6A /* gl_context.h */ = {isa = PBXFileReference; fileEncoding = 4; lastKnownFileType = sourcecode.c.h; path = gl_context.h; sourceTree = "<group>"; };
		AE7B9071235A53D800145C6A /* osx.cpp */ = {isa = PBXFileReference; fileEncoding = 4; lastKnownFileType = sourcecode.cpp.cpp; path = osx.cpp; sourceTree = "<group>"; };
		AE7B9072235A53D800145C6A /* osx.h */ = {isa = PBXFileReference; fileEncoding = 4; lastKnownFileType = sourcecode.c.h; path = osx.h; sourceTree = "<group>"; };
		AE7B9075235A53D800145C6A /* switcher.cpp */ = {isa = PBXFileReference; fileEncoding = 4; lastKnownFileType = sourcecode.cpp.cpp; path = switcher.cpp; sourceTree = "<group>"; };
		AE80EDB62157D4D500F7800F /* serialize.cpp */ = {isa = PBXFileReference; fileEncoding = 4; lastKnownFileType = sourcecode.cpp.cpp; name = serialize.cpp; path = ../../../core/serialize.cpp; sourceTree = "<group>"; };
		AE80EDB92157D4E600F7800F /* naomi.cpp */ = {isa = PBXFileReference; fileEncoding = 4; lastKnownFileType = sourcecode.cpp.cpp; path = naomi.cpp; sourceTree = "<group>"; };
		AE80EDBA2157D4E600F7800F /* naomi.h */ = {isa = PBXFileReference; fileEncoding = 4; lastKnownFileType = sourcecode.c.h; path = naomi.h; sourceTree = "<group>"; };
		AE80EDBB2157D4E600F7800F /* naomi_cart.cpp */ = {isa = PBXFileReference; fileEncoding = 4; lastKnownFileType = sourcecode.cpp.cpp; path = naomi_cart.cpp; sourceTree = "<group>"; };
		AE80EDBC2157D4E600F7800F /* naomi_cart.h */ = {isa = PBXFileReference; fileEncoding = 4; lastKnownFileType = sourcecode.c.h; path = naomi_cart.h; sourceTree = "<group>"; };
		AE80EDBD2157D4E600F7800F /* naomi_regs.h */ = {isa = PBXFileReference; fileEncoding = 4; lastKnownFileType = sourcecode.c.h; path = naomi_regs.h; sourceTree = "<group>"; };
		AE80EDC421594ACE00F7800F /* dns.cpp */ = {isa = PBXFileReference; fileEncoding = 4; lastKnownFileType = sourcecode.cpp.cpp; path = dns.cpp; sourceTree = "<group>"; };
		AE8C27332111A31100D4D8F4 /* dsp_interp.cpp */ = {isa = PBXFileReference; fileEncoding = 4; lastKnownFileType = sourcecode.cpp.cpp; path = dsp_interp.cpp; sourceTree = "<group>"; };
		AE8C273B21122E2500D4D8F4 /* Changelog.txt */ = {isa = PBXFileReference; fileEncoding = 4; lastKnownFileType = text; path = Changelog.txt; sourceTree = "<group>"; };
		AE8C273C21122E2500D4D8F4 /* License.txt */ = {isa = PBXFileReference; fileEncoding = 4; lastKnownFileType = text; path = License.txt; sourceTree = "<group>"; };
		AE8C273D21122E2500D4D8F4 /* xbrz.cpp */ = {isa = PBXFileReference; fileEncoding = 4; lastKnownFileType = sourcecode.cpp.cpp; path = xbrz.cpp; sourceTree = "<group>"; };
		AE8C273E21122E2500D4D8F4 /* xbrz.h */ = {isa = PBXFileReference; fileEncoding = 4; lastKnownFileType = sourcecode.c.h; path = xbrz.h; sourceTree = "<group>"; };
		AE8C273F21122E2500D4D8F4 /* xbrz_config.h */ = {isa = PBXFileReference; fileEncoding = 4; lastKnownFileType = sourcecode.c.h; path = xbrz_config.h; sourceTree = "<group>"; };
		AE8C274021122E2500D4D8F4 /* xbrz_tools.h */ = {isa = PBXFileReference; fileEncoding = 4; lastKnownFileType = sourcecode.c.h; path = xbrz_tools.h; sourceTree = "<group>"; };
<<<<<<< HEAD
		AE90679A235B6F6400CE473C /* gl_context.cpp */ = {isa = PBXFileReference; fileEncoding = 4; lastKnownFileType = sourcecode.cpp.cpp; path = gl_context.cpp; sourceTree = "<group>"; };
		AE90679C235DF80400CE473C /* osd.cpp */ = {isa = PBXFileReference; lastKnownFileType = sourcecode.cpp.cpp; path = osd.cpp; sourceTree = "<group>"; };
		AED73BAD22FC0E9600ECDB64 /* README.md */ = {isa = PBXFileReference; fileEncoding = 4; lastKnownFileType = net.daringfireball.markdown; name = README.md; path = ../../../core/README.md; sourceTree = "<group>"; };
		AED73DC02303E19100ECDB64 /* sdl.cpp */ = {isa = PBXFileReference; fileEncoding = 4; lastKnownFileType = sourcecode.cpp.cpp; path = sdl.cpp; sourceTree = "<group>"; };
		AED73DC12303E19100ECDB64 /* sdl.h */ = {isa = PBXFileReference; fileEncoding = 4; lastKnownFileType = sourcecode.c.h; path = sdl.h; sourceTree = "<group>"; };
		AED73DC22303E19100ECDB64 /* sdl_gamepad.h */ = {isa = PBXFileReference; fileEncoding = 4; lastKnownFileType = sourcecode.c.h; path = sdl_gamepad.h; sourceTree = "<group>"; };
		AED73DC32303E19100ECDB64 /* sdl_keyboard.h */ = {isa = PBXFileReference; fileEncoding = 4; lastKnownFileType = sourcecode.c.h; path = sdl_keyboard.h; sourceTree = "<group>"; };
		AED73DC62303E57C00ECDB64 /* libSDL2.a */ = {isa = PBXFileReference; lastKnownFileType = archive.ar; name = libSDL2.a; path = /usr/local/lib/libSDL2.a; sourceTree = "<group>"; };
		AED73DCA233ACC9800ECDB64 /* cheats.h */ = {isa = PBXFileReference; fileEncoding = 4; lastKnownFileType = sourcecode.c.h; name = cheats.h; path = ../../../core/cheats.h; sourceTree = "<group>"; };
		AED73DCB233ACC9800ECDB64 /* cheats.cpp */ = {isa = PBXFileReference; fileEncoding = 4; lastKnownFileType = sourcecode.cpp.cpp; name = cheats.cpp; path = ../../../core/cheats.cpp; sourceTree = "<group>"; };
		AED73DD82348E45000ECDB64 /* CodeGen.cpp */ = {isa = PBXFileReference; fileEncoding = 4; lastKnownFileType = sourcecode.cpp.cpp; path = CodeGen.cpp; sourceTree = "<group>"; };
		AED73DD92348E45000ECDB64 /* Link.cpp */ = {isa = PBXFileReference; fileEncoding = 4; lastKnownFileType = sourcecode.cpp.cpp; path = Link.cpp; sourceTree = "<group>"; };
		AED73DEB2348E45000ECDB64 /* attribute.cpp */ = {isa = PBXFileReference; fileEncoding = 4; lastKnownFileType = sourcecode.cpp.cpp; path = attribute.cpp; sourceTree = "<group>"; };
		AED73DEC2348E45000ECDB64 /* attribute.h */ = {isa = PBXFileReference; fileEncoding = 4; lastKnownFileType = sourcecode.c.h; path = attribute.h; sourceTree = "<group>"; };
		AED73DED2348E45000ECDB64 /* Constant.cpp */ = {isa = PBXFileReference; fileEncoding = 4; lastKnownFileType = sourcecode.cpp.cpp; path = Constant.cpp; sourceTree = "<group>"; };
		AED73DEE2348E45000ECDB64 /* gl_types.h */ = {isa = PBXFileReference; fileEncoding = 4; lastKnownFileType = sourcecode.c.h; path = gl_types.h; sourceTree = "<group>"; };
		AED73DF12348E45000ECDB64 /* glslang_tab.cpp */ = {isa = PBXFileReference; fileEncoding = 4; lastKnownFileType = sourcecode.cpp.cpp; path = glslang_tab.cpp; sourceTree = "<group>"; };
		AED73DF22348E45000ECDB64 /* glslang_tab.cpp.h */ = {isa = PBXFileReference; fileEncoding = 4; lastKnownFileType = sourcecode.c.h; path = glslang_tab.cpp.h; sourceTree = "<group>"; };
		AED73DF32348E45000ECDB64 /* InfoSink.cpp */ = {isa = PBXFileReference; fileEncoding = 4; lastKnownFileType = sourcecode.cpp.cpp; path = InfoSink.cpp; sourceTree = "<group>"; };
		AED73DF42348E45000ECDB64 /* Initialize.cpp */ = {isa = PBXFileReference; fileEncoding = 4; lastKnownFileType = sourcecode.cpp.cpp; path = Initialize.cpp; sourceTree = "<group>"; };
		AED73DF52348E45000ECDB64 /* Initialize.h */ = {isa = PBXFileReference; fileEncoding = 4; lastKnownFileType = sourcecode.c.h; path = Initialize.h; sourceTree = "<group>"; };
		AED73DF62348E45000ECDB64 /* Intermediate.cpp */ = {isa = PBXFileReference; fileEncoding = 4; lastKnownFileType = sourcecode.cpp.cpp; path = Intermediate.cpp; sourceTree = "<group>"; };
		AED73DF72348E45000ECDB64 /* intermOut.cpp */ = {isa = PBXFileReference; fileEncoding = 4; lastKnownFileType = sourcecode.cpp.cpp; path = intermOut.cpp; sourceTree = "<group>"; };
		AED73DF82348E45000ECDB64 /* IntermTraverse.cpp */ = {isa = PBXFileReference; fileEncoding = 4; lastKnownFileType = sourcecode.cpp.cpp; path = IntermTraverse.cpp; sourceTree = "<group>"; };
		AED73DF92348E45000ECDB64 /* iomapper.cpp */ = {isa = PBXFileReference; fileEncoding = 4; lastKnownFileType = sourcecode.cpp.cpp; path = iomapper.cpp; sourceTree = "<group>"; };
		AED73DFA2348E45000ECDB64 /* iomapper.h */ = {isa = PBXFileReference; fileEncoding = 4; lastKnownFileType = sourcecode.c.h; path = iomapper.h; sourceTree = "<group>"; };
		AED73DFB2348E45000ECDB64 /* limits.cpp */ = {isa = PBXFileReference; fileEncoding = 4; lastKnownFileType = sourcecode.cpp.cpp; path = limits.cpp; sourceTree = "<group>"; };
		AED73DFC2348E45000ECDB64 /* linkValidate.cpp */ = {isa = PBXFileReference; fileEncoding = 4; lastKnownFileType = sourcecode.cpp.cpp; path = linkValidate.cpp; sourceTree = "<group>"; };
		AED73DFD2348E45000ECDB64 /* LiveTraverser.h */ = {isa = PBXFileReference; fileEncoding = 4; lastKnownFileType = sourcecode.c.h; path = LiveTraverser.h; sourceTree = "<group>"; };
		AED73DFE2348E45000ECDB64 /* localintermediate.h */ = {isa = PBXFileReference; fileEncoding = 4; lastKnownFileType = sourcecode.c.h; path = localintermediate.h; sourceTree = "<group>"; };
		AED73DFF2348E45000ECDB64 /* parseConst.cpp */ = {isa = PBXFileReference; fileEncoding = 4; lastKnownFileType = sourcecode.cpp.cpp; path = parseConst.cpp; sourceTree = "<group>"; };
		AED73E002348E45000ECDB64 /* ParseContextBase.cpp */ = {isa = PBXFileReference; fileEncoding = 4; lastKnownFileType = sourcecode.cpp.cpp; path = ParseContextBase.cpp; sourceTree = "<group>"; };
		AED73E012348E45000ECDB64 /* ParseHelper.cpp */ = {isa = PBXFileReference; fileEncoding = 4; lastKnownFileType = sourcecode.cpp.cpp; path = ParseHelper.cpp; sourceTree = "<group>"; };
		AED73E022348E45000ECDB64 /* ParseHelper.h */ = {isa = PBXFileReference; fileEncoding = 4; lastKnownFileType = sourcecode.c.h; path = ParseHelper.h; sourceTree = "<group>"; };
		AED73E032348E45000ECDB64 /* parseVersions.h */ = {isa = PBXFileReference; fileEncoding = 4; lastKnownFileType = sourcecode.c.h; path = parseVersions.h; sourceTree = "<group>"; };
		AED73E042348E45000ECDB64 /* pch.cpp */ = {isa = PBXFileReference; fileEncoding = 4; lastKnownFileType = sourcecode.cpp.cpp; path = pch.cpp; sourceTree = "<group>"; };
		AED73E052348E45000ECDB64 /* pch.h */ = {isa = PBXFileReference; fileEncoding = 4; lastKnownFileType = sourcecode.c.h; path = pch.h; sourceTree = "<group>"; };
		AED73E062348E45000ECDB64 /* PoolAlloc.cpp */ = {isa = PBXFileReference; fileEncoding = 4; lastKnownFileType = sourcecode.cpp.cpp; path = PoolAlloc.cpp; sourceTree = "<group>"; };
		AED73E082348E45000ECDB64 /* Pp.cpp */ = {isa = PBXFileReference; fileEncoding = 4; lastKnownFileType = sourcecode.cpp.cpp; path = Pp.cpp; sourceTree = "<group>"; };
		AED73E092348E45000ECDB64 /* PpAtom.cpp */ = {isa = PBXFileReference; fileEncoding = 4; lastKnownFileType = sourcecode.cpp.cpp; path = PpAtom.cpp; sourceTree = "<group>"; };
		AED73E0A2348E45000ECDB64 /* PpContext.cpp */ = {isa = PBXFileReference; fileEncoding = 4; lastKnownFileType = sourcecode.cpp.cpp; path = PpContext.cpp; sourceTree = "<group>"; };
		AED73E0B2348E45000ECDB64 /* PpContext.h */ = {isa = PBXFileReference; fileEncoding = 4; lastKnownFileType = sourcecode.c.h; path = PpContext.h; sourceTree = "<group>"; };
		AED73E0C2348E45000ECDB64 /* PpScanner.cpp */ = {isa = PBXFileReference; fileEncoding = 4; lastKnownFileType = sourcecode.cpp.cpp; path = PpScanner.cpp; sourceTree = "<group>"; };
		AED73E0D2348E45000ECDB64 /* PpTokens.cpp */ = {isa = PBXFileReference; fileEncoding = 4; lastKnownFileType = sourcecode.cpp.cpp; path = PpTokens.cpp; sourceTree = "<group>"; };
		AED73E0E2348E45000ECDB64 /* PpTokens.h */ = {isa = PBXFileReference; fileEncoding = 4; lastKnownFileType = sourcecode.c.h; path = PpTokens.h; sourceTree = "<group>"; };
		AED73E0F2348E45000ECDB64 /* propagateNoContraction.cpp */ = {isa = PBXFileReference; fileEncoding = 4; lastKnownFileType = sourcecode.cpp.cpp; path = propagateNoContraction.cpp; sourceTree = "<group>"; };
		AED73E102348E45000ECDB64 /* propagateNoContraction.h */ = {isa = PBXFileReference; fileEncoding = 4; lastKnownFileType = sourcecode.c.h; path = propagateNoContraction.h; sourceTree = "<group>"; };
		AED73E112348E45000ECDB64 /* reflection.cpp */ = {isa = PBXFileReference; fileEncoding = 4; lastKnownFileType = sourcecode.cpp.cpp; path = reflection.cpp; sourceTree = "<group>"; };
		AED73E122348E45000ECDB64 /* reflection.h */ = {isa = PBXFileReference; fileEncoding = 4; lastKnownFileType = sourcecode.c.h; path = reflection.h; sourceTree = "<group>"; };
		AED73E132348E45000ECDB64 /* RemoveTree.cpp */ = {isa = PBXFileReference; fileEncoding = 4; lastKnownFileType = sourcecode.cpp.cpp; path = RemoveTree.cpp; sourceTree = "<group>"; };
		AED73E142348E45000ECDB64 /* RemoveTree.h */ = {isa = PBXFileReference; fileEncoding = 4; lastKnownFileType = sourcecode.c.h; path = RemoveTree.h; sourceTree = "<group>"; };
		AED73E152348E45000ECDB64 /* Scan.cpp */ = {isa = PBXFileReference; fileEncoding = 4; lastKnownFileType = sourcecode.cpp.cpp; path = Scan.cpp; sourceTree = "<group>"; };
		AED73E162348E45000ECDB64 /* Scan.h */ = {isa = PBXFileReference; fileEncoding = 4; lastKnownFileType = sourcecode.c.h; path = Scan.h; sourceTree = "<group>"; };
		AED73E172348E45000ECDB64 /* ScanContext.h */ = {isa = PBXFileReference; fileEncoding = 4; lastKnownFileType = sourcecode.c.h; path = ScanContext.h; sourceTree = "<group>"; };
		AED73E182348E45000ECDB64 /* ShaderLang.cpp */ = {isa = PBXFileReference; fileEncoding = 4; lastKnownFileType = sourcecode.cpp.cpp; path = ShaderLang.cpp; sourceTree = "<group>"; };
		AED73E192348E45000ECDB64 /* SymbolTable.cpp */ = {isa = PBXFileReference; fileEncoding = 4; lastKnownFileType = sourcecode.cpp.cpp; path = SymbolTable.cpp; sourceTree = "<group>"; };
		AED73E1A2348E45000ECDB64 /* SymbolTable.h */ = {isa = PBXFileReference; fileEncoding = 4; lastKnownFileType = sourcecode.c.h; path = SymbolTable.h; sourceTree = "<group>"; };
		AED73E1B2348E45000ECDB64 /* Versions.cpp */ = {isa = PBXFileReference; fileEncoding = 4; lastKnownFileType = sourcecode.cpp.cpp; path = Versions.cpp; sourceTree = "<group>"; };
		AED73E1C2348E45000ECDB64 /* Versions.h */ = {isa = PBXFileReference; fileEncoding = 4; lastKnownFileType = sourcecode.c.h; path = Versions.h; sourceTree = "<group>"; };
		AED73E1E2348E45000ECDB64 /* osinclude.h */ = {isa = PBXFileReference; fileEncoding = 4; lastKnownFileType = sourcecode.c.h; path = osinclude.h; sourceTree = "<group>"; };
		AED73E212348E45000ECDB64 /* ossource.cpp */ = {isa = PBXFileReference; fileEncoding = 4; lastKnownFileType = sourcecode.cpp.cpp; path = ossource.cpp; sourceTree = "<group>"; };
		AED73E272348E45000ECDB64 /* ShaderLang.h */ = {isa = PBXFileReference; fileEncoding = 4; lastKnownFileType = sourcecode.c.h; path = ShaderLang.h; sourceTree = "<group>"; };
		AED73E2F2348E45000ECDB64 /* InitializeDll.cpp */ = {isa = PBXFileReference; fileEncoding = 4; lastKnownFileType = sourcecode.cpp.cpp; path = InitializeDll.cpp; sourceTree = "<group>"; };
		AED73E302348E45000ECDB64 /* InitializeDll.h */ = {isa = PBXFileReference; fileEncoding = 4; lastKnownFileType = sourcecode.c.h; path = InitializeDll.h; sourceTree = "<group>"; };
		AED73E342348E45000ECDB64 /* bitutils.h */ = {isa = PBXFileReference; fileEncoding = 4; lastKnownFileType = sourcecode.c.h; path = bitutils.h; sourceTree = "<group>"; };
		AED73E362348E45000ECDB64 /* disassemble.cpp */ = {isa = PBXFileReference; fileEncoding = 4; lastKnownFileType = sourcecode.cpp.cpp; path = disassemble.cpp; sourceTree = "<group>"; };
		AED73E372348E45000ECDB64 /* disassemble.h */ = {isa = PBXFileReference; fileEncoding = 4; lastKnownFileType = sourcecode.c.h; path = disassemble.h; sourceTree = "<group>"; };
		AED73E382348E45000ECDB64 /* doc.cpp */ = {isa = PBXFileReference; fileEncoding = 4; lastKnownFileType = sourcecode.cpp.cpp; path = doc.cpp; sourceTree = "<group>"; };
		AED73E392348E45000ECDB64 /* doc.h */ = {isa = PBXFileReference; fileEncoding = 4; lastKnownFileType = sourcecode.c.h; path = doc.h; sourceTree = "<group>"; };
		AED73E3A2348E45000ECDB64 /* GLSL.ext.AMD.h */ = {isa = PBXFileReference; fileEncoding = 4; lastKnownFileType = sourcecode.c.h; path = GLSL.ext.AMD.h; sourceTree = "<group>"; };
		AED73E3B2348E45000ECDB64 /* GLSL.ext.EXT.h */ = {isa = PBXFileReference; fileEncoding = 4; lastKnownFileType = sourcecode.c.h; path = GLSL.ext.EXT.h; sourceTree = "<group>"; };
		AED73E3C2348E45000ECDB64 /* GLSL.ext.KHR.h */ = {isa = PBXFileReference; fileEncoding = 4; lastKnownFileType = sourcecode.c.h; path = GLSL.ext.KHR.h; sourceTree = "<group>"; };
		AED73E3D2348E45000ECDB64 /* GLSL.ext.NV.h */ = {isa = PBXFileReference; fileEncoding = 4; lastKnownFileType = sourcecode.c.h; path = GLSL.ext.NV.h; sourceTree = "<group>"; };
		AED73E3E2348E45000ECDB64 /* GLSL.std.450.h */ = {isa = PBXFileReference; fileEncoding = 4; lastKnownFileType = sourcecode.c.h; path = GLSL.std.450.h; sourceTree = "<group>"; };
		AED73E3F2348E45000ECDB64 /* GlslangToSpv.cpp */ = {isa = PBXFileReference; fileEncoding = 4; lastKnownFileType = sourcecode.cpp.cpp; path = GlslangToSpv.cpp; sourceTree = "<group>"; };
		AED73E402348E45000ECDB64 /* GlslangToSpv.h */ = {isa = PBXFileReference; fileEncoding = 4; lastKnownFileType = sourcecode.c.h; path = GlslangToSpv.h; sourceTree = "<group>"; };
		AED73E412348E45000ECDB64 /* hex_float.h */ = {isa = PBXFileReference; fileEncoding = 4; lastKnownFileType = sourcecode.c.h; path = hex_float.h; sourceTree = "<group>"; };
		AED73E422348E45000ECDB64 /* InReadableOrder.cpp */ = {isa = PBXFileReference; fileEncoding = 4; lastKnownFileType = sourcecode.cpp.cpp; path = InReadableOrder.cpp; sourceTree = "<group>"; };
		AED73E432348E45000ECDB64 /* Logger.cpp */ = {isa = PBXFileReference; fileEncoding = 4; lastKnownFileType = sourcecode.cpp.cpp; path = Logger.cpp; sourceTree = "<group>"; };
		AED73E442348E45000ECDB64 /* Logger.h */ = {isa = PBXFileReference; fileEncoding = 4; lastKnownFileType = sourcecode.c.h; path = Logger.h; sourceTree = "<group>"; };
		AED73E452348E45000ECDB64 /* spirv.hpp */ = {isa = PBXFileReference; fileEncoding = 4; lastKnownFileType = sourcecode.cpp.h; path = spirv.hpp; sourceTree = "<group>"; };
		AED73E462348E45000ECDB64 /* SpvBuilder.cpp */ = {isa = PBXFileReference; fileEncoding = 4; lastKnownFileType = sourcecode.cpp.cpp; path = SpvBuilder.cpp; sourceTree = "<group>"; };
		AED73E472348E45000ECDB64 /* SpvBuilder.h */ = {isa = PBXFileReference; fileEncoding = 4; lastKnownFileType = sourcecode.c.h; path = SpvBuilder.h; sourceTree = "<group>"; };
		AED73E482348E45000ECDB64 /* spvIR.h */ = {isa = PBXFileReference; fileEncoding = 4; lastKnownFileType = sourcecode.c.h; path = spvIR.h; sourceTree = "<group>"; };
		AED73E492348E45000ECDB64 /* SpvPostProcess.cpp */ = {isa = PBXFileReference; fileEncoding = 4; lastKnownFileType = sourcecode.cpp.cpp; path = SpvPostProcess.cpp; sourceTree = "<group>"; };
		AED73E4A2348E45000ECDB64 /* SPVRemapper.cpp */ = {isa = PBXFileReference; fileEncoding = 4; lastKnownFileType = sourcecode.cpp.cpp; path = SPVRemapper.cpp; sourceTree = "<group>"; };
		AED73E4B2348E45000ECDB64 /* SPVRemapper.h */ = {isa = PBXFileReference; fileEncoding = 4; lastKnownFileType = sourcecode.c.h; path = SPVRemapper.h; sourceTree = "<group>"; };
		AED73E4C2348E45000ECDB64 /* SpvTools.cpp */ = {isa = PBXFileReference; fileEncoding = 4; lastKnownFileType = sourcecode.cpp.cpp; path = SpvTools.cpp; sourceTree = "<group>"; };
		AED73E4D2348E45000ECDB64 /* SpvTools.h */ = {isa = PBXFileReference; fileEncoding = 4; lastKnownFileType = sourcecode.c.h; path = SpvTools.h; sourceTree = "<group>"; };
		AED73E942348E46400ECDB64 /* volk.c */ = {isa = PBXFileReference; fileEncoding = 4; lastKnownFileType = sourcecode.c.c; path = volk.c; sourceTree = "<group>"; };
		AED73E952348E46400ECDB64 /* volk.h */ = {isa = PBXFileReference; fileEncoding = 4; lastKnownFileType = sourcecode.c.h; path = volk.h; sourceTree = "<group>"; };
		AED73E982348E47800ECDB64 /* vk_icd.h */ = {isa = PBXFileReference; fileEncoding = 4; lastKnownFileType = sourcecode.c.h; path = vk_icd.h; sourceTree = "<group>"; };
		AED73E992348E47800ECDB64 /* vk_layer.h */ = {isa = PBXFileReference; fileEncoding = 4; lastKnownFileType = sourcecode.c.h; path = vk_layer.h; sourceTree = "<group>"; };
		AED73E9A2348E47800ECDB64 /* vk_platform.h */ = {isa = PBXFileReference; fileEncoding = 4; lastKnownFileType = sourcecode.c.h; path = vk_platform.h; sourceTree = "<group>"; };
		AED73E9B2348E47800ECDB64 /* vk_sdk_platform.h */ = {isa = PBXFileReference; fileEncoding = 4; lastKnownFileType = sourcecode.c.h; path = vk_sdk_platform.h; sourceTree = "<group>"; };
		AED73E9C2348E47800ECDB64 /* vulkan.h */ = {isa = PBXFileReference; fileEncoding = 4; lastKnownFileType = sourcecode.c.h; path = vulkan.h; sourceTree = "<group>"; };
		AED73E9D2348E47800ECDB64 /* vulkan.hpp */ = {isa = PBXFileReference; fileEncoding = 4; lastKnownFileType = sourcecode.cpp.h; path = vulkan.hpp; sourceTree = "<group>"; };
		AED73E9E2348E47800ECDB64 /* vulkan_android.h */ = {isa = PBXFileReference; fileEncoding = 4; lastKnownFileType = sourcecode.c.h; path = vulkan_android.h; sourceTree = "<group>"; };
		AED73E9F2348E47800ECDB64 /* vulkan_core.h */ = {isa = PBXFileReference; fileEncoding = 4; lastKnownFileType = sourcecode.c.h; path = vulkan_core.h; sourceTree = "<group>"; };
		AED73EA02348E47800ECDB64 /* vulkan_fuchsia.h */ = {isa = PBXFileReference; fileEncoding = 4; lastKnownFileType = sourcecode.c.h; path = vulkan_fuchsia.h; sourceTree = "<group>"; };
		AED73EA12348E47800ECDB64 /* vulkan_ggp.h */ = {isa = PBXFileReference; fileEncoding = 4; lastKnownFileType = sourcecode.c.h; path = vulkan_ggp.h; sourceTree = "<group>"; };
		AED73EA22348E47800ECDB64 /* vulkan_ios.h */ = {isa = PBXFileReference; fileEncoding = 4; lastKnownFileType = sourcecode.c.h; path = vulkan_ios.h; sourceTree = "<group>"; };
		AED73EA32348E47800ECDB64 /* vulkan_macos.h */ = {isa = PBXFileReference; fileEncoding = 4; lastKnownFileType = sourcecode.c.h; path = vulkan_macos.h; sourceTree = "<group>"; };
		AED73EA42348E47800ECDB64 /* vulkan_metal.h */ = {isa = PBXFileReference; fileEncoding = 4; lastKnownFileType = sourcecode.c.h; path = vulkan_metal.h; sourceTree = "<group>"; };
		AED73EA52348E47800ECDB64 /* vulkan_vi.h */ = {isa = PBXFileReference; fileEncoding = 4; lastKnownFileType = sourcecode.c.h; path = vulkan_vi.h; sourceTree = "<group>"; };
		AED73EA62348E47800ECDB64 /* vulkan_wayland.h */ = {isa = PBXFileReference; fileEncoding = 4; lastKnownFileType = sourcecode.c.h; path = vulkan_wayland.h; sourceTree = "<group>"; };
		AED73EA72348E47800ECDB64 /* vulkan_win32.h */ = {isa = PBXFileReference; fileEncoding = 4; lastKnownFileType = sourcecode.c.h; path = vulkan_win32.h; sourceTree = "<group>"; };
		AED73EA82348E47800ECDB64 /* vulkan_xcb.h */ = {isa = PBXFileReference; fileEncoding = 4; lastKnownFileType = sourcecode.c.h; path = vulkan_xcb.h; sourceTree = "<group>"; };
		AED73EA92348E47800ECDB64 /* vulkan_xlib.h */ = {isa = PBXFileReference; fileEncoding = 4; lastKnownFileType = sourcecode.c.h; path = vulkan_xlib.h; sourceTree = "<group>"; };
		AED73EAA2348E47800ECDB64 /* vulkan_xlib_xrandr.h */ = {isa = PBXFileReference; fileEncoding = 4; lastKnownFileType = sourcecode.c.h; path = vulkan_xlib_xrandr.h; sourceTree = "<group>"; };
		AED73EAB2348E49800ECDB64 /* CustomTexture.cpp */ = {isa = PBXFileReference; fileEncoding = 4; lastKnownFileType = sourcecode.cpp.cpp; path = CustomTexture.cpp; sourceTree = "<group>"; };
		AED73EAC2348E49900ECDB64 /* CustomTexture.h */ = {isa = PBXFileReference; fileEncoding = 4; lastKnownFileType = sourcecode.c.h; path = CustomTexture.h; sourceTree = "<group>"; };
		AED73EAD2348E49900ECDB64 /* sorter.cpp */ = {isa = PBXFileReference; fileEncoding = 4; lastKnownFileType = sourcecode.cpp.cpp; path = sorter.cpp; sourceTree = "<group>"; };
		AED73EAF2348E49900ECDB64 /* buffer.cpp */ = {isa = PBXFileReference; fileEncoding = 4; lastKnownFileType = sourcecode.cpp.cpp; path = buffer.cpp; sourceTree = "<group>"; };
		AED73EB02348E49900ECDB64 /* buffer.h */ = {isa = PBXFileReference; fileEncoding = 4; lastKnownFileType = sourcecode.c.h; path = buffer.h; sourceTree = "<group>"; };
		AED73EB12348E49900ECDB64 /* imgui_impl_vulkan.cpp */ = {isa = PBXFileReference; fileEncoding = 4; lastKnownFileType = sourcecode.cpp.cpp; path = imgui_impl_vulkan.cpp; sourceTree = "<group>"; };
		AED73EB22348E49900ECDB64 /* imgui_impl_vulkan.h */ = {isa = PBXFileReference; fileEncoding = 4; lastKnownFileType = sourcecode.c.h; path = imgui_impl_vulkan.h; sourceTree = "<group>"; };
		AED73EB32348E49900ECDB64 /* pipeline.cpp */ = {isa = PBXFileReference; fileEncoding = 4; lastKnownFileType = sourcecode.cpp.cpp; path = pipeline.cpp; sourceTree = "<group>"; };
		AED73EB42348E49900ECDB64 /* pipeline.h */ = {isa = PBXFileReference; fileEncoding = 4; lastKnownFileType = sourcecode.c.h; path = pipeline.h; sourceTree = "<group>"; };
		AED73EB52348E49900ECDB64 /* shaders.cpp */ = {isa = PBXFileReference; fileEncoding = 4; lastKnownFileType = sourcecode.cpp.cpp; path = shaders.cpp; sourceTree = "<group>"; };
		AED73EB62348E49900ECDB64 /* shaders.h */ = {isa = PBXFileReference; fileEncoding = 4; lastKnownFileType = sourcecode.c.h; path = shaders.h; sourceTree = "<group>"; };
		AED73EB72348E49900ECDB64 /* texture.cpp */ = {isa = PBXFileReference; fileEncoding = 4; lastKnownFileType = sourcecode.cpp.cpp; path = texture.cpp; sourceTree = "<group>"; };
		AED73EB82348E49900ECDB64 /* texture.h */ = {isa = PBXFileReference; fileEncoding = 4; lastKnownFileType = sourcecode.c.h; path = texture.h; sourceTree = "<group>"; };
		AED73EB92348E49900ECDB64 /* utils.h */ = {isa = PBXFileReference; fileEncoding = 4; lastKnownFileType = sourcecode.c.h; path = utils.h; sourceTree = "<group>"; };
		AED73EBA2348E49900ECDB64 /* vulkan.h */ = {isa = PBXFileReference; fileEncoding = 4; lastKnownFileType = sourcecode.c.h; path = vulkan.h; sourceTree = "<group>"; };
		AED73EBB2348E49900ECDB64 /* vulkan_context.cpp */ = {isa = PBXFileReference; fileEncoding = 4; lastKnownFileType = sourcecode.cpp.cpp; path = vulkan_context.cpp; sourceTree = "<group>"; };
		AED73EBC2348E49900ECDB64 /* vulkan_renderer.cpp */ = {isa = PBXFileReference; fileEncoding = 4; lastKnownFileType = sourcecode.cpp.cpp; path = vulkan_renderer.cpp; sourceTree = "<group>"; };
		AED73EBD2348E49900ECDB64 /* sorter.h */ = {isa = PBXFileReference; fileEncoding = 4; lastKnownFileType = sourcecode.c.h; path = sorter.h; sourceTree = "<group>"; };
		AED73EC7234E827400ECDB64 /* drawer.h */ = {isa = PBXFileReference; fileEncoding = 4; lastKnownFileType = sourcecode.c.h; path = drawer.h; sourceTree = "<group>"; };
		AED73EC8234E827400ECDB64 /* commandpool.h */ = {isa = PBXFileReference; fileEncoding = 4; lastKnownFileType = sourcecode.c.h; path = commandpool.h; sourceTree = "<group>"; };
		AED73EC9234E827400ECDB64 /* drawer.cpp */ = {isa = PBXFileReference; fileEncoding = 4; lastKnownFileType = sourcecode.cpp.cpp; path = drawer.cpp; sourceTree = "<group>"; };
=======
		AED73BAD22FC0E9600ECDB64 /* README.md */ = {isa = PBXFileReference; fileEncoding = 4; lastKnownFileType = net.daringfireball.markdown; name = README.md; path = ../../../core/README.md; sourceTree = "<group>"; };
		AED73BB223000D1D00ECDB64 /* CMakeLists.txt */ = {isa = PBXFileReference; fileEncoding = 4; lastKnownFileType = text; path = CMakeLists.txt; sourceTree = "<group>"; };
		AED73BB323000D1D00ECDB64 /* common.hpp */ = {isa = PBXFileReference; fileEncoding = 4; lastKnownFileType = sourcecode.cpp.h; path = common.hpp; sourceTree = "<group>"; };
		AED73BB523000D1D00ECDB64 /* _features.hpp */ = {isa = PBXFileReference; fileEncoding = 4; lastKnownFileType = sourcecode.cpp.h; path = _features.hpp; sourceTree = "<group>"; };
		AED73BB623000D1D00ECDB64 /* _fixes.hpp */ = {isa = PBXFileReference; fileEncoding = 4; lastKnownFileType = sourcecode.cpp.h; path = _fixes.hpp; sourceTree = "<group>"; };
		AED73BB723000D1D00ECDB64 /* _noise.hpp */ = {isa = PBXFileReference; fileEncoding = 4; lastKnownFileType = sourcecode.cpp.h; path = _noise.hpp; sourceTree = "<group>"; };
		AED73BB823000D1D00ECDB64 /* _swizzle.hpp */ = {isa = PBXFileReference; fileEncoding = 4; lastKnownFileType = sourcecode.cpp.h; path = _swizzle.hpp; sourceTree = "<group>"; };
		AED73BB923000D1D00ECDB64 /* _swizzle_func.hpp */ = {isa = PBXFileReference; fileEncoding = 4; lastKnownFileType = sourcecode.cpp.h; path = _swizzle_func.hpp; sourceTree = "<group>"; };
		AED73BBA23000D1D00ECDB64 /* _vectorize.hpp */ = {isa = PBXFileReference; fileEncoding = 4; lastKnownFileType = sourcecode.cpp.h; path = _vectorize.hpp; sourceTree = "<group>"; };
		AED73BBB23000D1D00ECDB64 /* compute_common.hpp */ = {isa = PBXFileReference; fileEncoding = 4; lastKnownFileType = sourcecode.cpp.h; path = compute_common.hpp; sourceTree = "<group>"; };
		AED73BBC23000D1D00ECDB64 /* compute_vector_relational.hpp */ = {isa = PBXFileReference; fileEncoding = 4; lastKnownFileType = sourcecode.cpp.h; path = compute_vector_relational.hpp; sourceTree = "<group>"; };
		AED73BBD23000D1D00ECDB64 /* func_common.inl */ = {isa = PBXFileReference; fileEncoding = 4; lastKnownFileType = text; path = func_common.inl; sourceTree = "<group>"; };
		AED73BBE23000D1D00ECDB64 /* func_common_simd.inl */ = {isa = PBXFileReference; fileEncoding = 4; lastKnownFileType = text; path = func_common_simd.inl; sourceTree = "<group>"; };
		AED73BBF23000D1D00ECDB64 /* func_exponential.inl */ = {isa = PBXFileReference; fileEncoding = 4; lastKnownFileType = text; path = func_exponential.inl; sourceTree = "<group>"; };
		AED73BC023000D1D00ECDB64 /* func_exponential_simd.inl */ = {isa = PBXFileReference; fileEncoding = 4; lastKnownFileType = text; path = func_exponential_simd.inl; sourceTree = "<group>"; };
		AED73BC123000D1D00ECDB64 /* func_geometric.inl */ = {isa = PBXFileReference; fileEncoding = 4; lastKnownFileType = text; path = func_geometric.inl; sourceTree = "<group>"; };
		AED73BC223000D1D00ECDB64 /* func_geometric_simd.inl */ = {isa = PBXFileReference; fileEncoding = 4; lastKnownFileType = text; path = func_geometric_simd.inl; sourceTree = "<group>"; };
		AED73BC323000D1D00ECDB64 /* func_integer.inl */ = {isa = PBXFileReference; fileEncoding = 4; lastKnownFileType = text; path = func_integer.inl; sourceTree = "<group>"; };
		AED73BC423000D1D00ECDB64 /* func_integer_simd.inl */ = {isa = PBXFileReference; fileEncoding = 4; lastKnownFileType = text; path = func_integer_simd.inl; sourceTree = "<group>"; };
		AED73BC523000D1D00ECDB64 /* func_matrix.inl */ = {isa = PBXFileReference; fileEncoding = 4; lastKnownFileType = text; path = func_matrix.inl; sourceTree = "<group>"; };
		AED73BC623000D1D00ECDB64 /* func_matrix_simd.inl */ = {isa = PBXFileReference; fileEncoding = 4; lastKnownFileType = text; path = func_matrix_simd.inl; sourceTree = "<group>"; };
		AED73BC723000D1D00ECDB64 /* func_packing.inl */ = {isa = PBXFileReference; fileEncoding = 4; lastKnownFileType = text; path = func_packing.inl; sourceTree = "<group>"; };
		AED73BC823000D1D00ECDB64 /* func_packing_simd.inl */ = {isa = PBXFileReference; fileEncoding = 4; lastKnownFileType = text; path = func_packing_simd.inl; sourceTree = "<group>"; };
		AED73BC923000D1D00ECDB64 /* func_trigonometric.inl */ = {isa = PBXFileReference; fileEncoding = 4; lastKnownFileType = text; path = func_trigonometric.inl; sourceTree = "<group>"; };
		AED73BCA23000D1D00ECDB64 /* func_trigonometric_simd.inl */ = {isa = PBXFileReference; fileEncoding = 4; lastKnownFileType = text; path = func_trigonometric_simd.inl; sourceTree = "<group>"; };
		AED73BCB23000D1D00ECDB64 /* func_vector_relational.inl */ = {isa = PBXFileReference; fileEncoding = 4; lastKnownFileType = text; path = func_vector_relational.inl; sourceTree = "<group>"; };
		AED73BCC23000D1D00ECDB64 /* func_vector_relational_simd.inl */ = {isa = PBXFileReference; fileEncoding = 4; lastKnownFileType = text; path = func_vector_relational_simd.inl; sourceTree = "<group>"; };
		AED73BCD23000D1D00ECDB64 /* glm.cpp */ = {isa = PBXFileReference; fileEncoding = 4; lastKnownFileType = sourcecode.cpp.cpp; path = glm.cpp; sourceTree = "<group>"; };
		AED73BCE23000D1D00ECDB64 /* qualifier.hpp */ = {isa = PBXFileReference; fileEncoding = 4; lastKnownFileType = sourcecode.cpp.h; path = qualifier.hpp; sourceTree = "<group>"; };
		AED73BCF23000D1D00ECDB64 /* setup.hpp */ = {isa = PBXFileReference; fileEncoding = 4; lastKnownFileType = sourcecode.cpp.h; path = setup.hpp; sourceTree = "<group>"; };
		AED73BD023000D1D00ECDB64 /* type_float.hpp */ = {isa = PBXFileReference; fileEncoding = 4; lastKnownFileType = sourcecode.cpp.h; path = type_float.hpp; sourceTree = "<group>"; };
		AED73BD123000D1D00ECDB64 /* type_half.hpp */ = {isa = PBXFileReference; fileEncoding = 4; lastKnownFileType = sourcecode.cpp.h; path = type_half.hpp; sourceTree = "<group>"; };
		AED73BD223000D1D00ECDB64 /* type_half.inl */ = {isa = PBXFileReference; fileEncoding = 4; lastKnownFileType = text; path = type_half.inl; sourceTree = "<group>"; };
		AED73BD323000D1D00ECDB64 /* type_mat2x2.hpp */ = {isa = PBXFileReference; fileEncoding = 4; lastKnownFileType = sourcecode.cpp.h; path = type_mat2x2.hpp; sourceTree = "<group>"; };
		AED73BD423000D1D00ECDB64 /* type_mat2x2.inl */ = {isa = PBXFileReference; fileEncoding = 4; lastKnownFileType = text; path = type_mat2x2.inl; sourceTree = "<group>"; };
		AED73BD523000D1D00ECDB64 /* type_mat2x3.hpp */ = {isa = PBXFileReference; fileEncoding = 4; lastKnownFileType = sourcecode.cpp.h; path = type_mat2x3.hpp; sourceTree = "<group>"; };
		AED73BD623000D1D00ECDB64 /* type_mat2x3.inl */ = {isa = PBXFileReference; fileEncoding = 4; lastKnownFileType = text; path = type_mat2x3.inl; sourceTree = "<group>"; };
		AED73BD723000D1D00ECDB64 /* type_mat2x4.hpp */ = {isa = PBXFileReference; fileEncoding = 4; lastKnownFileType = sourcecode.cpp.h; path = type_mat2x4.hpp; sourceTree = "<group>"; };
		AED73BD823000D1D00ECDB64 /* type_mat2x4.inl */ = {isa = PBXFileReference; fileEncoding = 4; lastKnownFileType = text; path = type_mat2x4.inl; sourceTree = "<group>"; };
		AED73BD923000D1D00ECDB64 /* type_mat3x2.hpp */ = {isa = PBXFileReference; fileEncoding = 4; lastKnownFileType = sourcecode.cpp.h; path = type_mat3x2.hpp; sourceTree = "<group>"; };
		AED73BDA23000D1D00ECDB64 /* type_mat3x2.inl */ = {isa = PBXFileReference; fileEncoding = 4; lastKnownFileType = text; path = type_mat3x2.inl; sourceTree = "<group>"; };
		AED73BDB23000D1D00ECDB64 /* type_mat3x3.hpp */ = {isa = PBXFileReference; fileEncoding = 4; lastKnownFileType = sourcecode.cpp.h; path = type_mat3x3.hpp; sourceTree = "<group>"; };
		AED73BDC23000D1D00ECDB64 /* type_mat3x3.inl */ = {isa = PBXFileReference; fileEncoding = 4; lastKnownFileType = text; path = type_mat3x3.inl; sourceTree = "<group>"; };
		AED73BDD23000D1D00ECDB64 /* type_mat3x4.hpp */ = {isa = PBXFileReference; fileEncoding = 4; lastKnownFileType = sourcecode.cpp.h; path = type_mat3x4.hpp; sourceTree = "<group>"; };
		AED73BDE23000D1D00ECDB64 /* type_mat3x4.inl */ = {isa = PBXFileReference; fileEncoding = 4; lastKnownFileType = text; path = type_mat3x4.inl; sourceTree = "<group>"; };
		AED73BDF23000D1D00ECDB64 /* type_mat4x2.hpp */ = {isa = PBXFileReference; fileEncoding = 4; lastKnownFileType = sourcecode.cpp.h; path = type_mat4x2.hpp; sourceTree = "<group>"; };
		AED73BE023000D1D00ECDB64 /* type_mat4x2.inl */ = {isa = PBXFileReference; fileEncoding = 4; lastKnownFileType = text; path = type_mat4x2.inl; sourceTree = "<group>"; };
		AED73BE123000D1D00ECDB64 /* type_mat4x3.hpp */ = {isa = PBXFileReference; fileEncoding = 4; lastKnownFileType = sourcecode.cpp.h; path = type_mat4x3.hpp; sourceTree = "<group>"; };
		AED73BE223000D1D00ECDB64 /* type_mat4x3.inl */ = {isa = PBXFileReference; fileEncoding = 4; lastKnownFileType = text; path = type_mat4x3.inl; sourceTree = "<group>"; };
		AED73BE323000D1D00ECDB64 /* type_mat4x4.hpp */ = {isa = PBXFileReference; fileEncoding = 4; lastKnownFileType = sourcecode.cpp.h; path = type_mat4x4.hpp; sourceTree = "<group>"; };
		AED73BE423000D1D00ECDB64 /* type_mat4x4.inl */ = {isa = PBXFileReference; fileEncoding = 4; lastKnownFileType = text; path = type_mat4x4.inl; sourceTree = "<group>"; };
		AED73BE523000D1D00ECDB64 /* type_mat4x4_simd.inl */ = {isa = PBXFileReference; fileEncoding = 4; lastKnownFileType = text; path = type_mat4x4_simd.inl; sourceTree = "<group>"; };
		AED73BE623000D1D00ECDB64 /* type_quat.hpp */ = {isa = PBXFileReference; fileEncoding = 4; lastKnownFileType = sourcecode.cpp.h; path = type_quat.hpp; sourceTree = "<group>"; };
		AED73BE723000D1D00ECDB64 /* type_quat.inl */ = {isa = PBXFileReference; fileEncoding = 4; lastKnownFileType = text; path = type_quat.inl; sourceTree = "<group>"; };
		AED73BE823000D1D00ECDB64 /* type_quat_simd.inl */ = {isa = PBXFileReference; fileEncoding = 4; lastKnownFileType = text; path = type_quat_simd.inl; sourceTree = "<group>"; };
		AED73BE923000D1D00ECDB64 /* type_vec1.hpp */ = {isa = PBXFileReference; fileEncoding = 4; lastKnownFileType = sourcecode.cpp.h; path = type_vec1.hpp; sourceTree = "<group>"; };
		AED73BEA23000D1D00ECDB64 /* type_vec1.inl */ = {isa = PBXFileReference; fileEncoding = 4; lastKnownFileType = text; path = type_vec1.inl; sourceTree = "<group>"; };
		AED73BEB23000D1D00ECDB64 /* type_vec2.hpp */ = {isa = PBXFileReference; fileEncoding = 4; lastKnownFileType = sourcecode.cpp.h; path = type_vec2.hpp; sourceTree = "<group>"; };
		AED73BEC23000D1D00ECDB64 /* type_vec2.inl */ = {isa = PBXFileReference; fileEncoding = 4; lastKnownFileType = text; path = type_vec2.inl; sourceTree = "<group>"; };
		AED73BED23000D1D00ECDB64 /* type_vec3.hpp */ = {isa = PBXFileReference; fileEncoding = 4; lastKnownFileType = sourcecode.cpp.h; path = type_vec3.hpp; sourceTree = "<group>"; };
		AED73BEE23000D1D00ECDB64 /* type_vec3.inl */ = {isa = PBXFileReference; fileEncoding = 4; lastKnownFileType = text; path = type_vec3.inl; sourceTree = "<group>"; };
		AED73BEF23000D1D00ECDB64 /* type_vec4.hpp */ = {isa = PBXFileReference; fileEncoding = 4; lastKnownFileType = sourcecode.cpp.h; path = type_vec4.hpp; sourceTree = "<group>"; };
		AED73BF023000D1D00ECDB64 /* type_vec4.inl */ = {isa = PBXFileReference; fileEncoding = 4; lastKnownFileType = text; path = type_vec4.inl; sourceTree = "<group>"; };
		AED73BF123000D1D00ECDB64 /* type_vec4_simd.inl */ = {isa = PBXFileReference; fileEncoding = 4; lastKnownFileType = text; path = type_vec4_simd.inl; sourceTree = "<group>"; };
		AED73BF223000D1D00ECDB64 /* exponential.hpp */ = {isa = PBXFileReference; fileEncoding = 4; lastKnownFileType = sourcecode.cpp.h; path = exponential.hpp; sourceTree = "<group>"; };
		AED73BF423000D1D00ECDB64 /* matrix_clip_space.hpp */ = {isa = PBXFileReference; fileEncoding = 4; lastKnownFileType = sourcecode.cpp.h; path = matrix_clip_space.hpp; sourceTree = "<group>"; };
		AED73BF523000D1D00ECDB64 /* matrix_clip_space.inl */ = {isa = PBXFileReference; fileEncoding = 4; lastKnownFileType = text; path = matrix_clip_space.inl; sourceTree = "<group>"; };
		AED73BF623000D1D00ECDB64 /* matrix_common.hpp */ = {isa = PBXFileReference; fileEncoding = 4; lastKnownFileType = sourcecode.cpp.h; path = matrix_common.hpp; sourceTree = "<group>"; };
		AED73BF723000D1D00ECDB64 /* matrix_common.inl */ = {isa = PBXFileReference; fileEncoding = 4; lastKnownFileType = text; path = matrix_common.inl; sourceTree = "<group>"; };
		AED73BF823000D1D00ECDB64 /* matrix_double2x2.hpp */ = {isa = PBXFileReference; fileEncoding = 4; lastKnownFileType = sourcecode.cpp.h; path = matrix_double2x2.hpp; sourceTree = "<group>"; };
		AED73BF923000D1D00ECDB64 /* matrix_double2x2_precision.hpp */ = {isa = PBXFileReference; fileEncoding = 4; lastKnownFileType = sourcecode.cpp.h; path = matrix_double2x2_precision.hpp; sourceTree = "<group>"; };
		AED73BFA23000D1D00ECDB64 /* matrix_double2x3.hpp */ = {isa = PBXFileReference; fileEncoding = 4; lastKnownFileType = sourcecode.cpp.h; path = matrix_double2x3.hpp; sourceTree = "<group>"; };
		AED73BFB23000D1D00ECDB64 /* matrix_double2x3_precision.hpp */ = {isa = PBXFileReference; fileEncoding = 4; lastKnownFileType = sourcecode.cpp.h; path = matrix_double2x3_precision.hpp; sourceTree = "<group>"; };
		AED73BFC23000D1D00ECDB64 /* matrix_double2x4.hpp */ = {isa = PBXFileReference; fileEncoding = 4; lastKnownFileType = sourcecode.cpp.h; path = matrix_double2x4.hpp; sourceTree = "<group>"; };
		AED73BFD23000D1D00ECDB64 /* matrix_double2x4_precision.hpp */ = {isa = PBXFileReference; fileEncoding = 4; lastKnownFileType = sourcecode.cpp.h; path = matrix_double2x4_precision.hpp; sourceTree = "<group>"; };
		AED73BFE23000D1D00ECDB64 /* matrix_double3x2.hpp */ = {isa = PBXFileReference; fileEncoding = 4; lastKnownFileType = sourcecode.cpp.h; path = matrix_double3x2.hpp; sourceTree = "<group>"; };
		AED73BFF23000D1D00ECDB64 /* matrix_double3x2_precision.hpp */ = {isa = PBXFileReference; fileEncoding = 4; lastKnownFileType = sourcecode.cpp.h; path = matrix_double3x2_precision.hpp; sourceTree = "<group>"; };
		AED73C0023000D1D00ECDB64 /* matrix_double3x3.hpp */ = {isa = PBXFileReference; fileEncoding = 4; lastKnownFileType = sourcecode.cpp.h; path = matrix_double3x3.hpp; sourceTree = "<group>"; };
		AED73C0123000D1D00ECDB64 /* matrix_double3x3_precision.hpp */ = {isa = PBXFileReference; fileEncoding = 4; lastKnownFileType = sourcecode.cpp.h; path = matrix_double3x3_precision.hpp; sourceTree = "<group>"; };
		AED73C0223000D1D00ECDB64 /* matrix_double3x4.hpp */ = {isa = PBXFileReference; fileEncoding = 4; lastKnownFileType = sourcecode.cpp.h; path = matrix_double3x4.hpp; sourceTree = "<group>"; };
		AED73C0323000D1D00ECDB64 /* matrix_double3x4_precision.hpp */ = {isa = PBXFileReference; fileEncoding = 4; lastKnownFileType = sourcecode.cpp.h; path = matrix_double3x4_precision.hpp; sourceTree = "<group>"; };
		AED73C0423000D1D00ECDB64 /* matrix_double4x2.hpp */ = {isa = PBXFileReference; fileEncoding = 4; lastKnownFileType = sourcecode.cpp.h; path = matrix_double4x2.hpp; sourceTree = "<group>"; };
		AED73C0523000D1D00ECDB64 /* matrix_double4x2_precision.hpp */ = {isa = PBXFileReference; fileEncoding = 4; lastKnownFileType = sourcecode.cpp.h; path = matrix_double4x2_precision.hpp; sourceTree = "<group>"; };
		AED73C0623000D1D00ECDB64 /* matrix_double4x3.hpp */ = {isa = PBXFileReference; fileEncoding = 4; lastKnownFileType = sourcecode.cpp.h; path = matrix_double4x3.hpp; sourceTree = "<group>"; };
		AED73C0723000D1D00ECDB64 /* matrix_double4x3_precision.hpp */ = {isa = PBXFileReference; fileEncoding = 4; lastKnownFileType = sourcecode.cpp.h; path = matrix_double4x3_precision.hpp; sourceTree = "<group>"; };
		AED73C0823000D1D00ECDB64 /* matrix_double4x4.hpp */ = {isa = PBXFileReference; fileEncoding = 4; lastKnownFileType = sourcecode.cpp.h; path = matrix_double4x4.hpp; sourceTree = "<group>"; };
		AED73C0923000D1D00ECDB64 /* matrix_double4x4_precision.hpp */ = {isa = PBXFileReference; fileEncoding = 4; lastKnownFileType = sourcecode.cpp.h; path = matrix_double4x4_precision.hpp; sourceTree = "<group>"; };
		AED73C0A23000D1D00ECDB64 /* matrix_float2x2.hpp */ = {isa = PBXFileReference; fileEncoding = 4; lastKnownFileType = sourcecode.cpp.h; path = matrix_float2x2.hpp; sourceTree = "<group>"; };
		AED73C0B23000D1D00ECDB64 /* matrix_float2x2_precision.hpp */ = {isa = PBXFileReference; fileEncoding = 4; lastKnownFileType = sourcecode.cpp.h; path = matrix_float2x2_precision.hpp; sourceTree = "<group>"; };
		AED73C0C23000D1D00ECDB64 /* matrix_float2x3.hpp */ = {isa = PBXFileReference; fileEncoding = 4; lastKnownFileType = sourcecode.cpp.h; path = matrix_float2x3.hpp; sourceTree = "<group>"; };
		AED73C0D23000D1D00ECDB64 /* matrix_float2x3_precision.hpp */ = {isa = PBXFileReference; fileEncoding = 4; lastKnownFileType = sourcecode.cpp.h; path = matrix_float2x3_precision.hpp; sourceTree = "<group>"; };
		AED73C0E23000D1D00ECDB64 /* matrix_float2x4.hpp */ = {isa = PBXFileReference; fileEncoding = 4; lastKnownFileType = sourcecode.cpp.h; path = matrix_float2x4.hpp; sourceTree = "<group>"; };
		AED73C0F23000D1D00ECDB64 /* matrix_float2x4_precision.hpp */ = {isa = PBXFileReference; fileEncoding = 4; lastKnownFileType = sourcecode.cpp.h; path = matrix_float2x4_precision.hpp; sourceTree = "<group>"; };
		AED73C1023000D1D00ECDB64 /* matrix_float3x2.hpp */ = {isa = PBXFileReference; fileEncoding = 4; lastKnownFileType = sourcecode.cpp.h; path = matrix_float3x2.hpp; sourceTree = "<group>"; };
		AED73C1123000D1D00ECDB64 /* matrix_float3x2_precision.hpp */ = {isa = PBXFileReference; fileEncoding = 4; lastKnownFileType = sourcecode.cpp.h; path = matrix_float3x2_precision.hpp; sourceTree = "<group>"; };
		AED73C1223000D1D00ECDB64 /* matrix_float3x3.hpp */ = {isa = PBXFileReference; fileEncoding = 4; lastKnownFileType = sourcecode.cpp.h; path = matrix_float3x3.hpp; sourceTree = "<group>"; };
		AED73C1323000D1D00ECDB64 /* matrix_float3x3_precision.hpp */ = {isa = PBXFileReference; fileEncoding = 4; lastKnownFileType = sourcecode.cpp.h; path = matrix_float3x3_precision.hpp; sourceTree = "<group>"; };
		AED73C1423000D1D00ECDB64 /* matrix_float3x4.hpp */ = {isa = PBXFileReference; fileEncoding = 4; lastKnownFileType = sourcecode.cpp.h; path = matrix_float3x4.hpp; sourceTree = "<group>"; };
		AED73C1523000D1D00ECDB64 /* matrix_float3x4_precision.hpp */ = {isa = PBXFileReference; fileEncoding = 4; lastKnownFileType = sourcecode.cpp.h; path = matrix_float3x4_precision.hpp; sourceTree = "<group>"; };
		AED73C1623000D1D00ECDB64 /* matrix_float4x2.hpp */ = {isa = PBXFileReference; fileEncoding = 4; lastKnownFileType = sourcecode.cpp.h; path = matrix_float4x2.hpp; sourceTree = "<group>"; };
		AED73C1723000D1D00ECDB64 /* matrix_float4x2_precision.hpp */ = {isa = PBXFileReference; fileEncoding = 4; lastKnownFileType = sourcecode.cpp.h; path = matrix_float4x2_precision.hpp; sourceTree = "<group>"; };
		AED73C1823000D1D00ECDB64 /* matrix_float4x3.hpp */ = {isa = PBXFileReference; fileEncoding = 4; lastKnownFileType = sourcecode.cpp.h; path = matrix_float4x3.hpp; sourceTree = "<group>"; };
		AED73C1923000D1D00ECDB64 /* matrix_float4x3_precision.hpp */ = {isa = PBXFileReference; fileEncoding = 4; lastKnownFileType = sourcecode.cpp.h; path = matrix_float4x3_precision.hpp; sourceTree = "<group>"; };
		AED73C1A23000D1D00ECDB64 /* matrix_float4x4.hpp */ = {isa = PBXFileReference; fileEncoding = 4; lastKnownFileType = sourcecode.cpp.h; path = matrix_float4x4.hpp; sourceTree = "<group>"; };
		AED73C1B23000D1D00ECDB64 /* matrix_float4x4_precision.hpp */ = {isa = PBXFileReference; fileEncoding = 4; lastKnownFileType = sourcecode.cpp.h; path = matrix_float4x4_precision.hpp; sourceTree = "<group>"; };
		AED73C1C23000D1D00ECDB64 /* matrix_projection.hpp */ = {isa = PBXFileReference; fileEncoding = 4; lastKnownFileType = sourcecode.cpp.h; path = matrix_projection.hpp; sourceTree = "<group>"; };
		AED73C1D23000D1D00ECDB64 /* matrix_projection.inl */ = {isa = PBXFileReference; fileEncoding = 4; lastKnownFileType = text; path = matrix_projection.inl; sourceTree = "<group>"; };
		AED73C1E23000D1D00ECDB64 /* matrix_relational.hpp */ = {isa = PBXFileReference; fileEncoding = 4; lastKnownFileType = sourcecode.cpp.h; path = matrix_relational.hpp; sourceTree = "<group>"; };
		AED73C1F23000D1D00ECDB64 /* matrix_relational.inl */ = {isa = PBXFileReference; fileEncoding = 4; lastKnownFileType = text; path = matrix_relational.inl; sourceTree = "<group>"; };
		AED73C2023000D1D00ECDB64 /* matrix_transform.hpp */ = {isa = PBXFileReference; fileEncoding = 4; lastKnownFileType = sourcecode.cpp.h; path = matrix_transform.hpp; sourceTree = "<group>"; };
		AED73C2123000D1D00ECDB64 /* matrix_transform.inl */ = {isa = PBXFileReference; fileEncoding = 4; lastKnownFileType = text; path = matrix_transform.inl; sourceTree = "<group>"; };
		AED73C2223000D1D00ECDB64 /* quaternion_common.hpp */ = {isa = PBXFileReference; fileEncoding = 4; lastKnownFileType = sourcecode.cpp.h; path = quaternion_common.hpp; sourceTree = "<group>"; };
		AED73C2323000D1D00ECDB64 /* quaternion_common.inl */ = {isa = PBXFileReference; fileEncoding = 4; lastKnownFileType = text; path = quaternion_common.inl; sourceTree = "<group>"; };
		AED73C2423000D1D00ECDB64 /* quaternion_common_simd.inl */ = {isa = PBXFileReference; fileEncoding = 4; lastKnownFileType = text; path = quaternion_common_simd.inl; sourceTree = "<group>"; };
		AED73C2523000D1D00ECDB64 /* quaternion_double.hpp */ = {isa = PBXFileReference; fileEncoding = 4; lastKnownFileType = sourcecode.cpp.h; path = quaternion_double.hpp; sourceTree = "<group>"; };
		AED73C2623000D1D00ECDB64 /* quaternion_double_precision.hpp */ = {isa = PBXFileReference; fileEncoding = 4; lastKnownFileType = sourcecode.cpp.h; path = quaternion_double_precision.hpp; sourceTree = "<group>"; };
		AED73C2723000D1D00ECDB64 /* quaternion_exponential.hpp */ = {isa = PBXFileReference; fileEncoding = 4; lastKnownFileType = sourcecode.cpp.h; path = quaternion_exponential.hpp; sourceTree = "<group>"; };
		AED73C2823000D1D00ECDB64 /* quaternion_exponential.inl */ = {isa = PBXFileReference; fileEncoding = 4; lastKnownFileType = text; path = quaternion_exponential.inl; sourceTree = "<group>"; };
		AED73C2923000D1D00ECDB64 /* quaternion_float.hpp */ = {isa = PBXFileReference; fileEncoding = 4; lastKnownFileType = sourcecode.cpp.h; path = quaternion_float.hpp; sourceTree = "<group>"; };
		AED73C2A23000D1D00ECDB64 /* quaternion_float_precision.hpp */ = {isa = PBXFileReference; fileEncoding = 4; lastKnownFileType = sourcecode.cpp.h; path = quaternion_float_precision.hpp; sourceTree = "<group>"; };
		AED73C2B23000D1D00ECDB64 /* quaternion_geometric.hpp */ = {isa = PBXFileReference; fileEncoding = 4; lastKnownFileType = sourcecode.cpp.h; path = quaternion_geometric.hpp; sourceTree = "<group>"; };
		AED73C2C23000D1D00ECDB64 /* quaternion_geometric.inl */ = {isa = PBXFileReference; fileEncoding = 4; lastKnownFileType = text; path = quaternion_geometric.inl; sourceTree = "<group>"; };
		AED73C2D23000D1D00ECDB64 /* quaternion_relational.hpp */ = {isa = PBXFileReference; fileEncoding = 4; lastKnownFileType = sourcecode.cpp.h; path = quaternion_relational.hpp; sourceTree = "<group>"; };
		AED73C2E23000D1D00ECDB64 /* quaternion_relational.inl */ = {isa = PBXFileReference; fileEncoding = 4; lastKnownFileType = text; path = quaternion_relational.inl; sourceTree = "<group>"; };
		AED73C2F23000D1D00ECDB64 /* quaternion_transform.hpp */ = {isa = PBXFileReference; fileEncoding = 4; lastKnownFileType = sourcecode.cpp.h; path = quaternion_transform.hpp; sourceTree = "<group>"; };
		AED73C3023000D1D00ECDB64 /* quaternion_transform.inl */ = {isa = PBXFileReference; fileEncoding = 4; lastKnownFileType = text; path = quaternion_transform.inl; sourceTree = "<group>"; };
		AED73C3123000D1D00ECDB64 /* quaternion_trigonometric.hpp */ = {isa = PBXFileReference; fileEncoding = 4; lastKnownFileType = sourcecode.cpp.h; path = quaternion_trigonometric.hpp; sourceTree = "<group>"; };
		AED73C3223000D1D00ECDB64 /* quaternion_trigonometric.inl */ = {isa = PBXFileReference; fileEncoding = 4; lastKnownFileType = text; path = quaternion_trigonometric.inl; sourceTree = "<group>"; };
		AED73C3323000D1D00ECDB64 /* scalar_common.hpp */ = {isa = PBXFileReference; fileEncoding = 4; lastKnownFileType = sourcecode.cpp.h; path = scalar_common.hpp; sourceTree = "<group>"; };
		AED73C3423000D1D00ECDB64 /* scalar_common.inl */ = {isa = PBXFileReference; fileEncoding = 4; lastKnownFileType = text; path = scalar_common.inl; sourceTree = "<group>"; };
		AED73C3523000D1D00ECDB64 /* scalar_constants.hpp */ = {isa = PBXFileReference; fileEncoding = 4; lastKnownFileType = sourcecode.cpp.h; path = scalar_constants.hpp; sourceTree = "<group>"; };
		AED73C3623000D1D00ECDB64 /* scalar_constants.inl */ = {isa = PBXFileReference; fileEncoding = 4; lastKnownFileType = text; path = scalar_constants.inl; sourceTree = "<group>"; };
		AED73C3723000D1D00ECDB64 /* scalar_int_sized.hpp */ = {isa = PBXFileReference; fileEncoding = 4; lastKnownFileType = sourcecode.cpp.h; path = scalar_int_sized.hpp; sourceTree = "<group>"; };
		AED73C3823000D1D00ECDB64 /* scalar_relational.hpp */ = {isa = PBXFileReference; fileEncoding = 4; lastKnownFileType = sourcecode.cpp.h; path = scalar_relational.hpp; sourceTree = "<group>"; };
		AED73C3923000D1D00ECDB64 /* scalar_relational.inl */ = {isa = PBXFileReference; fileEncoding = 4; lastKnownFileType = text; path = scalar_relational.inl; sourceTree = "<group>"; };
		AED73C3A23000D1D00ECDB64 /* scalar_uint_sized.hpp */ = {isa = PBXFileReference; fileEncoding = 4; lastKnownFileType = sourcecode.cpp.h; path = scalar_uint_sized.hpp; sourceTree = "<group>"; };
		AED73C3B23000D1D00ECDB64 /* scalar_ulp.hpp */ = {isa = PBXFileReference; fileEncoding = 4; lastKnownFileType = sourcecode.cpp.h; path = scalar_ulp.hpp; sourceTree = "<group>"; };
		AED73C3C23000D1D00ECDB64 /* scalar_ulp.inl */ = {isa = PBXFileReference; fileEncoding = 4; lastKnownFileType = text; path = scalar_ulp.inl; sourceTree = "<group>"; };
		AED73C3D23000D1D00ECDB64 /* vector_bool1.hpp */ = {isa = PBXFileReference; fileEncoding = 4; lastKnownFileType = sourcecode.cpp.h; path = vector_bool1.hpp; sourceTree = "<group>"; };
		AED73C3E23000D1D00ECDB64 /* vector_bool1_precision.hpp */ = {isa = PBXFileReference; fileEncoding = 4; lastKnownFileType = sourcecode.cpp.h; path = vector_bool1_precision.hpp; sourceTree = "<group>"; };
		AED73C3F23000D1D00ECDB64 /* vector_bool2.hpp */ = {isa = PBXFileReference; fileEncoding = 4; lastKnownFileType = sourcecode.cpp.h; path = vector_bool2.hpp; sourceTree = "<group>"; };
		AED73C4023000D1D00ECDB64 /* vector_bool2_precision.hpp */ = {isa = PBXFileReference; fileEncoding = 4; lastKnownFileType = sourcecode.cpp.h; path = vector_bool2_precision.hpp; sourceTree = "<group>"; };
		AED73C4123000D1D00ECDB64 /* vector_bool3.hpp */ = {isa = PBXFileReference; fileEncoding = 4; lastKnownFileType = sourcecode.cpp.h; path = vector_bool3.hpp; sourceTree = "<group>"; };
		AED73C4223000D1D00ECDB64 /* vector_bool3_precision.hpp */ = {isa = PBXFileReference; fileEncoding = 4; lastKnownFileType = sourcecode.cpp.h; path = vector_bool3_precision.hpp; sourceTree = "<group>"; };
		AED73C4323000D1D00ECDB64 /* vector_bool4.hpp */ = {isa = PBXFileReference; fileEncoding = 4; lastKnownFileType = sourcecode.cpp.h; path = vector_bool4.hpp; sourceTree = "<group>"; };
		AED73C4423000D1D00ECDB64 /* vector_bool4_precision.hpp */ = {isa = PBXFileReference; fileEncoding = 4; lastKnownFileType = sourcecode.cpp.h; path = vector_bool4_precision.hpp; sourceTree = "<group>"; };
		AED73C4523000D1D00ECDB64 /* vector_common.hpp */ = {isa = PBXFileReference; fileEncoding = 4; lastKnownFileType = sourcecode.cpp.h; path = vector_common.hpp; sourceTree = "<group>"; };
		AED73C4623000D1D00ECDB64 /* vector_common.inl */ = {isa = PBXFileReference; fileEncoding = 4; lastKnownFileType = text; path = vector_common.inl; sourceTree = "<group>"; };
		AED73C4723000D1D00ECDB64 /* vector_double1.hpp */ = {isa = PBXFileReference; fileEncoding = 4; lastKnownFileType = sourcecode.cpp.h; path = vector_double1.hpp; sourceTree = "<group>"; };
		AED73C4823000D1D00ECDB64 /* vector_double1_precision.hpp */ = {isa = PBXFileReference; fileEncoding = 4; lastKnownFileType = sourcecode.cpp.h; path = vector_double1_precision.hpp; sourceTree = "<group>"; };
		AED73C4923000D1D00ECDB64 /* vector_double2.hpp */ = {isa = PBXFileReference; fileEncoding = 4; lastKnownFileType = sourcecode.cpp.h; path = vector_double2.hpp; sourceTree = "<group>"; };
		AED73C4A23000D1D00ECDB64 /* vector_double2_precision.hpp */ = {isa = PBXFileReference; fileEncoding = 4; lastKnownFileType = sourcecode.cpp.h; path = vector_double2_precision.hpp; sourceTree = "<group>"; };
		AED73C4B23000D1D00ECDB64 /* vector_double3.hpp */ = {isa = PBXFileReference; fileEncoding = 4; lastKnownFileType = sourcecode.cpp.h; path = vector_double3.hpp; sourceTree = "<group>"; };
		AED73C4C23000D1D00ECDB64 /* vector_double3_precision.hpp */ = {isa = PBXFileReference; fileEncoding = 4; lastKnownFileType = sourcecode.cpp.h; path = vector_double3_precision.hpp; sourceTree = "<group>"; };
		AED73C4D23000D1D00ECDB64 /* vector_double4.hpp */ = {isa = PBXFileReference; fileEncoding = 4; lastKnownFileType = sourcecode.cpp.h; path = vector_double4.hpp; sourceTree = "<group>"; };
		AED73C4E23000D1D00ECDB64 /* vector_double4_precision.hpp */ = {isa = PBXFileReference; fileEncoding = 4; lastKnownFileType = sourcecode.cpp.h; path = vector_double4_precision.hpp; sourceTree = "<group>"; };
		AED73C4F23000D1D00ECDB64 /* vector_float1.hpp */ = {isa = PBXFileReference; fileEncoding = 4; lastKnownFileType = sourcecode.cpp.h; path = vector_float1.hpp; sourceTree = "<group>"; };
		AED73C5023000D1D00ECDB64 /* vector_float1_precision.hpp */ = {isa = PBXFileReference; fileEncoding = 4; lastKnownFileType = sourcecode.cpp.h; path = vector_float1_precision.hpp; sourceTree = "<group>"; };
		AED73C5123000D1D00ECDB64 /* vector_float2.hpp */ = {isa = PBXFileReference; fileEncoding = 4; lastKnownFileType = sourcecode.cpp.h; path = vector_float2.hpp; sourceTree = "<group>"; };
		AED73C5223000D1D00ECDB64 /* vector_float2_precision.hpp */ = {isa = PBXFileReference; fileEncoding = 4; lastKnownFileType = sourcecode.cpp.h; path = vector_float2_precision.hpp; sourceTree = "<group>"; };
		AED73C5323000D1D00ECDB64 /* vector_float3.hpp */ = {isa = PBXFileReference; fileEncoding = 4; lastKnownFileType = sourcecode.cpp.h; path = vector_float3.hpp; sourceTree = "<group>"; };
		AED73C5423000D1D00ECDB64 /* vector_float3_precision.hpp */ = {isa = PBXFileReference; fileEncoding = 4; lastKnownFileType = sourcecode.cpp.h; path = vector_float3_precision.hpp; sourceTree = "<group>"; };
		AED73C5523000D1D00ECDB64 /* vector_float4.hpp */ = {isa = PBXFileReference; fileEncoding = 4; lastKnownFileType = sourcecode.cpp.h; path = vector_float4.hpp; sourceTree = "<group>"; };
		AED73C5623000D1D00ECDB64 /* vector_float4_precision.hpp */ = {isa = PBXFileReference; fileEncoding = 4; lastKnownFileType = sourcecode.cpp.h; path = vector_float4_precision.hpp; sourceTree = "<group>"; };
		AED73C5723000D1D00ECDB64 /* vector_int1.hpp */ = {isa = PBXFileReference; fileEncoding = 4; lastKnownFileType = sourcecode.cpp.h; path = vector_int1.hpp; sourceTree = "<group>"; };
		AED73C5823000D1D00ECDB64 /* vector_int1_precision.hpp */ = {isa = PBXFileReference; fileEncoding = 4; lastKnownFileType = sourcecode.cpp.h; path = vector_int1_precision.hpp; sourceTree = "<group>"; };
		AED73C5923000D1D00ECDB64 /* vector_int2.hpp */ = {isa = PBXFileReference; fileEncoding = 4; lastKnownFileType = sourcecode.cpp.h; path = vector_int2.hpp; sourceTree = "<group>"; };
		AED73C5A23000D1D00ECDB64 /* vector_int2_precision.hpp */ = {isa = PBXFileReference; fileEncoding = 4; lastKnownFileType = sourcecode.cpp.h; path = vector_int2_precision.hpp; sourceTree = "<group>"; };
		AED73C5B23000D1D00ECDB64 /* vector_int3.hpp */ = {isa = PBXFileReference; fileEncoding = 4; lastKnownFileType = sourcecode.cpp.h; path = vector_int3.hpp; sourceTree = "<group>"; };
		AED73C5C23000D1D00ECDB64 /* vector_int3_precision.hpp */ = {isa = PBXFileReference; fileEncoding = 4; lastKnownFileType = sourcecode.cpp.h; path = vector_int3_precision.hpp; sourceTree = "<group>"; };
		AED73C5D23000D1D00ECDB64 /* vector_int4.hpp */ = {isa = PBXFileReference; fileEncoding = 4; lastKnownFileType = sourcecode.cpp.h; path = vector_int4.hpp; sourceTree = "<group>"; };
		AED73C5E23000D1D00ECDB64 /* vector_int4_precision.hpp */ = {isa = PBXFileReference; fileEncoding = 4; lastKnownFileType = sourcecode.cpp.h; path = vector_int4_precision.hpp; sourceTree = "<group>"; };
		AED73C5F23000D1D00ECDB64 /* vector_relational.hpp */ = {isa = PBXFileReference; fileEncoding = 4; lastKnownFileType = sourcecode.cpp.h; path = vector_relational.hpp; sourceTree = "<group>"; };
		AED73C6023000D1D00ECDB64 /* vector_relational.inl */ = {isa = PBXFileReference; fileEncoding = 4; lastKnownFileType = text; path = vector_relational.inl; sourceTree = "<group>"; };
		AED73C6123000D1D00ECDB64 /* vector_uint1.hpp */ = {isa = PBXFileReference; fileEncoding = 4; lastKnownFileType = sourcecode.cpp.h; path = vector_uint1.hpp; sourceTree = "<group>"; };
		AED73C6223000D1D00ECDB64 /* vector_uint1_precision.hpp */ = {isa = PBXFileReference; fileEncoding = 4; lastKnownFileType = sourcecode.cpp.h; path = vector_uint1_precision.hpp; sourceTree = "<group>"; };
		AED73C6323000D1D00ECDB64 /* vector_uint2.hpp */ = {isa = PBXFileReference; fileEncoding = 4; lastKnownFileType = sourcecode.cpp.h; path = vector_uint2.hpp; sourceTree = "<group>"; };
		AED73C6423000D1D00ECDB64 /* vector_uint2_precision.hpp */ = {isa = PBXFileReference; fileEncoding = 4; lastKnownFileType = sourcecode.cpp.h; path = vector_uint2_precision.hpp; sourceTree = "<group>"; };
		AED73C6523000D1D00ECDB64 /* vector_uint3.hpp */ = {isa = PBXFileReference; fileEncoding = 4; lastKnownFileType = sourcecode.cpp.h; path = vector_uint3.hpp; sourceTree = "<group>"; };
		AED73C6623000D1D00ECDB64 /* vector_uint3_precision.hpp */ = {isa = PBXFileReference; fileEncoding = 4; lastKnownFileType = sourcecode.cpp.h; path = vector_uint3_precision.hpp; sourceTree = "<group>"; };
		AED73C6723000D1D00ECDB64 /* vector_uint4.hpp */ = {isa = PBXFileReference; fileEncoding = 4; lastKnownFileType = sourcecode.cpp.h; path = vector_uint4.hpp; sourceTree = "<group>"; };
		AED73C6823000D1D00ECDB64 /* vector_uint4_precision.hpp */ = {isa = PBXFileReference; fileEncoding = 4; lastKnownFileType = sourcecode.cpp.h; path = vector_uint4_precision.hpp; sourceTree = "<group>"; };
		AED73C6923000D1D00ECDB64 /* vector_ulp.hpp */ = {isa = PBXFileReference; fileEncoding = 4; lastKnownFileType = sourcecode.cpp.h; path = vector_ulp.hpp; sourceTree = "<group>"; };
		AED73C6A23000D1D00ECDB64 /* vector_ulp.inl */ = {isa = PBXFileReference; fileEncoding = 4; lastKnownFileType = text; path = vector_ulp.inl; sourceTree = "<group>"; };
		AED73C6B23000D1D00ECDB64 /* ext.hpp */ = {isa = PBXFileReference; fileEncoding = 4; lastKnownFileType = sourcecode.cpp.h; path = ext.hpp; sourceTree = "<group>"; };
		AED73C6C23000D1D00ECDB64 /* fwd.hpp */ = {isa = PBXFileReference; fileEncoding = 4; lastKnownFileType = sourcecode.cpp.h; path = fwd.hpp; sourceTree = "<group>"; };
		AED73C6D23000D1D00ECDB64 /* geometric.hpp */ = {isa = PBXFileReference; fileEncoding = 4; lastKnownFileType = sourcecode.cpp.h; path = geometric.hpp; sourceTree = "<group>"; };
		AED73C6E23000D1D00ECDB64 /* glm.hpp */ = {isa = PBXFileReference; fileEncoding = 4; lastKnownFileType = sourcecode.cpp.h; path = glm.hpp; sourceTree = "<group>"; };
		AED73C7023000D1D00ECDB64 /* bitfield.hpp */ = {isa = PBXFileReference; fileEncoding = 4; lastKnownFileType = sourcecode.cpp.h; path = bitfield.hpp; sourceTree = "<group>"; };
		AED73C7123000D1D00ECDB64 /* bitfield.inl */ = {isa = PBXFileReference; fileEncoding = 4; lastKnownFileType = text; path = bitfield.inl; sourceTree = "<group>"; };
		AED73C7223000D1D00ECDB64 /* color_space.hpp */ = {isa = PBXFileReference; fileEncoding = 4; lastKnownFileType = sourcecode.cpp.h; path = color_space.hpp; sourceTree = "<group>"; };
		AED73C7323000D1D00ECDB64 /* color_space.inl */ = {isa = PBXFileReference; fileEncoding = 4; lastKnownFileType = text; path = color_space.inl; sourceTree = "<group>"; };
		AED73C7423000D1D00ECDB64 /* constants.hpp */ = {isa = PBXFileReference; fileEncoding = 4; lastKnownFileType = sourcecode.cpp.h; path = constants.hpp; sourceTree = "<group>"; };
		AED73C7523000D1D00ECDB64 /* constants.inl */ = {isa = PBXFileReference; fileEncoding = 4; lastKnownFileType = text; path = constants.inl; sourceTree = "<group>"; };
		AED73C7623000D1D00ECDB64 /* epsilon.hpp */ = {isa = PBXFileReference; fileEncoding = 4; lastKnownFileType = sourcecode.cpp.h; path = epsilon.hpp; sourceTree = "<group>"; };
		AED73C7723000D1D00ECDB64 /* epsilon.inl */ = {isa = PBXFileReference; fileEncoding = 4; lastKnownFileType = text; path = epsilon.inl; sourceTree = "<group>"; };
		AED73C7823000D1D00ECDB64 /* integer.hpp */ = {isa = PBXFileReference; fileEncoding = 4; lastKnownFileType = sourcecode.cpp.h; path = integer.hpp; sourceTree = "<group>"; };
		AED73C7923000D1D00ECDB64 /* integer.inl */ = {isa = PBXFileReference; fileEncoding = 4; lastKnownFileType = text; path = integer.inl; sourceTree = "<group>"; };
		AED73C7A23000D1D00ECDB64 /* matrix_access.hpp */ = {isa = PBXFileReference; fileEncoding = 4; lastKnownFileType = sourcecode.cpp.h; path = matrix_access.hpp; sourceTree = "<group>"; };
		AED73C7B23000D1D00ECDB64 /* matrix_access.inl */ = {isa = PBXFileReference; fileEncoding = 4; lastKnownFileType = text; path = matrix_access.inl; sourceTree = "<group>"; };
		AED73C7C23000D1D00ECDB64 /* matrix_integer.hpp */ = {isa = PBXFileReference; fileEncoding = 4; lastKnownFileType = sourcecode.cpp.h; path = matrix_integer.hpp; sourceTree = "<group>"; };
		AED73C7D23000D1D00ECDB64 /* matrix_inverse.hpp */ = {isa = PBXFileReference; fileEncoding = 4; lastKnownFileType = sourcecode.cpp.h; path = matrix_inverse.hpp; sourceTree = "<group>"; };
		AED73C7E23000D1D00ECDB64 /* matrix_inverse.inl */ = {isa = PBXFileReference; fileEncoding = 4; lastKnownFileType = text; path = matrix_inverse.inl; sourceTree = "<group>"; };
		AED73C7F23000D1D00ECDB64 /* matrix_transform.hpp */ = {isa = PBXFileReference; fileEncoding = 4; lastKnownFileType = sourcecode.cpp.h; path = matrix_transform.hpp; sourceTree = "<group>"; };
		AED73C8023000D1D00ECDB64 /* matrix_transform.inl */ = {isa = PBXFileReference; fileEncoding = 4; lastKnownFileType = text; path = matrix_transform.inl; sourceTree = "<group>"; };
		AED73C8123000D1D00ECDB64 /* noise.hpp */ = {isa = PBXFileReference; fileEncoding = 4; lastKnownFileType = sourcecode.cpp.h; path = noise.hpp; sourceTree = "<group>"; };
		AED73C8223000D1D00ECDB64 /* noise.inl */ = {isa = PBXFileReference; fileEncoding = 4; lastKnownFileType = text; path = noise.inl; sourceTree = "<group>"; };
		AED73C8323000D1D00ECDB64 /* packing.hpp */ = {isa = PBXFileReference; fileEncoding = 4; lastKnownFileType = sourcecode.cpp.h; path = packing.hpp; sourceTree = "<group>"; };
		AED73C8423000D1D00ECDB64 /* packing.inl */ = {isa = PBXFileReference; fileEncoding = 4; lastKnownFileType = text; path = packing.inl; sourceTree = "<group>"; };
		AED73C8523000D1D00ECDB64 /* quaternion.hpp */ = {isa = PBXFileReference; fileEncoding = 4; lastKnownFileType = sourcecode.cpp.h; path = quaternion.hpp; sourceTree = "<group>"; };
		AED73C8623000D1D00ECDB64 /* quaternion.inl */ = {isa = PBXFileReference; fileEncoding = 4; lastKnownFileType = text; path = quaternion.inl; sourceTree = "<group>"; };
		AED73C8723000D1D00ECDB64 /* quaternion_simd.inl */ = {isa = PBXFileReference; fileEncoding = 4; lastKnownFileType = text; path = quaternion_simd.inl; sourceTree = "<group>"; };
		AED73C8823000D1D00ECDB64 /* random.hpp */ = {isa = PBXFileReference; fileEncoding = 4; lastKnownFileType = sourcecode.cpp.h; path = random.hpp; sourceTree = "<group>"; };
		AED73C8923000D1D00ECDB64 /* random.inl */ = {isa = PBXFileReference; fileEncoding = 4; lastKnownFileType = text; path = random.inl; sourceTree = "<group>"; };
		AED73C8A23000D1D00ECDB64 /* reciprocal.hpp */ = {isa = PBXFileReference; fileEncoding = 4; lastKnownFileType = sourcecode.cpp.h; path = reciprocal.hpp; sourceTree = "<group>"; };
		AED73C8B23000D1D00ECDB64 /* reciprocal.inl */ = {isa = PBXFileReference; fileEncoding = 4; lastKnownFileType = text; path = reciprocal.inl; sourceTree = "<group>"; };
		AED73C8C23000D1D00ECDB64 /* round.hpp */ = {isa = PBXFileReference; fileEncoding = 4; lastKnownFileType = sourcecode.cpp.h; path = round.hpp; sourceTree = "<group>"; };
		AED73C8D23000D1D00ECDB64 /* round.inl */ = {isa = PBXFileReference; fileEncoding = 4; lastKnownFileType = text; path = round.inl; sourceTree = "<group>"; };
		AED73C8E23000D1D00ECDB64 /* type_aligned.hpp */ = {isa = PBXFileReference; fileEncoding = 4; lastKnownFileType = sourcecode.cpp.h; path = type_aligned.hpp; sourceTree = "<group>"; };
		AED73C8F23000D1D00ECDB64 /* type_precision.hpp */ = {isa = PBXFileReference; fileEncoding = 4; lastKnownFileType = sourcecode.cpp.h; path = type_precision.hpp; sourceTree = "<group>"; };
		AED73C9023000D1D00ECDB64 /* type_precision.inl */ = {isa = PBXFileReference; fileEncoding = 4; lastKnownFileType = text; path = type_precision.inl; sourceTree = "<group>"; };
		AED73C9123000D1D00ECDB64 /* type_ptr.hpp */ = {isa = PBXFileReference; fileEncoding = 4; lastKnownFileType = sourcecode.cpp.h; path = type_ptr.hpp; sourceTree = "<group>"; };
		AED73C9223000D1D00ECDB64 /* type_ptr.inl */ = {isa = PBXFileReference; fileEncoding = 4; lastKnownFileType = text; path = type_ptr.inl; sourceTree = "<group>"; };
		AED73C9323000D1D00ECDB64 /* ulp.hpp */ = {isa = PBXFileReference; fileEncoding = 4; lastKnownFileType = sourcecode.cpp.h; path = ulp.hpp; sourceTree = "<group>"; };
		AED73C9423000D1D00ECDB64 /* ulp.inl */ = {isa = PBXFileReference; fileEncoding = 4; lastKnownFileType = text; path = ulp.inl; sourceTree = "<group>"; };
		AED73C9523000D1D00ECDB64 /* vec1.hpp */ = {isa = PBXFileReference; fileEncoding = 4; lastKnownFileType = sourcecode.cpp.h; path = vec1.hpp; sourceTree = "<group>"; };
		AED73C9723000D1D00ECDB64 /* associated_min_max.hpp */ = {isa = PBXFileReference; fileEncoding = 4; lastKnownFileType = sourcecode.cpp.h; path = associated_min_max.hpp; sourceTree = "<group>"; };
		AED73C9823000D1D00ECDB64 /* associated_min_max.inl */ = {isa = PBXFileReference; fileEncoding = 4; lastKnownFileType = text; path = associated_min_max.inl; sourceTree = "<group>"; };
		AED73C9923000D1D00ECDB64 /* bit.hpp */ = {isa = PBXFileReference; fileEncoding = 4; lastKnownFileType = sourcecode.cpp.h; path = bit.hpp; sourceTree = "<group>"; };
		AED73C9A23000D1D00ECDB64 /* bit.inl */ = {isa = PBXFileReference; fileEncoding = 4; lastKnownFileType = text; path = bit.inl; sourceTree = "<group>"; };
		AED73C9B23000D1D00ECDB64 /* closest_point.hpp */ = {isa = PBXFileReference; fileEncoding = 4; lastKnownFileType = sourcecode.cpp.h; path = closest_point.hpp; sourceTree = "<group>"; };
		AED73C9C23000D1D00ECDB64 /* closest_point.inl */ = {isa = PBXFileReference; fileEncoding = 4; lastKnownFileType = text; path = closest_point.inl; sourceTree = "<group>"; };
		AED73C9D23000D1D00ECDB64 /* color_encoding.hpp */ = {isa = PBXFileReference; fileEncoding = 4; lastKnownFileType = sourcecode.cpp.h; path = color_encoding.hpp; sourceTree = "<group>"; };
		AED73C9E23000D1D00ECDB64 /* color_encoding.inl */ = {isa = PBXFileReference; fileEncoding = 4; lastKnownFileType = text; path = color_encoding.inl; sourceTree = "<group>"; };
		AED73C9F23000D1D00ECDB64 /* color_space.hpp */ = {isa = PBXFileReference; fileEncoding = 4; lastKnownFileType = sourcecode.cpp.h; path = color_space.hpp; sourceTree = "<group>"; };
		AED73CA023000D1D00ECDB64 /* color_space.inl */ = {isa = PBXFileReference; fileEncoding = 4; lastKnownFileType = text; path = color_space.inl; sourceTree = "<group>"; };
		AED73CA123000D1D00ECDB64 /* color_space_YCoCg.hpp */ = {isa = PBXFileReference; fileEncoding = 4; lastKnownFileType = sourcecode.cpp.h; path = color_space_YCoCg.hpp; sourceTree = "<group>"; };
		AED73CA223000D1D00ECDB64 /* color_space_YCoCg.inl */ = {isa = PBXFileReference; fileEncoding = 4; lastKnownFileType = text; path = color_space_YCoCg.inl; sourceTree = "<group>"; };
		AED73CA323000D1D00ECDB64 /* common.hpp */ = {isa = PBXFileReference; fileEncoding = 4; lastKnownFileType = sourcecode.cpp.h; path = common.hpp; sourceTree = "<group>"; };
		AED73CA423000D1D00ECDB64 /* common.inl */ = {isa = PBXFileReference; fileEncoding = 4; lastKnownFileType = text; path = common.inl; sourceTree = "<group>"; };
		AED73CA523000D1D00ECDB64 /* compatibility.hpp */ = {isa = PBXFileReference; fileEncoding = 4; lastKnownFileType = sourcecode.cpp.h; path = compatibility.hpp; sourceTree = "<group>"; };
		AED73CA623000D1D00ECDB64 /* compatibility.inl */ = {isa = PBXFileReference; fileEncoding = 4; lastKnownFileType = text; path = compatibility.inl; sourceTree = "<group>"; };
		AED73CA723000D1D00ECDB64 /* component_wise.hpp */ = {isa = PBXFileReference; fileEncoding = 4; lastKnownFileType = sourcecode.cpp.h; path = component_wise.hpp; sourceTree = "<group>"; };
		AED73CA823000D1D00ECDB64 /* component_wise.inl */ = {isa = PBXFileReference; fileEncoding = 4; lastKnownFileType = text; path = component_wise.inl; sourceTree = "<group>"; };
		AED73CA923000D1D00ECDB64 /* dual_quaternion.hpp */ = {isa = PBXFileReference; fileEncoding = 4; lastKnownFileType = sourcecode.cpp.h; path = dual_quaternion.hpp; sourceTree = "<group>"; };
		AED73CAA23000D1D00ECDB64 /* dual_quaternion.inl */ = {isa = PBXFileReference; fileEncoding = 4; lastKnownFileType = text; path = dual_quaternion.inl; sourceTree = "<group>"; };
		AED73CAB23000D1D00ECDB64 /* easing.hpp */ = {isa = PBXFileReference; fileEncoding = 4; lastKnownFileType = sourcecode.cpp.h; path = easing.hpp; sourceTree = "<group>"; };
		AED73CAC23000D1D00ECDB64 /* easing.inl */ = {isa = PBXFileReference; fileEncoding = 4; lastKnownFileType = text; path = easing.inl; sourceTree = "<group>"; };
		AED73CAD23000D1D00ECDB64 /* euler_angles.hpp */ = {isa = PBXFileReference; fileEncoding = 4; lastKnownFileType = sourcecode.cpp.h; path = euler_angles.hpp; sourceTree = "<group>"; };
		AED73CAE23000D1D00ECDB64 /* euler_angles.inl */ = {isa = PBXFileReference; fileEncoding = 4; lastKnownFileType = text; path = euler_angles.inl; sourceTree = "<group>"; };
		AED73CAF23000D1D00ECDB64 /* extend.hpp */ = {isa = PBXFileReference; fileEncoding = 4; lastKnownFileType = sourcecode.cpp.h; path = extend.hpp; sourceTree = "<group>"; };
		AED73CB023000D1D00ECDB64 /* extend.inl */ = {isa = PBXFileReference; fileEncoding = 4; lastKnownFileType = text; path = extend.inl; sourceTree = "<group>"; };
		AED73CB123000D1D00ECDB64 /* extended_min_max.hpp */ = {isa = PBXFileReference; fileEncoding = 4; lastKnownFileType = sourcecode.cpp.h; path = extended_min_max.hpp; sourceTree = "<group>"; };
		AED73CB223000D1D00ECDB64 /* extended_min_max.inl */ = {isa = PBXFileReference; fileEncoding = 4; lastKnownFileType = text; path = extended_min_max.inl; sourceTree = "<group>"; };
		AED73CB323000D1D00ECDB64 /* exterior_product.hpp */ = {isa = PBXFileReference; fileEncoding = 4; lastKnownFileType = sourcecode.cpp.h; path = exterior_product.hpp; sourceTree = "<group>"; };
		AED73CB423000D1D00ECDB64 /* exterior_product.inl */ = {isa = PBXFileReference; fileEncoding = 4; lastKnownFileType = text; path = exterior_product.inl; sourceTree = "<group>"; };
		AED73CB523000D1D00ECDB64 /* fast_exponential.hpp */ = {isa = PBXFileReference; fileEncoding = 4; lastKnownFileType = sourcecode.cpp.h; path = fast_exponential.hpp; sourceTree = "<group>"; };
		AED73CB623000D1D00ECDB64 /* fast_exponential.inl */ = {isa = PBXFileReference; fileEncoding = 4; lastKnownFileType = text; path = fast_exponential.inl; sourceTree = "<group>"; };
		AED73CB723000D1D00ECDB64 /* fast_square_root.hpp */ = {isa = PBXFileReference; fileEncoding = 4; lastKnownFileType = sourcecode.cpp.h; path = fast_square_root.hpp; sourceTree = "<group>"; };
		AED73CB823000D1D00ECDB64 /* fast_square_root.inl */ = {isa = PBXFileReference; fileEncoding = 4; lastKnownFileType = text; path = fast_square_root.inl; sourceTree = "<group>"; };
		AED73CB923000D1D00ECDB64 /* fast_trigonometry.hpp */ = {isa = PBXFileReference; fileEncoding = 4; lastKnownFileType = sourcecode.cpp.h; path = fast_trigonometry.hpp; sourceTree = "<group>"; };
		AED73CBA23000D1D00ECDB64 /* fast_trigonometry.inl */ = {isa = PBXFileReference; fileEncoding = 4; lastKnownFileType = text; path = fast_trigonometry.inl; sourceTree = "<group>"; };
		AED73CBB23000D1D00ECDB64 /* float_notmalize.inl */ = {isa = PBXFileReference; fileEncoding = 4; lastKnownFileType = text; path = float_notmalize.inl; sourceTree = "<group>"; };
		AED73CBC23000D1D00ECDB64 /* functions.hpp */ = {isa = PBXFileReference; fileEncoding = 4; lastKnownFileType = sourcecode.cpp.h; path = functions.hpp; sourceTree = "<group>"; };
		AED73CBD23000D1D00ECDB64 /* functions.inl */ = {isa = PBXFileReference; fileEncoding = 4; lastKnownFileType = text; path = functions.inl; sourceTree = "<group>"; };
		AED73CBE23000D1D00ECDB64 /* gradient_paint.hpp */ = {isa = PBXFileReference; fileEncoding = 4; lastKnownFileType = sourcecode.cpp.h; path = gradient_paint.hpp; sourceTree = "<group>"; };
		AED73CBF23000D1D00ECDB64 /* gradient_paint.inl */ = {isa = PBXFileReference; fileEncoding = 4; lastKnownFileType = text; path = gradient_paint.inl; sourceTree = "<group>"; };
		AED73CC023000D1D00ECDB64 /* handed_coordinate_space.hpp */ = {isa = PBXFileReference; fileEncoding = 4; lastKnownFileType = sourcecode.cpp.h; path = handed_coordinate_space.hpp; sourceTree = "<group>"; };
		AED73CC123000D1D00ECDB64 /* handed_coordinate_space.inl */ = {isa = PBXFileReference; fileEncoding = 4; lastKnownFileType = text; path = handed_coordinate_space.inl; sourceTree = "<group>"; };
		AED73CC223000D1D00ECDB64 /* hash.hpp */ = {isa = PBXFileReference; fileEncoding = 4; lastKnownFileType = sourcecode.cpp.h; path = hash.hpp; sourceTree = "<group>"; };
		AED73CC323000D1D00ECDB64 /* hash.inl */ = {isa = PBXFileReference; fileEncoding = 4; lastKnownFileType = text; path = hash.inl; sourceTree = "<group>"; };
		AED73CC423000D1D00ECDB64 /* integer.hpp */ = {isa = PBXFileReference; fileEncoding = 4; lastKnownFileType = sourcecode.cpp.h; path = integer.hpp; sourceTree = "<group>"; };
		AED73CC523000D1D00ECDB64 /* integer.inl */ = {isa = PBXFileReference; fileEncoding = 4; lastKnownFileType = text; path = integer.inl; sourceTree = "<group>"; };
		AED73CC623000D1D00ECDB64 /* intersect.hpp */ = {isa = PBXFileReference; fileEncoding = 4; lastKnownFileType = sourcecode.cpp.h; path = intersect.hpp; sourceTree = "<group>"; };
		AED73CC723000D1D00ECDB64 /* intersect.inl */ = {isa = PBXFileReference; fileEncoding = 4; lastKnownFileType = text; path = intersect.inl; sourceTree = "<group>"; };
		AED73CC823000D1D00ECDB64 /* io.hpp */ = {isa = PBXFileReference; fileEncoding = 4; lastKnownFileType = sourcecode.cpp.h; path = io.hpp; sourceTree = "<group>"; };
		AED73CC923000D1D00ECDB64 /* io.inl */ = {isa = PBXFileReference; fileEncoding = 4; lastKnownFileType = text; path = io.inl; sourceTree = "<group>"; };
		AED73CCA23000D1D00ECDB64 /* log_base.hpp */ = {isa = PBXFileReference; fileEncoding = 4; lastKnownFileType = sourcecode.cpp.h; path = log_base.hpp; sourceTree = "<group>"; };
		AED73CCB23000D1D00ECDB64 /* log_base.inl */ = {isa = PBXFileReference; fileEncoding = 4; lastKnownFileType = text; path = log_base.inl; sourceTree = "<group>"; };
		AED73CCC23000D1D00ECDB64 /* matrix_cross_product.hpp */ = {isa = PBXFileReference; fileEncoding = 4; lastKnownFileType = sourcecode.cpp.h; path = matrix_cross_product.hpp; sourceTree = "<group>"; };
		AED73CCD23000D1D00ECDB64 /* matrix_cross_product.inl */ = {isa = PBXFileReference; fileEncoding = 4; lastKnownFileType = text; path = matrix_cross_product.inl; sourceTree = "<group>"; };
		AED73CCE23000D1D00ECDB64 /* matrix_decompose.hpp */ = {isa = PBXFileReference; fileEncoding = 4; lastKnownFileType = sourcecode.cpp.h; path = matrix_decompose.hpp; sourceTree = "<group>"; };
		AED73CCF23000D1D00ECDB64 /* matrix_decompose.inl */ = {isa = PBXFileReference; fileEncoding = 4; lastKnownFileType = text; path = matrix_decompose.inl; sourceTree = "<group>"; };
		AED73CD023000D1D00ECDB64 /* matrix_factorisation.hpp */ = {isa = PBXFileReference; fileEncoding = 4; lastKnownFileType = sourcecode.cpp.h; path = matrix_factorisation.hpp; sourceTree = "<group>"; };
		AED73CD123000D1D00ECDB64 /* matrix_factorisation.inl */ = {isa = PBXFileReference; fileEncoding = 4; lastKnownFileType = text; path = matrix_factorisation.inl; sourceTree = "<group>"; };
		AED73CD223000D1D00ECDB64 /* matrix_interpolation.hpp */ = {isa = PBXFileReference; fileEncoding = 4; lastKnownFileType = sourcecode.cpp.h; path = matrix_interpolation.hpp; sourceTree = "<group>"; };
		AED73CD323000D1D00ECDB64 /* matrix_interpolation.inl */ = {isa = PBXFileReference; fileEncoding = 4; lastKnownFileType = text; path = matrix_interpolation.inl; sourceTree = "<group>"; };
		AED73CD423000D1D00ECDB64 /* matrix_major_storage.hpp */ = {isa = PBXFileReference; fileEncoding = 4; lastKnownFileType = sourcecode.cpp.h; path = matrix_major_storage.hpp; sourceTree = "<group>"; };
		AED73CD523000D1D00ECDB64 /* matrix_major_storage.inl */ = {isa = PBXFileReference; fileEncoding = 4; lastKnownFileType = text; path = matrix_major_storage.inl; sourceTree = "<group>"; };
		AED73CD623000D1D00ECDB64 /* matrix_operation.hpp */ = {isa = PBXFileReference; fileEncoding = 4; lastKnownFileType = sourcecode.cpp.h; path = matrix_operation.hpp; sourceTree = "<group>"; };
		AED73CD723000D1D00ECDB64 /* matrix_operation.inl */ = {isa = PBXFileReference; fileEncoding = 4; lastKnownFileType = text; path = matrix_operation.inl; sourceTree = "<group>"; };
		AED73CD823000D1D00ECDB64 /* matrix_query.hpp */ = {isa = PBXFileReference; fileEncoding = 4; lastKnownFileType = sourcecode.cpp.h; path = matrix_query.hpp; sourceTree = "<group>"; };
		AED73CD923000D1D00ECDB64 /* matrix_query.inl */ = {isa = PBXFileReference; fileEncoding = 4; lastKnownFileType = text; path = matrix_query.inl; sourceTree = "<group>"; };
		AED73CDA23000D1D00ECDB64 /* matrix_transform_2d.hpp */ = {isa = PBXFileReference; fileEncoding = 4; lastKnownFileType = sourcecode.cpp.h; path = matrix_transform_2d.hpp; sourceTree = "<group>"; };
		AED73CDB23000D1D00ECDB64 /* matrix_transform_2d.inl */ = {isa = PBXFileReference; fileEncoding = 4; lastKnownFileType = text; path = matrix_transform_2d.inl; sourceTree = "<group>"; };
		AED73CDC23000D1D00ECDB64 /* mixed_product.hpp */ = {isa = PBXFileReference; fileEncoding = 4; lastKnownFileType = sourcecode.cpp.h; path = mixed_product.hpp; sourceTree = "<group>"; };
		AED73CDD23000D1D00ECDB64 /* mixed_product.inl */ = {isa = PBXFileReference; fileEncoding = 4; lastKnownFileType = text; path = mixed_product.inl; sourceTree = "<group>"; };
		AED73CDE23000D1D00ECDB64 /* norm.hpp */ = {isa = PBXFileReference; fileEncoding = 4; lastKnownFileType = sourcecode.cpp.h; path = norm.hpp; sourceTree = "<group>"; };
		AED73CDF23000D1D00ECDB64 /* norm.inl */ = {isa = PBXFileReference; fileEncoding = 4; lastKnownFileType = text; path = norm.inl; sourceTree = "<group>"; };
		AED73CE023000D1D00ECDB64 /* normal.hpp */ = {isa = PBXFileReference; fileEncoding = 4; lastKnownFileType = sourcecode.cpp.h; path = normal.hpp; sourceTree = "<group>"; };
		AED73CE123000D1D00ECDB64 /* normal.inl */ = {isa = PBXFileReference; fileEncoding = 4; lastKnownFileType = text; path = normal.inl; sourceTree = "<group>"; };
		AED73CE223000D1D00ECDB64 /* normalize_dot.hpp */ = {isa = PBXFileReference; fileEncoding = 4; lastKnownFileType = sourcecode.cpp.h; path = normalize_dot.hpp; sourceTree = "<group>"; };
		AED73CE323000D1D00ECDB64 /* normalize_dot.inl */ = {isa = PBXFileReference; fileEncoding = 4; lastKnownFileType = text; path = normalize_dot.inl; sourceTree = "<group>"; };
		AED73CE423000D1D00ECDB64 /* number_precision.hpp */ = {isa = PBXFileReference; fileEncoding = 4; lastKnownFileType = sourcecode.cpp.h; path = number_precision.hpp; sourceTree = "<group>"; };
		AED73CE523000D1D00ECDB64 /* number_precision.inl */ = {isa = PBXFileReference; fileEncoding = 4; lastKnownFileType = text; path = number_precision.inl; sourceTree = "<group>"; };
		AED73CE623000D1D00ECDB64 /* optimum_pow.hpp */ = {isa = PBXFileReference; fileEncoding = 4; lastKnownFileType = sourcecode.cpp.h; path = optimum_pow.hpp; sourceTree = "<group>"; };
		AED73CE723000D1D00ECDB64 /* optimum_pow.inl */ = {isa = PBXFileReference; fileEncoding = 4; lastKnownFileType = text; path = optimum_pow.inl; sourceTree = "<group>"; };
		AED73CE823000D1D00ECDB64 /* orthonormalize.hpp */ = {isa = PBXFileReference; fileEncoding = 4; lastKnownFileType = sourcecode.cpp.h; path = orthonormalize.hpp; sourceTree = "<group>"; };
		AED73CE923000D1D00ECDB64 /* orthonormalize.inl */ = {isa = PBXFileReference; fileEncoding = 4; lastKnownFileType = text; path = orthonormalize.inl; sourceTree = "<group>"; };
		AED73CEA23000D1D00ECDB64 /* perpendicular.hpp */ = {isa = PBXFileReference; fileEncoding = 4; lastKnownFileType = sourcecode.cpp.h; path = perpendicular.hpp; sourceTree = "<group>"; };
		AED73CEB23000D1D00ECDB64 /* perpendicular.inl */ = {isa = PBXFileReference; fileEncoding = 4; lastKnownFileType = text; path = perpendicular.inl; sourceTree = "<group>"; };
		AED73CEC23000D1D00ECDB64 /* polar_coordinates.hpp */ = {isa = PBXFileReference; fileEncoding = 4; lastKnownFileType = sourcecode.cpp.h; path = polar_coordinates.hpp; sourceTree = "<group>"; };
		AED73CED23000D1D00ECDB64 /* polar_coordinates.inl */ = {isa = PBXFileReference; fileEncoding = 4; lastKnownFileType = text; path = polar_coordinates.inl; sourceTree = "<group>"; };
		AED73CEE23000D1D00ECDB64 /* projection.hpp */ = {isa = PBXFileReference; fileEncoding = 4; lastKnownFileType = sourcecode.cpp.h; path = projection.hpp; sourceTree = "<group>"; };
		AED73CEF23000D1D00ECDB64 /* projection.inl */ = {isa = PBXFileReference; fileEncoding = 4; lastKnownFileType = text; path = projection.inl; sourceTree = "<group>"; };
		AED73CF023000D1D00ECDB64 /* quaternion.hpp */ = {isa = PBXFileReference; fileEncoding = 4; lastKnownFileType = sourcecode.cpp.h; path = quaternion.hpp; sourceTree = "<group>"; };
		AED73CF123000D1D00ECDB64 /* quaternion.inl */ = {isa = PBXFileReference; fileEncoding = 4; lastKnownFileType = text; path = quaternion.inl; sourceTree = "<group>"; };
		AED73CF223000D1D00ECDB64 /* range.hpp */ = {isa = PBXFileReference; fileEncoding = 4; lastKnownFileType = sourcecode.cpp.h; path = range.hpp; sourceTree = "<group>"; };
		AED73CF323000D1D00ECDB64 /* raw_data.hpp */ = {isa = PBXFileReference; fileEncoding = 4; lastKnownFileType = sourcecode.cpp.h; path = raw_data.hpp; sourceTree = "<group>"; };
		AED73CF423000D1D00ECDB64 /* raw_data.inl */ = {isa = PBXFileReference; fileEncoding = 4; lastKnownFileType = text; path = raw_data.inl; sourceTree = "<group>"; };
		AED73CF523000D1D00ECDB64 /* rotate_normalized_axis.hpp */ = {isa = PBXFileReference; fileEncoding = 4; lastKnownFileType = sourcecode.cpp.h; path = rotate_normalized_axis.hpp; sourceTree = "<group>"; };
		AED73CF623000D1D00ECDB64 /* rotate_normalized_axis.inl */ = {isa = PBXFileReference; fileEncoding = 4; lastKnownFileType = text; path = rotate_normalized_axis.inl; sourceTree = "<group>"; };
		AED73CF723000D1D00ECDB64 /* rotate_vector.hpp */ = {isa = PBXFileReference; fileEncoding = 4; lastKnownFileType = sourcecode.cpp.h; path = rotate_vector.hpp; sourceTree = "<group>"; };
		AED73CF823000D1D00ECDB64 /* rotate_vector.inl */ = {isa = PBXFileReference; fileEncoding = 4; lastKnownFileType = text; path = rotate_vector.inl; sourceTree = "<group>"; };
		AED73CF923000D1D00ECDB64 /* scalar_multiplication.hpp */ = {isa = PBXFileReference; fileEncoding = 4; lastKnownFileType = sourcecode.cpp.h; path = scalar_multiplication.hpp; sourceTree = "<group>"; };
		AED73CFA23000D1D00ECDB64 /* scalar_relational.hpp */ = {isa = PBXFileReference; fileEncoding = 4; lastKnownFileType = sourcecode.cpp.h; path = scalar_relational.hpp; sourceTree = "<group>"; };
		AED73CFB23000D1D00ECDB64 /* scalar_relational.inl */ = {isa = PBXFileReference; fileEncoding = 4; lastKnownFileType = text; path = scalar_relational.inl; sourceTree = "<group>"; };
		AED73CFC23000D1D00ECDB64 /* spline.hpp */ = {isa = PBXFileReference; fileEncoding = 4; lastKnownFileType = sourcecode.cpp.h; path = spline.hpp; sourceTree = "<group>"; };
		AED73CFD23000D1D00ECDB64 /* spline.inl */ = {isa = PBXFileReference; fileEncoding = 4; lastKnownFileType = text; path = spline.inl; sourceTree = "<group>"; };
		AED73CFE23000D1E00ECDB64 /* std_based_type.hpp */ = {isa = PBXFileReference; fileEncoding = 4; lastKnownFileType = sourcecode.cpp.h; path = std_based_type.hpp; sourceTree = "<group>"; };
		AED73CFF23000D1E00ECDB64 /* std_based_type.inl */ = {isa = PBXFileReference; fileEncoding = 4; lastKnownFileType = text; path = std_based_type.inl; sourceTree = "<group>"; };
		AED73D0023000D1E00ECDB64 /* string_cast.hpp */ = {isa = PBXFileReference; fileEncoding = 4; lastKnownFileType = sourcecode.cpp.h; path = string_cast.hpp; sourceTree = "<group>"; };
		AED73D0123000D1E00ECDB64 /* string_cast.inl */ = {isa = PBXFileReference; fileEncoding = 4; lastKnownFileType = text; path = string_cast.inl; sourceTree = "<group>"; };
		AED73D0223000D1E00ECDB64 /* texture.hpp */ = {isa = PBXFileReference; fileEncoding = 4; lastKnownFileType = sourcecode.cpp.h; path = texture.hpp; sourceTree = "<group>"; };
		AED73D0323000D1E00ECDB64 /* texture.inl */ = {isa = PBXFileReference; fileEncoding = 4; lastKnownFileType = text; path = texture.inl; sourceTree = "<group>"; };
		AED73D0423000D1E00ECDB64 /* transform.hpp */ = {isa = PBXFileReference; fileEncoding = 4; lastKnownFileType = sourcecode.cpp.h; path = transform.hpp; sourceTree = "<group>"; };
		AED73D0523000D1E00ECDB64 /* transform.inl */ = {isa = PBXFileReference; fileEncoding = 4; lastKnownFileType = text; path = transform.inl; sourceTree = "<group>"; };
		AED73D0623000D1E00ECDB64 /* transform2.hpp */ = {isa = PBXFileReference; fileEncoding = 4; lastKnownFileType = sourcecode.cpp.h; path = transform2.hpp; sourceTree = "<group>"; };
		AED73D0723000D1E00ECDB64 /* transform2.inl */ = {isa = PBXFileReference; fileEncoding = 4; lastKnownFileType = text; path = transform2.inl; sourceTree = "<group>"; };
		AED73D0823000D1E00ECDB64 /* type_aligned.hpp */ = {isa = PBXFileReference; fileEncoding = 4; lastKnownFileType = sourcecode.cpp.h; path = type_aligned.hpp; sourceTree = "<group>"; };
		AED73D0923000D1E00ECDB64 /* type_aligned.inl */ = {isa = PBXFileReference; fileEncoding = 4; lastKnownFileType = text; path = type_aligned.inl; sourceTree = "<group>"; };
		AED73D0A23000D1E00ECDB64 /* type_trait.hpp */ = {isa = PBXFileReference; fileEncoding = 4; lastKnownFileType = sourcecode.cpp.h; path = type_trait.hpp; sourceTree = "<group>"; };
		AED73D0B23000D1E00ECDB64 /* type_trait.inl */ = {isa = PBXFileReference; fileEncoding = 4; lastKnownFileType = text; path = type_trait.inl; sourceTree = "<group>"; };
		AED73D0C23000D1E00ECDB64 /* vec_swizzle.hpp */ = {isa = PBXFileReference; fileEncoding = 4; lastKnownFileType = sourcecode.cpp.h; path = vec_swizzle.hpp; sourceTree = "<group>"; };
		AED73D0D23000D1E00ECDB64 /* vector_angle.hpp */ = {isa = PBXFileReference; fileEncoding = 4; lastKnownFileType = sourcecode.cpp.h; path = vector_angle.hpp; sourceTree = "<group>"; };
		AED73D0E23000D1E00ECDB64 /* vector_angle.inl */ = {isa = PBXFileReference; fileEncoding = 4; lastKnownFileType = text; path = vector_angle.inl; sourceTree = "<group>"; };
		AED73D0F23000D1E00ECDB64 /* vector_query.hpp */ = {isa = PBXFileReference; fileEncoding = 4; lastKnownFileType = sourcecode.cpp.h; path = vector_query.hpp; sourceTree = "<group>"; };
		AED73D1023000D1E00ECDB64 /* vector_query.inl */ = {isa = PBXFileReference; fileEncoding = 4; lastKnownFileType = text; path = vector_query.inl; sourceTree = "<group>"; };
		AED73D1123000D1E00ECDB64 /* wrap.hpp */ = {isa = PBXFileReference; fileEncoding = 4; lastKnownFileType = sourcecode.cpp.h; path = wrap.hpp; sourceTree = "<group>"; };
		AED73D1223000D1E00ECDB64 /* wrap.inl */ = {isa = PBXFileReference; fileEncoding = 4; lastKnownFileType = text; path = wrap.inl; sourceTree = "<group>"; };
		AED73D1323000D1E00ECDB64 /* integer.hpp */ = {isa = PBXFileReference; fileEncoding = 4; lastKnownFileType = sourcecode.cpp.h; path = integer.hpp; sourceTree = "<group>"; };
		AED73D1423000D1E00ECDB64 /* mat2x2.hpp */ = {isa = PBXFileReference; fileEncoding = 4; lastKnownFileType = sourcecode.cpp.h; path = mat2x2.hpp; sourceTree = "<group>"; };
		AED73D1523000D1E00ECDB64 /* mat2x3.hpp */ = {isa = PBXFileReference; fileEncoding = 4; lastKnownFileType = sourcecode.cpp.h; path = mat2x3.hpp; sourceTree = "<group>"; };
		AED73D1623000D1E00ECDB64 /* mat2x4.hpp */ = {isa = PBXFileReference; fileEncoding = 4; lastKnownFileType = sourcecode.cpp.h; path = mat2x4.hpp; sourceTree = "<group>"; };
		AED73D1723000D1E00ECDB64 /* mat3x2.hpp */ = {isa = PBXFileReference; fileEncoding = 4; lastKnownFileType = sourcecode.cpp.h; path = mat3x2.hpp; sourceTree = "<group>"; };
		AED73D1823000D1E00ECDB64 /* mat3x3.hpp */ = {isa = PBXFileReference; fileEncoding = 4; lastKnownFileType = sourcecode.cpp.h; path = mat3x3.hpp; sourceTree = "<group>"; };
		AED73D1923000D1E00ECDB64 /* mat3x4.hpp */ = {isa = PBXFileReference; fileEncoding = 4; lastKnownFileType = sourcecode.cpp.h; path = mat3x4.hpp; sourceTree = "<group>"; };
		AED73D1A23000D1E00ECDB64 /* mat4x2.hpp */ = {isa = PBXFileReference; fileEncoding = 4; lastKnownFileType = sourcecode.cpp.h; path = mat4x2.hpp; sourceTree = "<group>"; };
		AED73D1B23000D1E00ECDB64 /* mat4x3.hpp */ = {isa = PBXFileReference; fileEncoding = 4; lastKnownFileType = sourcecode.cpp.h; path = mat4x3.hpp; sourceTree = "<group>"; };
		AED73D1C23000D1E00ECDB64 /* mat4x4.hpp */ = {isa = PBXFileReference; fileEncoding = 4; lastKnownFileType = sourcecode.cpp.h; path = mat4x4.hpp; sourceTree = "<group>"; };
		AED73D1D23000D1E00ECDB64 /* matrix.hpp */ = {isa = PBXFileReference; fileEncoding = 4; lastKnownFileType = sourcecode.cpp.h; path = matrix.hpp; sourceTree = "<group>"; };
		AED73D1E23000D1E00ECDB64 /* packing.hpp */ = {isa = PBXFileReference; fileEncoding = 4; lastKnownFileType = sourcecode.cpp.h; path = packing.hpp; sourceTree = "<group>"; };
		AED73D2023000D1E00ECDB64 /* common.h */ = {isa = PBXFileReference; fileEncoding = 4; lastKnownFileType = sourcecode.c.h; path = common.h; sourceTree = "<group>"; };
		AED73D2123000D1E00ECDB64 /* exponential.h */ = {isa = PBXFileReference; fileEncoding = 4; lastKnownFileType = sourcecode.c.h; path = exponential.h; sourceTree = "<group>"; };
		AED73D2223000D1E00ECDB64 /* geometric.h */ = {isa = PBXFileReference; fileEncoding = 4; lastKnownFileType = sourcecode.c.h; path = geometric.h; sourceTree = "<group>"; };
		AED73D2323000D1E00ECDB64 /* integer.h */ = {isa = PBXFileReference; fileEncoding = 4; lastKnownFileType = sourcecode.c.h; path = integer.h; sourceTree = "<group>"; };
		AED73D2423000D1E00ECDB64 /* matrix.h */ = {isa = PBXFileReference; fileEncoding = 4; lastKnownFileType = sourcecode.c.h; path = matrix.h; sourceTree = "<group>"; };
		AED73D2523000D1E00ECDB64 /* packing.h */ = {isa = PBXFileReference; fileEncoding = 4; lastKnownFileType = sourcecode.c.h; path = packing.h; sourceTree = "<group>"; };
		AED73D2623000D1E00ECDB64 /* platform.h */ = {isa = PBXFileReference; fileEncoding = 4; lastKnownFileType = sourcecode.c.h; path = platform.h; sourceTree = "<group>"; };
		AED73D2723000D1E00ECDB64 /* trigonometric.h */ = {isa = PBXFileReference; fileEncoding = 4; lastKnownFileType = sourcecode.c.h; path = trigonometric.h; sourceTree = "<group>"; };
		AED73D2823000D1E00ECDB64 /* vector_relational.h */ = {isa = PBXFileReference; fileEncoding = 4; lastKnownFileType = sourcecode.c.h; path = vector_relational.h; sourceTree = "<group>"; };
		AED73D2923000D1E00ECDB64 /* trigonometric.hpp */ = {isa = PBXFileReference; fileEncoding = 4; lastKnownFileType = sourcecode.cpp.h; path = trigonometric.hpp; sourceTree = "<group>"; };
		AED73D2A23000D1E00ECDB64 /* vec2.hpp */ = {isa = PBXFileReference; fileEncoding = 4; lastKnownFileType = sourcecode.cpp.h; path = vec2.hpp; sourceTree = "<group>"; };
		AED73D2B23000D1E00ECDB64 /* vec3.hpp */ = {isa = PBXFileReference; fileEncoding = 4; lastKnownFileType = sourcecode.cpp.h; path = vec3.hpp; sourceTree = "<group>"; };
		AED73D2C23000D1E00ECDB64 /* vec4.hpp */ = {isa = PBXFileReference; fileEncoding = 4; lastKnownFileType = sourcecode.cpp.h; path = vec4.hpp; sourceTree = "<group>"; };
		AED73D2D23000D1E00ECDB64 /* vector_relational.hpp */ = {isa = PBXFileReference; fileEncoding = 4; lastKnownFileType = sourcecode.cpp.h; path = vector_relational.hpp; sourceTree = "<group>"; };
>>>>>>> cf22e942
		AEE62767220D7B4300EC7E89 /* cue.cpp */ = {isa = PBXFileReference; fileEncoding = 4; lastKnownFileType = sourcecode.cpp.cpp; path = cue.cpp; sourceTree = "<group>"; };
		AEE62769220D7B5500EC7E89 /* gui.h */ = {isa = PBXFileReference; fileEncoding = 4; lastKnownFileType = sourcecode.c.h; path = gui.h; sourceTree = "<group>"; };
		AEE6276A220D7B5500EC7E89 /* gui.cpp */ = {isa = PBXFileReference; fileEncoding = 4; lastKnownFileType = sourcecode.cpp.cpp; path = gui.cpp; sourceTree = "<group>"; };
		AEE6276D220D7B7E00EC7E89 /* imconfig.h */ = {isa = PBXFileReference; fileEncoding = 4; lastKnownFileType = sourcecode.c.h; path = imconfig.h; sourceTree = "<group>"; };
		AEE6276E220D7B7E00EC7E89 /* imgui.cpp */ = {isa = PBXFileReference; fileEncoding = 4; lastKnownFileType = sourcecode.cpp.cpp; path = imgui.cpp; sourceTree = "<group>"; };
		AEE6276F220D7B7E00EC7E89 /* imgui.h */ = {isa = PBXFileReference; fileEncoding = 4; lastKnownFileType = sourcecode.c.h; path = imgui.h; sourceTree = "<group>"; };
		AEE62770220D7B7E00EC7E89 /* imgui_demo.cpp */ = {isa = PBXFileReference; fileEncoding = 4; lastKnownFileType = sourcecode.cpp.cpp; path = imgui_demo.cpp; sourceTree = "<group>"; };
		AEE62771220D7B7E00EC7E89 /* imgui_draw.cpp */ = {isa = PBXFileReference; fileEncoding = 4; lastKnownFileType = sourcecode.cpp.cpp; path = imgui_draw.cpp; sourceTree = "<group>"; };
		AEE62774220D7B7E00EC7E89 /* imgui_internal.h */ = {isa = PBXFileReference; fileEncoding = 4; lastKnownFileType = sourcecode.c.h; path = imgui_internal.h; sourceTree = "<group>"; };
		AEE62775220D7B7E00EC7E89 /* imgui_widgets.cpp */ = {isa = PBXFileReference; fileEncoding = 4; lastKnownFileType = sourcecode.cpp.cpp; path = imgui_widgets.cpp; sourceTree = "<group>"; };
		AEE62776220D7B7E00EC7E89 /* imstb_rectpack.h */ = {isa = PBXFileReference; fileEncoding = 4; lastKnownFileType = sourcecode.c.h; path = imstb_rectpack.h; sourceTree = "<group>"; };
		AEE62777220D7B7E00EC7E89 /* imstb_textedit.h */ = {isa = PBXFileReference; fileEncoding = 4; lastKnownFileType = sourcecode.c.h; path = imstb_textedit.h; sourceTree = "<group>"; };
		AEE62778220D7B7E00EC7E89 /* imstb_truetype.h */ = {isa = PBXFileReference; fileEncoding = 4; lastKnownFileType = sourcecode.c.h; path = imstb_truetype.h; sourceTree = "<group>"; };
		AEE62779220D7B7E00EC7E89 /* roboto_medium.h */ = {isa = PBXFileReference; fileEncoding = 4; lastKnownFileType = sourcecode.c.h; path = roboto_medium.h; sourceTree = "<group>"; };
		AEE6278122131BB500EC7E89 /* gamepad.h */ = {isa = PBXFileReference; fileEncoding = 4; lastKnownFileType = sourcecode.c.h; path = gamepad.h; sourceTree = "<group>"; };
		AEE6278222131BB500EC7E89 /* gamepad_device.cpp */ = {isa = PBXFileReference; fileEncoding = 4; lastKnownFileType = sourcecode.cpp.cpp; path = gamepad_device.cpp; sourceTree = "<group>"; };
		AEE6278322131BB500EC7E89 /* gamepad_device.h */ = {isa = PBXFileReference; fileEncoding = 4; lastKnownFileType = sourcecode.c.h; path = gamepad_device.h; sourceTree = "<group>"; };
		AEE6278422131BB500EC7E89 /* keyboard_device.h */ = {isa = PBXFileReference; fileEncoding = 4; lastKnownFileType = sourcecode.c.h; path = keyboard_device.h; sourceTree = "<group>"; };
		AEE6278522131BB500EC7E89 /* mapping.cpp */ = {isa = PBXFileReference; fileEncoding = 4; lastKnownFileType = sourcecode.cpp.cpp; path = mapping.cpp; sourceTree = "<group>"; };
		AEE6278622131BB500EC7E89 /* mapping.h */ = {isa = PBXFileReference; fileEncoding = 4; lastKnownFileType = sourcecode.c.h; path = mapping.h; sourceTree = "<group>"; };
		AEE6278B2224762000EC7E89 /* imgui_impl_opengl3.cpp */ = {isa = PBXFileReference; fileEncoding = 4; lastKnownFileType = sourcecode.cpp.cpp; path = imgui_impl_opengl3.cpp; sourceTree = "<group>"; };
		AEE6278D2224762000EC7E89 /* imgui_impl_opengl3.h */ = {isa = PBXFileReference; fileEncoding = 4; lastKnownFileType = sourcecode.c.h; path = imgui_impl_opengl3.h; sourceTree = "<group>"; };
		AEE6279222247C0A00EC7E89 /* gui_util.cpp */ = {isa = PBXFileReference; fileEncoding = 4; lastKnownFileType = sourcecode.cpp.cpp; path = gui_util.cpp; sourceTree = "<group>"; };
		AEE6279322247C0A00EC7E89 /* gui_util.h */ = {isa = PBXFileReference; fileEncoding = 4; lastKnownFileType = sourcecode.c.h; path = gui_util.h; sourceTree = "<group>"; };
		AEE6279522247C2B00EC7E89 /* keyboard_device.cpp */ = {isa = PBXFileReference; fileEncoding = 4; lastKnownFileType = sourcecode.cpp.cpp; path = keyboard_device.cpp; sourceTree = "<group>"; };
		AEF25640227C441F00348550 /* vmem32.cpp */ = {isa = PBXFileReference; fileEncoding = 4; lastKnownFileType = sourcecode.cpp.cpp; path = vmem32.cpp; sourceTree = "<group>"; };
		AEF25641227C441F00348550 /* vmem32.h */ = {isa = PBXFileReference; fileEncoding = 4; lastKnownFileType = sourcecode.c.h; path = vmem32.h; sourceTree = "<group>"; };
		AEF25643227C442F00348550 /* mmu_impl.h */ = {isa = PBXFileReference; fileEncoding = 4; lastKnownFileType = sourcecode.c.h; path = mmu_impl.h; sourceTree = "<group>"; };
		AEF25644227C442F00348550 /* fastmmu.cpp */ = {isa = PBXFileReference; fileEncoding = 4; lastKnownFileType = sourcecode.cpp.cpp; path = fastmmu.cpp; sourceTree = "<group>"; };
		AEF25645227C442F00348550 /* wince.h */ = {isa = PBXFileReference; fileEncoding = 4; lastKnownFileType = sourcecode.c.h; path = wince.h; sourceTree = "<group>"; };
		AEF2564722886A2E00348550 /* posix_vmem.cpp */ = {isa = PBXFileReference; fileEncoding = 4; lastKnownFileType = sourcecode.cpp.cpp; path = posix_vmem.cpp; sourceTree = "<group>"; };
		AEF2564A2294060300348550 /* ZipArchive.cpp */ = {isa = PBXFileReference; fileEncoding = 4; lastKnownFileType = sourcecode.cpp.cpp; path = ZipArchive.cpp; sourceTree = "<group>"; };
		AEF2564B2294060300348550 /* archive.h */ = {isa = PBXFileReference; fileEncoding = 4; lastKnownFileType = sourcecode.c.h; path = archive.h; sourceTree = "<group>"; };
		AEF2564C2294060300348550 /* 7zArchive.cpp */ = {isa = PBXFileReference; fileEncoding = 4; lastKnownFileType = sourcecode.cpp.cpp; path = 7zArchive.cpp; sourceTree = "<group>"; };
		AEF2564D2294060300348550 /* ZipArchive.h */ = {isa = PBXFileReference; fileEncoding = 4; lastKnownFileType = sourcecode.c.h; path = ZipArchive.h; sourceTree = "<group>"; };
		AEF2564E2294060300348550 /* archive.cpp */ = {isa = PBXFileReference; fileEncoding = 4; lastKnownFileType = sourcecode.cpp.cpp; path = archive.cpp; sourceTree = "<group>"; };
		AEF2564F2294060400348550 /* 7zArchive.h */ = {isa = PBXFileReference; fileEncoding = 4; lastKnownFileType = sourcecode.c.h; path = 7zArchive.h; sourceTree = "<group>"; };
		AEFF7EC7214AEC800068CE11 /* modem.cpp */ = {isa = PBXFileReference; fileEncoding = 4; lastKnownFileType = sourcecode.cpp.cpp; path = modem.cpp; sourceTree = "<group>"; };
		AEFF7EC8214AEC800068CE11 /* modem.h */ = {isa = PBXFileReference; fileEncoding = 4; lastKnownFileType = sourcecode.c.h; path = modem.h; sourceTree = "<group>"; };
		AEFF7EC9214AEC800068CE11 /* modem_regs.h */ = {isa = PBXFileReference; fileEncoding = 4; lastKnownFileType = sourcecode.c.h; path = modem_regs.h; sourceTree = "<group>"; };
		AEFF7ED3214D9D590068CE11 /* pico_arm9.h */ = {isa = PBXFileReference; fileEncoding = 4; lastKnownFileType = sourcecode.c.h; path = pico_arm9.h; sourceTree = "<group>"; };
		AEFF7ED4214D9D590068CE11 /* pico_atsamd21j18.h */ = {isa = PBXFileReference; fileEncoding = 4; lastKnownFileType = sourcecode.c.h; path = pico_atsamd21j18.h; sourceTree = "<group>"; };
		AEFF7ED5214D9D590068CE11 /* pico_avr.h */ = {isa = PBXFileReference; fileEncoding = 4; lastKnownFileType = sourcecode.c.h; path = pico_avr.h; sourceTree = "<group>"; };
		AEFF7ED6214D9D590068CE11 /* pico_cortex_m.h */ = {isa = PBXFileReference; fileEncoding = 4; lastKnownFileType = sourcecode.c.h; path = pico_cortex_m.h; sourceTree = "<group>"; };
		AEFF7ED7214D9D590068CE11 /* pico_dos.h */ = {isa = PBXFileReference; fileEncoding = 4; lastKnownFileType = sourcecode.c.h; path = pico_dos.h; sourceTree = "<group>"; };
		AEFF7ED8214D9D590068CE11 /* pico_esp8266.h */ = {isa = PBXFileReference; fileEncoding = 4; lastKnownFileType = sourcecode.c.h; path = pico_esp8266.h; sourceTree = "<group>"; };
		AEFF7ED9214D9D590068CE11 /* pico_generic_gcc.h */ = {isa = PBXFileReference; fileEncoding = 4; lastKnownFileType = sourcecode.c.h; path = pico_generic_gcc.h; sourceTree = "<group>"; };
		AEFF7EDA214D9D590068CE11 /* pico_linux.h */ = {isa = PBXFileReference; fileEncoding = 4; lastKnownFileType = sourcecode.c.h; path = pico_linux.h; sourceTree = "<group>"; };
		AEFF7EDB214D9D590068CE11 /* pico_mbed.h */ = {isa = PBXFileReference; fileEncoding = 4; lastKnownFileType = sourcecode.c.h; path = pico_mbed.h; sourceTree = "<group>"; };
		AEFF7EDC214D9D590068CE11 /* pico_msp430.h */ = {isa = PBXFileReference; fileEncoding = 4; lastKnownFileType = sourcecode.c.h; path = pico_msp430.h; sourceTree = "<group>"; };
		AEFF7EDD214D9D590068CE11 /* pico_none.h */ = {isa = PBXFileReference; fileEncoding = 4; lastKnownFileType = sourcecode.c.h; path = pico_none.h; sourceTree = "<group>"; };
		AEFF7EDE214D9D590068CE11 /* pico_pic24.h */ = {isa = PBXFileReference; fileEncoding = 4; lastKnownFileType = sourcecode.c.h; path = pico_pic24.h; sourceTree = "<group>"; };
		AEFF7EDF214D9D590068CE11 /* pico_pic32.h */ = {isa = PBXFileReference; fileEncoding = 4; lastKnownFileType = sourcecode.c.h; path = pico_pic32.h; sourceTree = "<group>"; };
		AEFF7EE0214D9D590068CE11 /* pico_posix.h */ = {isa = PBXFileReference; fileEncoding = 4; lastKnownFileType = sourcecode.c.h; path = pico_posix.h; sourceTree = "<group>"; };
		AEFF7EE1214D9D590068CE11 /* heap.h */ = {isa = PBXFileReference; fileEncoding = 4; lastKnownFileType = sourcecode.c.h; path = heap.h; sourceTree = "<group>"; };
		AEFF7EE2214D9D590068CE11 /* pico_addressing.h */ = {isa = PBXFileReference; fileEncoding = 4; lastKnownFileType = sourcecode.c.h; path = pico_addressing.h; sourceTree = "<group>"; };
		AEFF7EE3214D9D590068CE11 /* pico_config.h */ = {isa = PBXFileReference; fileEncoding = 4; lastKnownFileType = sourcecode.c.h; path = pico_config.h; sourceTree = "<group>"; };
		AEFF7EE4214D9D590068CE11 /* pico_constants.h */ = {isa = PBXFileReference; fileEncoding = 4; lastKnownFileType = sourcecode.c.h; path = pico_constants.h; sourceTree = "<group>"; };
		AEFF7EE5214D9D590068CE11 /* pico_device.h */ = {isa = PBXFileReference; fileEncoding = 4; lastKnownFileType = sourcecode.c.h; path = pico_device.h; sourceTree = "<group>"; };
		AEFF7EE6214D9D590068CE11 /* pico_eth.h */ = {isa = PBXFileReference; fileEncoding = 4; lastKnownFileType = sourcecode.c.h; path = pico_eth.h; sourceTree = "<group>"; };
		AEFF7EE7214D9D590068CE11 /* pico_frame.h */ = {isa = PBXFileReference; fileEncoding = 4; lastKnownFileType = sourcecode.c.h; path = pico_frame.h; sourceTree = "<group>"; };
		AEFF7EE8214D9D590068CE11 /* pico_md5.h */ = {isa = PBXFileReference; fileEncoding = 4; lastKnownFileType = sourcecode.c.h; path = pico_md5.h; sourceTree = "<group>"; };
		AEFF7EE9214D9D590068CE11 /* pico_module_eth.h */ = {isa = PBXFileReference; fileEncoding = 4; lastKnownFileType = sourcecode.c.h; path = pico_module_eth.h; sourceTree = "<group>"; };
		AEFF7EEA214D9D590068CE11 /* pico_protocol.h */ = {isa = PBXFileReference; fileEncoding = 4; lastKnownFileType = sourcecode.c.h; path = pico_protocol.h; sourceTree = "<group>"; };
		AEFF7EEB214D9D590068CE11 /* pico_queue.h */ = {isa = PBXFileReference; fileEncoding = 4; lastKnownFileType = sourcecode.c.h; path = pico_queue.h; sourceTree = "<group>"; };
		AEFF7EEC214D9D590068CE11 /* pico_socket.h */ = {isa = PBXFileReference; fileEncoding = 4; lastKnownFileType = sourcecode.c.h; path = pico_socket.h; sourceTree = "<group>"; };
		AEFF7EED214D9D590068CE11 /* pico_socket_multicast.h */ = {isa = PBXFileReference; fileEncoding = 4; lastKnownFileType = sourcecode.c.h; path = pico_socket_multicast.h; sourceTree = "<group>"; };
		AEFF7EEE214D9D590068CE11 /* pico_stack.h */ = {isa = PBXFileReference; fileEncoding = 4; lastKnownFileType = sourcecode.c.h; path = pico_stack.h; sourceTree = "<group>"; };
		AEFF7EEF214D9D590068CE11 /* pico_tree.h */ = {isa = PBXFileReference; fileEncoding = 4; lastKnownFileType = sourcecode.c.h; path = pico_tree.h; sourceTree = "<group>"; };
		AEFF7EF6214D9D590068CE11 /* pico_6lowpan.h */ = {isa = PBXFileReference; fileEncoding = 4; lastKnownFileType = sourcecode.c.h; path = pico_6lowpan.h; sourceTree = "<group>"; };
		AEFF7EF7214D9D590068CE11 /* pico_6lowpan_ll.h */ = {isa = PBXFileReference; fileEncoding = 4; lastKnownFileType = sourcecode.c.h; path = pico_6lowpan_ll.h; sourceTree = "<group>"; };
		AEFF7EF8214D9D590068CE11 /* pico_802154.h */ = {isa = PBXFileReference; fileEncoding = 4; lastKnownFileType = sourcecode.c.h; path = pico_802154.h; sourceTree = "<group>"; };
		AEFF7EF9214D9D590068CE11 /* pico_aodv.h */ = {isa = PBXFileReference; fileEncoding = 4; lastKnownFileType = sourcecode.c.h; path = pico_aodv.h; sourceTree = "<group>"; };
		AEFF7EFA214D9D590068CE11 /* pico_arp.c */ = {isa = PBXFileReference; fileEncoding = 4; lastKnownFileType = sourcecode.c.c; path = pico_arp.c; sourceTree = "<group>"; };
		AEFF7EFB214D9D590068CE11 /* pico_arp.h */ = {isa = PBXFileReference; fileEncoding = 4; lastKnownFileType = sourcecode.c.h; path = pico_arp.h; sourceTree = "<group>"; };
		AEFF7EFC214D9D590068CE11 /* pico_dev_ipc.h */ = {isa = PBXFileReference; fileEncoding = 4; lastKnownFileType = sourcecode.c.h; path = pico_dev_ipc.h; sourceTree = "<group>"; };
		AEFF7EFD214D9D590068CE11 /* pico_dev_null.h */ = {isa = PBXFileReference; fileEncoding = 4; lastKnownFileType = sourcecode.c.h; path = pico_dev_null.h; sourceTree = "<group>"; };
		AEFF7EFE214D9D590068CE11 /* pico_dev_ppp.c */ = {isa = PBXFileReference; fileEncoding = 4; lastKnownFileType = sourcecode.c.c; path = pico_dev_ppp.c; sourceTree = "<group>"; };
		AEFF7EFF214D9D590068CE11 /* pico_dev_ppp.h */ = {isa = PBXFileReference; fileEncoding = 4; lastKnownFileType = sourcecode.c.h; path = pico_dev_ppp.h; sourceTree = "<group>"; };
		AEFF7F08214D9D590068CE11 /* pico_dhcp_client.h */ = {isa = PBXFileReference; fileEncoding = 4; lastKnownFileType = sourcecode.c.h; path = pico_dhcp_client.h; sourceTree = "<group>"; };
		AEFF7F0A214D9D590068CE11 /* pico_dhcp_common.h */ = {isa = PBXFileReference; fileEncoding = 4; lastKnownFileType = sourcecode.c.h; path = pico_dhcp_common.h; sourceTree = "<group>"; };
		AEFF7F0B214D9D590068CE11 /* pico_dns_client.c */ = {isa = PBXFileReference; fileEncoding = 4; lastKnownFileType = sourcecode.c.c; path = pico_dns_client.c; sourceTree = "<group>"; };
		AEFF7F0C214D9D590068CE11 /* pico_dns_client.h */ = {isa = PBXFileReference; fileEncoding = 4; lastKnownFileType = sourcecode.c.h; path = pico_dns_client.h; sourceTree = "<group>"; };
		AEFF7F0D214D9D590068CE11 /* pico_dns_common.c */ = {isa = PBXFileReference; fileEncoding = 4; lastKnownFileType = sourcecode.c.c; path = pico_dns_common.c; sourceTree = "<group>"; };
		AEFF7F0E214D9D590068CE11 /* pico_dns_common.h */ = {isa = PBXFileReference; fileEncoding = 4; lastKnownFileType = sourcecode.c.h; path = pico_dns_common.h; sourceTree = "<group>"; };
		AEFF7F0F214D9D590068CE11 /* pico_ethernet.c */ = {isa = PBXFileReference; fileEncoding = 4; lastKnownFileType = sourcecode.c.c; path = pico_ethernet.c; sourceTree = "<group>"; };
		AEFF7F10214D9D590068CE11 /* pico_ethernet.h */ = {isa = PBXFileReference; fileEncoding = 4; lastKnownFileType = sourcecode.c.h; path = pico_ethernet.h; sourceTree = "<group>"; };
		AEFF7F11214D9D590068CE11 /* pico_fragments.c */ = {isa = PBXFileReference; fileEncoding = 4; lastKnownFileType = sourcecode.c.c; path = pico_fragments.c; sourceTree = "<group>"; };
		AEFF7F12214D9D590068CE11 /* pico_fragments.h */ = {isa = PBXFileReference; fileEncoding = 4; lastKnownFileType = sourcecode.c.h; path = pico_fragments.h; sourceTree = "<group>"; };
		AEFF7F14214D9D590068CE11 /* pico_icmp4.h */ = {isa = PBXFileReference; fileEncoding = 4; lastKnownFileType = sourcecode.c.h; path = pico_icmp4.h; sourceTree = "<group>"; };
		AEFF7F15214D9D590068CE11 /* pico_icmp6.h */ = {isa = PBXFileReference; fileEncoding = 4; lastKnownFileType = sourcecode.c.h; path = pico_icmp6.h; sourceTree = "<group>"; };
		AEFF7F16214D9D590068CE11 /* pico_igmp.h */ = {isa = PBXFileReference; fileEncoding = 4; lastKnownFileType = sourcecode.c.h; path = pico_igmp.h; sourceTree = "<group>"; };
		AEFF7F17214D9D590068CE11 /* pico_ipfilter.h */ = {isa = PBXFileReference; fileEncoding = 4; lastKnownFileType = sourcecode.c.h; path = pico_ipfilter.h; sourceTree = "<group>"; };
		AEFF7F18214D9D590068CE11 /* pico_ipv4.c */ = {isa = PBXFileReference; fileEncoding = 4; lastKnownFileType = sourcecode.c.c; path = pico_ipv4.c; sourceTree = "<group>"; };
		AEFF7F19214D9D590068CE11 /* pico_ipv4.h */ = {isa = PBXFileReference; fileEncoding = 4; lastKnownFileType = sourcecode.c.h; path = pico_ipv4.h; sourceTree = "<group>"; };
		AEFF7F1A214D9D590068CE11 /* pico_ipv6.h */ = {isa = PBXFileReference; fileEncoding = 4; lastKnownFileType = sourcecode.c.h; path = pico_ipv6.h; sourceTree = "<group>"; };
		AEFF7F1B214D9D590068CE11 /* pico_ipv6_nd.h */ = {isa = PBXFileReference; fileEncoding = 4; lastKnownFileType = sourcecode.c.h; path = pico_ipv6_nd.h; sourceTree = "<group>"; };
		AEFF7F1C214D9D590068CE11 /* pico_mcast.h */ = {isa = PBXFileReference; fileEncoding = 4; lastKnownFileType = sourcecode.c.h; path = pico_mcast.h; sourceTree = "<group>"; };
		AEFF7F1F214D9D590068CE11 /* pico_mld.h */ = {isa = PBXFileReference; fileEncoding = 4; lastKnownFileType = sourcecode.c.h; path = pico_mld.h; sourceTree = "<group>"; };
		AEFF7F20214D9D590068CE11 /* pico_mm.h */ = {isa = PBXFileReference; fileEncoding = 4; lastKnownFileType = sourcecode.c.h; path = pico_mm.h; sourceTree = "<group>"; };
		AEFF7F21214D9D590068CE11 /* pico_nat.h */ = {isa = PBXFileReference; fileEncoding = 4; lastKnownFileType = sourcecode.c.h; path = pico_nat.h; sourceTree = "<group>"; };
		AEFF7F22214D9D590068CE11 /* pico_olsr.h */ = {isa = PBXFileReference; fileEncoding = 4; lastKnownFileType = sourcecode.c.h; path = pico_olsr.h; sourceTree = "<group>"; };
		AEFF7F23214D9D590068CE11 /* pico_socket_tcp.c */ = {isa = PBXFileReference; fileEncoding = 4; lastKnownFileType = sourcecode.c.c; path = pico_socket_tcp.c; sourceTree = "<group>"; };
		AEFF7F24214D9D590068CE11 /* pico_socket_tcp.h */ = {isa = PBXFileReference; fileEncoding = 4; lastKnownFileType = sourcecode.c.h; path = pico_socket_tcp.h; sourceTree = "<group>"; };
		AEFF7F25214D9D590068CE11 /* pico_socket_udp.c */ = {isa = PBXFileReference; fileEncoding = 4; lastKnownFileType = sourcecode.c.c; path = pico_socket_udp.c; sourceTree = "<group>"; };
		AEFF7F26214D9D590068CE11 /* pico_socket_udp.h */ = {isa = PBXFileReference; fileEncoding = 4; lastKnownFileType = sourcecode.c.h; path = pico_socket_udp.h; sourceTree = "<group>"; };
		AEFF7F27214D9D590068CE11 /* pico_strings.c */ = {isa = PBXFileReference; fileEncoding = 4; lastKnownFileType = sourcecode.c.c; path = pico_strings.c; sourceTree = "<group>"; };
		AEFF7F28214D9D590068CE11 /* pico_strings.h */ = {isa = PBXFileReference; fileEncoding = 4; lastKnownFileType = sourcecode.c.h; path = pico_strings.h; sourceTree = "<group>"; };
		AEFF7F29214D9D590068CE11 /* pico_tcp.c */ = {isa = PBXFileReference; fileEncoding = 4; lastKnownFileType = sourcecode.c.c; path = pico_tcp.c; sourceTree = "<group>"; };
		AEFF7F2A214D9D590068CE11 /* pico_tcp.h */ = {isa = PBXFileReference; fileEncoding = 4; lastKnownFileType = sourcecode.c.h; path = pico_tcp.h; sourceTree = "<group>"; };
		AEFF7F2B214D9D590068CE11 /* pico_udp.c */ = {isa = PBXFileReference; fileEncoding = 4; lastKnownFileType = sourcecode.c.c; path = pico_udp.c; sourceTree = "<group>"; };
		AEFF7F2C214D9D590068CE11 /* pico_udp.h */ = {isa = PBXFileReference; fileEncoding = 4; lastKnownFileType = sourcecode.c.h; path = pico_udp.h; sourceTree = "<group>"; };
		AEFF7F3E214D9D590068CE11 /* pico_device.c */ = {isa = PBXFileReference; fileEncoding = 4; lastKnownFileType = sourcecode.c.c; path = pico_device.c; sourceTree = "<group>"; };
		AEFF7F3F214D9D590068CE11 /* pico_frame.c */ = {isa = PBXFileReference; fileEncoding = 4; lastKnownFileType = sourcecode.c.c; path = pico_frame.c; sourceTree = "<group>"; };
		AEFF7F40214D9D590068CE11 /* pico_md5.c */ = {isa = PBXFileReference; fileEncoding = 4; lastKnownFileType = sourcecode.c.c; path = pico_md5.c; sourceTree = "<group>"; };
		AEFF7F41214D9D590068CE11 /* pico_protocol.c */ = {isa = PBXFileReference; fileEncoding = 4; lastKnownFileType = sourcecode.c.c; path = pico_protocol.c; sourceTree = "<group>"; };
		AEFF7F42214D9D590068CE11 /* pico_socket.c */ = {isa = PBXFileReference; fileEncoding = 4; lastKnownFileType = sourcecode.c.c; path = pico_socket.c; sourceTree = "<group>"; };
		AEFF7F43214D9D590068CE11 /* pico_socket_multicast.c */ = {isa = PBXFileReference; fileEncoding = 4; lastKnownFileType = sourcecode.c.c; path = pico_socket_multicast.c; sourceTree = "<group>"; };
		AEFF7F44214D9D590068CE11 /* pico_stack.c */ = {isa = PBXFileReference; fileEncoding = 4; lastKnownFileType = sourcecode.c.c; path = pico_stack.c; sourceTree = "<group>"; };
		AEFF7F45214D9D590068CE11 /* pico_tree.c */ = {isa = PBXFileReference; fileEncoding = 4; lastKnownFileType = sourcecode.c.c; path = pico_tree.c; sourceTree = "<group>"; };
		AEFF7F78214DA3C90068CE11 /* picoppp.cpp */ = {isa = PBXFileReference; fileEncoding = 4; lastKnownFileType = sourcecode.cpp.cpp; path = picoppp.cpp; sourceTree = "<group>"; };
		AEFF7F79214DA3C90068CE11 /* picoppp.h */ = {isa = PBXFileReference; fileEncoding = 4; lastKnownFileType = sourcecode.c.h; path = picoppp.h; sourceTree = "<group>"; };
		EBDF374D1BB96581001191B5 /* audiobackend_coreaudio.cpp */ = {isa = PBXFileReference; fileEncoding = 4; lastKnownFileType = sourcecode.cpp.cpp; path = audiobackend_coreaudio.cpp; sourceTree = "<group>"; };
		EBDF374E1BB96581001191B5 /* audiobackend_coreaudio.h */ = {isa = PBXFileReference; fileEncoding = 4; lastKnownFileType = sourcecode.c.h; path = audiobackend_coreaudio.h; sourceTree = "<group>"; };
		EBDF37501BB969EE001191B5 /* CoreAudio.framework */ = {isa = PBXFileReference; lastKnownFileType = wrapper.framework; name = CoreAudio.framework; path = System/Library/Frameworks/CoreAudio.framework; sourceTree = SDKROOT; };
		EBDF37521BB969F8001191B5 /* AudioUnit.framework */ = {isa = PBXFileReference; lastKnownFileType = wrapper.framework; name = AudioUnit.framework; path = System/Library/Frameworks/AudioUnit.framework; sourceTree = SDKROOT; };
/* End PBXFileReference section */

/* Begin PBXFrameworksBuildPhase section */
		84A388B01B1CDD3E000166C0 /* Frameworks */ = {
			isa = PBXFrameworksBuildPhase;
			buildActionMask = 2147483647;
			files = (
				EBDF37531BB969F8001191B5 /* AudioUnit.framework in Frameworks */,
				EBDF37511BB969EE001191B5 /* CoreAudio.framework in Frameworks */,
				AED73DC72303E57C00ECDB64 /* libSDL2.a in Frameworks */,
			);
			runOnlyForDeploymentPostprocessing = 0;
		};
		84A388C01B1CDD3F000166C0 /* Frameworks */ = {
			isa = PBXFrameworksBuildPhase;
			buildActionMask = 2147483647;
			files = (
			);
			runOnlyForDeploymentPostprocessing = 0;
		};
/* End PBXFrameworksBuildPhase section */

/* Begin PBXGroup section */
		84A388AA1B1CDD3E000166C0 = {
			isa = PBXGroup;
			children = (
				EBDF37521BB969F8001191B5 /* AudioUnit.framework */,
				EBDF37501BB969EE001191B5 /* CoreAudio.framework */,
				84B7BD111B7271CF00F9733F /* core */,
				84A388B51B1CDD3E000166C0 /* reicast-osx */,
				84A388C61B1CDD3F000166C0 /* reicast-osxTests */,
				84A388B41B1CDD3E000166C0 /* Products */,
				AED73DC52303E57C00ECDB64 /* Frameworks */,
			);
			sourceTree = "<group>";
		};
		84A388B41B1CDD3E000166C0 /* Products */ = {
			isa = PBXGroup;
			children = (
				84A388B31B1CDD3E000166C0 /* Flycast.app */,
				84A388C31B1CDD3F000166C0 /* reicast-osxTests.xctest */,
			);
			name = Products;
			sourceTree = "<group>";
		};
		84A388B51B1CDD3E000166C0 /* reicast-osx */ = {
			isa = PBXGroup;
			children = (
				84A388B81B1CDD3E000166C0 /* AppDelegate.swift */,
				84A388BA1B1CDD3E000166C0 /* Images.xcassets */,
				84A388BC1B1CDD3E000166C0 /* MainMenu.xib */,
				84A388B61B1CDD3E000166C0 /* Supporting Files */,
				84B7BF821B727AD700F9733F /* osx-main.mm */,
				84B7BF841B72821900F9733F /* emulator-osx-Bridging-Header.h */,
				84B7BF851B72871600F9733F /* EmuGLView.swift */,
				AE60BD9F22256E2500FA8A5B /* osx_keyboard.h */,
				AE60BDA02225725800FA8A5B /* osx_gamepad.h */,
				AE2A234922941A0500DD3034 /* NaomiConfig.xcconfig */,
				AE2A234A22941AF000DD3034 /* DreamcastConfig.xcconfig */,
			);
			name = "reicast-osx";
			path = "emulator-osx";
			sourceTree = "<group>";
		};
		84A388B61B1CDD3E000166C0 /* Supporting Files */ = {
			isa = PBXGroup;
			children = (
				84A388B71B1CDD3E000166C0 /* Info.plist */,
			);
			name = "Supporting Files";
			sourceTree = "<group>";
		};
		84A388C61B1CDD3F000166C0 /* reicast-osxTests */ = {
			isa = PBXGroup;
			children = (
				84A388C91B1CDD3F000166C0 /* emulator_osxTests.swift */,
				84A388C71B1CDD3F000166C0 /* Supporting Files */,
			);
			name = "reicast-osxTests";
			path = "emulator-osxTests";
			sourceTree = "<group>";
		};
		84A388C71B1CDD3F000166C0 /* Supporting Files */ = {
			isa = PBXGroup;
			children = (
				84A388C81B1CDD3F000166C0 /* Info.plist */,
			);
			name = "Supporting Files";
			sourceTree = "<group>";
		};
		84B7BD111B7271CF00F9733F /* core */ = {
			isa = PBXGroup;
			children = (
				AE2A2D5F21D684B9004B308D /* archive */,
				84B7BD131B72720100F9733F /* cfg */,
				84B7BD171B72720100F9733F /* deps */,
				84B7BDB81B72720100F9733F /* emitter */,
				84B7BDC61B72720100F9733F /* hw */,
				84B7BE421B72720100F9733F /* imgread */,
				AEE6278022131BB500EC7E89 /* input */,
				84B7BE4D1B72720100F9733F /* khronos */,
				84B7BE641B72720100F9733F /* linux */,
				AE43536822C9420C005E19CE /* log */,
				84B7BE6F1B72720200F9733F /* oslib */,
				84B7BE7C1B72720200F9733F /* profiler */,
				AE1E29392095FB1600FC6BA2 /* rec-cpp */,
				AE1E293E20A96B0B00FC6BA2 /* rec-x64 */,
				84B7BE8F1B72720200F9733F /* reios */,
				84B7BE981B72720200F9733F /* rend */,
<<<<<<< HEAD
				AED73DBF2303E19100ECDB64 /* sdl */,
				AE7B9069235A53D800145C6A /* wsi */,
				AED73BAD22FC0E9600ECDB64 /* README.md */,
				84B7BD121B72720100F9733F /* build.h */,
				AED73DCB233ACC9800ECDB64 /* cheats.cpp */,
				AED73DCA233ACC9800ECDB64 /* cheats.h */,
=======
				AED73BAD22FC0E9600ECDB64 /* README.md */,
				84B7BD121B72720100F9733F /* build.h */,
>>>>>>> cf22e942
				84B7BE6E1B72720200F9733F /* nullDC.cpp */,
				AE80EDB62157D4D500F7800F /* serialize.cpp */,
				84B7BEA71B72720200F9733F /* stdclass.cpp */,
				84B7BEA81B72720200F9733F /* stdclass.h */,
				84B7BEA91B72720200F9733F /* types.h */,
			);
			name = core;
			sourceTree = "<group>";
		};
		84B7BD131B72720100F9733F /* cfg */ = {
			isa = PBXGroup;
			children = (
				8491687D1B782B2D00F3F2B4 /* ini.cpp */,
				8491687E1B782B2D00F3F2B4 /* ini.h */,
				84B7BD141B72720100F9733F /* cfg.cpp */,
				84B7BD151B72720100F9733F /* cfg.h */,
				84B7BD161B72720100F9733F /* cl.cpp */,
			);
			name = cfg;
			path = ../../../core/cfg;
			sourceTree = "<group>";
		};
		84B7BD171B72720100F9733F /* deps */ = {
			isa = PBXGroup;
			children = (
				84B7BD181B72720100F9733F /* chdpsr */,
				84B7BD1B1B72720100F9733F /* chdr */,
				84B7BD1F1B72720100F9733F /* coreio */,
				84B7BD221B72720100F9733F /* crypto */,
				AE649BB7218C552500EF4A81 /* flac */,
<<<<<<< HEAD
				AED73DCD2348E44F00ECDB64 /* glslang */,
=======
				AED73BB123000D1D00ECDB64 /* glm */,
>>>>>>> cf22e942
				AEE6276C220D7B7E00EC7E89 /* imgui */,
				84B7BD2D1B72720100F9733F /* libelf */,
				84B7BD351B72720100F9733F /* libpng */,
				84B7BD661B72720100F9733F /* libzip */,
				AE649C08218C553A00EF4A81 /* lzma */,
				AEFF7ECE214D9D580068CE11 /* picotcp */,
				AED73E932348E46400ECDB64 /* volk */,
				AE8C273A21122E2500D4D8F4 /* xbrz */,
				AE1E292620947D4700FC6BA2 /* xbyak */,
				84B7BDA01B72720100F9733F /* zlib */,
			);
			name = deps;
			path = ../../../core/deps;
			sourceTree = "<group>";
		};
		84B7BD181B72720100F9733F /* chdpsr */ = {
			isa = PBXGroup;
			children = (
				84B7BD191B72720100F9733F /* cdipsr.cpp */,
				84B7BD1A1B72720100F9733F /* cdipsr.h */,
			);
			path = chdpsr;
			sourceTree = "<group>";
		};
		84B7BD1B1B72720100F9733F /* chdr */ = {
			isa = PBXGroup;
			children = (
				AE649C31218C555600EF4A81 /* bitstream.c */,
				AE649C39218C555600EF4A81 /* bitstream.h */,
				AE649C33218C555600EF4A81 /* cdrom.c */,
				AE649C34218C555600EF4A81 /* cdrom.h */,
				AE649C35218C555600EF4A81 /* chd.c */,
				AE649C32218C555600EF4A81 /* flac.c */,
				AE649C37218C555600EF4A81 /* flac.h */,
				AE649C38218C555600EF4A81 /* huffman.c */,
				AE649C36218C555600EF4A81 /* huffman.h */,
				84B7BD1C1B72720100F9733F /* chd.h */,
				84B7BD1E1B72720100F9733F /* coretypes.h */,
			);
			path = chdr;
			sourceTree = "<group>";
		};
		84B7BD1F1B72720100F9733F /* coreio */ = {
			isa = PBXGroup;
			children = (
				84B7BD201B72720100F9733F /* coreio.cpp */,
				84B7BD211B72720100F9733F /* coreio.h */,
			);
			path = coreio;
			sourceTree = "<group>";
		};
		84B7BD221B72720100F9733F /* crypto */ = {
			isa = PBXGroup;
			children = (
				84B7BD231B72720100F9733F /* md5.cpp */,
				84B7BD241B72720100F9733F /* md5.h */,
				84B7BD251B72720100F9733F /* sha1.cpp */,
				84B7BD261B72720100F9733F /* sha1.h */,
				84B7BD271B72720100F9733F /* sha256.cpp */,
				84B7BD281B72720100F9733F /* sha256.h */,
			);
			path = crypto;
			sourceTree = "<group>";
		};
		84B7BD2D1B72720100F9733F /* libelf */ = {
			isa = PBXGroup;
			children = (
				84B7BD2E1B72720100F9733F /* debug.h */,
				84B7BD2F1B72720100F9733F /* elf.cpp */,
				84B7BD301B72720100F9733F /* elf.h */,
				84B7BD311B72720100F9733F /* elf32.cpp */,
				84B7BD321B72720100F9733F /* elf32.h */,
				84B7BD331B72720100F9733F /* elf64.cpp */,
				84B7BD341B72720100F9733F /* elf64.h */,
			);
			path = libelf;
			sourceTree = "<group>";
		};
		84B7BD351B72720100F9733F /* libpng */ = {
			isa = PBXGroup;
			children = (
				84967CA51B8F49EE005F1140 /* config.h */,
				84967CA71B8F49EE005F1140 /* png.c */,
				84967CA81B8F49EE005F1140 /* png.h */,
				84967CA91B8F49EE005F1140 /* pngconf.h */,
				84967CAA1B8F49EE005F1140 /* pngdebug.h */,
				84967CAB1B8F49EE005F1140 /* pngerror.c */,
				84967CAC1B8F49EE005F1140 /* pngget.c */,
				84967CAD1B8F49EE005F1140 /* pnginfo.h */,
				84967CAE1B8F49EE005F1140 /* pnglibconf.h */,
				84967CAF1B8F49EE005F1140 /* pngmem.c */,
				84967CB01B8F49EE005F1140 /* pngpread.c */,
				84967CB11B8F49EE005F1140 /* pngpriv.h */,
				84967CB21B8F49EE005F1140 /* pngread.c */,
				84967CB31B8F49EE005F1140 /* pngrio.c */,
				84967CB41B8F49EE005F1140 /* pngrtran.c */,
				84967CB51B8F49EE005F1140 /* pngrutil.c */,
				84967CB61B8F49EE005F1140 /* pngset.c */,
				84967CB71B8F49EE005F1140 /* pngstruct.h */,
				84967CB81B8F49EE005F1140 /* pngtrans.c */,
				84967CB91B8F49EE005F1140 /* pngwio.c */,
				84967CBA1B8F49EE005F1140 /* pngwrite.c */,
				84967CBB1B8F49EE005F1140 /* pngwtran.c */,
				84967CBC1B8F49EE005F1140 /* pngwutil.c */,
			);
			path = libpng;
			sourceTree = "<group>";
		};
		84B7BD661B72720100F9733F /* libzip */ = {
			isa = PBXGroup;
			children = (
				84B7BD671B72720100F9733F /* config.h */,
				84B7BD681B72720100F9733F /* mkstemp.c */,
				84B7BD691B72720100F9733F /* zip.h */,
				84B7BD6A1B72720100F9733F /* zip_add.c */,
				84B7BD6B1B72720100F9733F /* zip_add_dir.c */,
				84B7BD6C1B72720100F9733F /* zip_close.c */,
				84B7BD6D1B72720100F9733F /* zip_delete.c */,
				84B7BD6E1B72720100F9733F /* zip_dirent.c */,
				84B7BD6F1B72720100F9733F /* zip_entry_free.c */,
				84B7BD701B72720100F9733F /* zip_entry_new.c */,
				84B7BD711B72720100F9733F /* zip_err_str.c */,
				84B7BD721B72720100F9733F /* zip_error.c */,
				84B7BD731B72720100F9733F /* zip_error_clear.c */,
				84B7BD741B72720100F9733F /* zip_error_get.c */,
				84B7BD751B72720100F9733F /* zip_error_get_sys_type.c */,
				84B7BD761B72720100F9733F /* zip_error_strerror.c */,
				84B7BD771B72720100F9733F /* zip_error_to_str.c */,
				84B7BD781B72720100F9733F /* zip_fclose.c */,
				84B7BD791B72720100F9733F /* zip_file_error_clear.c */,
				84B7BD7A1B72720100F9733F /* zip_file_error_get.c */,
				84B7BD7B1B72720100F9733F /* zip_file_get_offset.c */,
				84B7BD7C1B72720100F9733F /* zip_file_strerror.c */,
				84B7BD7D1B72720100F9733F /* zip_filerange_crc.c */,
				84B7BD7E1B72720100F9733F /* zip_fopen.c */,
				84B7BD7F1B72720100F9733F /* zip_fopen_index.c */,
				84B7BD801B72720100F9733F /* zip_fread.c */,
				84B7BD811B72720100F9733F /* zip_free.c */,
				84B7BD821B72720100F9733F /* zip_get_archive_comment.c */,
				84B7BD831B72720100F9733F /* zip_get_archive_flag.c */,
				84B7BD841B72720100F9733F /* zip_get_file_comment.c */,
				84B7BD851B72720100F9733F /* zip_get_name.c */,
				84B7BD861B72720100F9733F /* zip_get_num_files.c */,
				84B7BD871B72720100F9733F /* zip_memdup.c */,
				84B7BD881B72720100F9733F /* zip_name_locate.c */,
				84B7BD891B72720100F9733F /* zip_new.c */,
				84B7BD8A1B72720100F9733F /* zip_open.c */,
				84B7BD8B1B72720100F9733F /* zip_rename.c */,
				84B7BD8C1B72720100F9733F /* zip_replace.c */,
				84B7BD8D1B72720100F9733F /* zip_set_archive_comment.c */,
				84B7BD8E1B72720100F9733F /* zip_set_archive_flag.c */,
				84B7BD8F1B72720100F9733F /* zip_set_file_comment.c */,
				84B7BD901B72720100F9733F /* zip_set_name.c */,
				84B7BD911B72720100F9733F /* zip_source_buffer.c */,
				84B7BD921B72720100F9733F /* zip_source_file.c */,
				84B7BD931B72720100F9733F /* zip_source_filep.c */,
				84B7BD941B72720100F9733F /* zip_source_free.c */,
				84B7BD951B72720100F9733F /* zip_source_function.c */,
				84B7BD961B72720100F9733F /* zip_source_zip.c */,
				84B7BD971B72720100F9733F /* zip_stat.c */,
				84B7BD981B72720100F9733F /* zip_stat_index.c */,
				84B7BD991B72720100F9733F /* zip_stat_init.c */,
				84B7BD9A1B72720100F9733F /* zip_strerror.c */,
				84B7BD9B1B72720100F9733F /* zip_unchange.c */,
				84B7BD9C1B72720100F9733F /* zip_unchange_all.c */,
				84B7BD9D1B72720100F9733F /* zip_unchange_archive.c */,
				84B7BD9E1B72720100F9733F /* zip_unchange_data.c */,
				84B7BD9F1B72720100F9733F /* zipint.h */,
			);
			path = libzip;
			sourceTree = "<group>";
		};
		84B7BDA01B72720100F9733F /* zlib */ = {
			isa = PBXGroup;
			children = (
				84B7BDA11B72720100F9733F /* adler32.c */,
				84B7BDA21B72720100F9733F /* compress.c */,
				84B7BDA31B72720100F9733F /* crc32.c */,
				84B7BDA41B72720100F9733F /* crc32.h */,
				84B7BDA51B72720100F9733F /* deflate.c */,
				84B7BDA61B72720100F9733F /* deflate.h */,
				84B7BDA71B72720100F9733F /* infback.c */,
				84B7BDA81B72720100F9733F /* inffast.c */,
				84B7BDA91B72720100F9733F /* inffast.h */,
				84B7BDAA1B72720100F9733F /* inffixed.h */,
				84B7BDAB1B72720100F9733F /* inflate.c */,
				84B7BDAC1B72720100F9733F /* inflate.h */,
				84B7BDAD1B72720100F9733F /* inftrees.c */,
				84B7BDAE1B72720100F9733F /* inftrees.h */,
				84B7BDAF1B72720100F9733F /* Makefile */,
				84B7BDB01B72720100F9733F /* trees.c */,
				84B7BDB11B72720100F9733F /* trees.h */,
				84B7BDB21B72720100F9733F /* uncompr.c */,
				84B7BDB31B72720100F9733F /* zconf.h */,
				84B7BDB41B72720100F9733F /* zconf.in.h */,
				84B7BDB51B72720100F9733F /* zlib.h */,
				84B7BDB61B72720100F9733F /* zutil.c */,
				84B7BDB71B72720100F9733F /* zutil.h */,
			);
			path = zlib;
			sourceTree = "<group>";
		};
		84B7BDB81B72720100F9733F /* emitter */ = {
			isa = PBXGroup;
			children = (
				84B7BDB91B72720100F9733F /* emitter.vcxproj */,
				84B7BDBA1B72720100F9733F /* emitter.vcxproj.user */,
				84B7BDBB1B72720100F9733F /* generated_class_names.h */,
				84B7BDBC1B72720100F9733F /* generated_class_names_string.h */,
				84B7BDBD1B72720100F9733F /* generated_descriptors.h */,
				84B7BDBE1B72720100F9733F /* generated_indexes.h */,
				84B7BDBF1B72720100F9733F /* types.h */,
				84B7BDC01B72720100F9733F /* x86_emitter.cpp */,
				84B7BDC11B72720100F9733F /* x86_emitter.h */,
				84B7BDC21B72720100F9733F /* x86_matcher.h */,
				84B7BDC31B72720100F9733F /* x86_op_classes.h */,
				84B7BDC41B72720100F9733F /* x86_op_encoder.h */,
				84B7BDC51B72720100F9733F /* x86_op_table.h */,
			);
			name = emitter;
			path = ../../../core/emitter;
			sourceTree = "<group>";
		};
		84B7BDC61B72720100F9733F /* hw */ = {
			isa = PBXGroup;
			children = (
				84B7BDC71B72720100F9733F /* aica */,
				84B7BDD21B72720100F9733F /* arm7 */,
				84B7BDDC1B72720100F9733F /* flashrom */,
				84B7BDDE1B72720100F9733F /* gdrom */,
				84B7BDE31B72720100F9733F /* holly */,
				84B7BDEB1B72720100F9733F /* maple */,
				84B7BDF41B72720100F9733F /* mem */,
				AEFF7EC6214AEC800068CE11 /* modem */,
				AE80EDB82157D4E600F7800F /* naomi */,
				84B7BDF71B72720100F9733F /* pvr */,
				84B7BE0D1B72720100F9733F /* sh4 */,
			);
			name = hw;
			path = ../../../core/hw;
			sourceTree = "<group>";
		};
		84B7BDC71B72720100F9733F /* aica */ = {
			isa = PBXGroup;
			children = (
				84B7BDC81B72720100F9733F /* aica.cpp */,
				84B7BDC91B72720100F9733F /* aica.h */,
				84B7BDCA1B72720100F9733F /* aica_if.cpp */,
				84B7BDCB1B72720100F9733F /* aica_if.h */,
				84B7BDCC1B72720100F9733F /* aica_mem.cpp */,
				84B7BDCD1B72720100F9733F /* aica_mem.h */,
				84B7BDCE1B72720100F9733F /* dsp.cpp */,
				84B7BDCF1B72720100F9733F /* dsp.h */,
				AE8C27332111A31100D4D8F4 /* dsp_interp.cpp */,
				84B7BDD01B72720100F9733F /* sgc_if.cpp */,
				84B7BDD11B72720100F9733F /* sgc_if.h */,
			);
			path = aica;
			sourceTree = "<group>";
		};
		84B7BDD21B72720100F9733F /* arm7 */ = {
			isa = PBXGroup;
			children = (
				84B7BDD31B72720100F9733F /* arm-new.h */,
				84B7BDD41B72720100F9733F /* arm7.cpp */,
				84B7BDD51B72720100F9733F /* arm7.h */,
				84B7BDD61B72720100F9733F /* arm_mem.cpp */,
				84B7BDD71B72720100F9733F /* arm_mem.h */,
				84B7BDD91B72720100F9733F /* vbaARM.cpp */,
				84B7BDDA1B72720100F9733F /* virt_arm.cpp */,
				84B7BDDB1B72720100F9733F /* virt_arm.h */,
			);
			path = arm7;
			sourceTree = "<group>";
		};
		84B7BDDC1B72720100F9733F /* flashrom */ = {
			isa = PBXGroup;
			children = (
				84B7BDDD1B72720100F9733F /* flashrom.h */,
			);
			path = flashrom;
			sourceTree = "<group>";
		};
		84B7BDDE1B72720100F9733F /* gdrom */ = {
			isa = PBXGroup;
			children = (
				84B7BDDF1B72720100F9733F /* gdrom_if.h */,
				84B7BDE01B72720100F9733F /* gdrom_response.cpp */,
				84B7BDE11B72720100F9733F /* gdromv3.cpp */,
				84B7BDE21B72720100F9733F /* gdromv3.h */,
			);
			path = gdrom;
			sourceTree = "<group>";
		};
		84B7BDE31B72720100F9733F /* holly */ = {
			isa = PBXGroup;
			children = (
				84B7BDE41B72720100F9733F /* holly_intc.cpp */,
				84B7BDE51B72720100F9733F /* holly_intc.h */,
				84B7BDE61B72720100F9733F /* sb.cpp */,
				84B7BDE71B72720100F9733F /* sb.h */,
				84B7BDE91B72720100F9733F /* sb_mem.cpp */,
				84B7BDEA1B72720100F9733F /* sb_mem.h */,
			);
			path = holly;
			sourceTree = "<group>";
		};
		84B7BDEB1B72720100F9733F /* maple */ = {
			isa = PBXGroup;
			children = (
				84B7BDEC1B72720100F9733F /* maple_cfg.cpp */,
				84B7BDED1B72720100F9733F /* maple_cfg.h */,
				84B7BDEE1B72720100F9733F /* maple_devs.cpp */,
				84B7BDEF1B72720100F9733F /* maple_devs.h */,
				84B7BDF01B72720100F9733F /* maple_helper.cpp */,
				84B7BDF11B72720100F9733F /* maple_helper.h */,
				84B7BDF21B72720100F9733F /* maple_if.cpp */,
				84B7BDF31B72720100F9733F /* maple_if.h */,
			);
			path = maple;
			sourceTree = "<group>";
		};
		84B7BDF41B72720100F9733F /* mem */ = {
			isa = PBXGroup;
			children = (
				AEF25640227C441F00348550 /* vmem32.cpp */,
				AEF25641227C441F00348550 /* vmem32.h */,
				84B7BDF51B72720100F9733F /* _vmem.cpp */,
				84B7BDF61B72720100F9733F /* _vmem.h */,
			);
			path = mem;
			sourceTree = "<group>";
		};
		84B7BDF71B72720100F9733F /* pvr */ = {
			isa = PBXGroup;
			children = (
				84B7BDF81B72720100F9733F /* config.h */,
				84B7BDF91B72720100F9733F /* drkPvr.cpp */,
				84B7BDFA1B72720100F9733F /* drkPvr.h */,
				84B7BDFB1B72720100F9733F /* helper_classes.h */,
				84B7BDFC1B72720100F9733F /* pvr_mem.cpp */,
				84B7BDFD1B72720100F9733F /* pvr_mem.h */,
				84B7BDFE1B72720100F9733F /* pvr_regs.cpp */,
				84B7BDFF1B72720100F9733F /* pvr_regs.h */,
				84B7BE001B72720100F9733F /* pvr_sb_regs.cpp */,
				84B7BE011B72720100F9733F /* pvr_sb_regs.h */,
				84B7BE021B72720100F9733F /* Renderer_if.cpp */,
				84B7BE031B72720100F9733F /* Renderer_if.h */,
				84B7BE041B72720100F9733F /* spg.cpp */,
				84B7BE051B72720100F9733F /* spg.h */,
				84B7BE061B72720100F9733F /* ta.cpp */,
				84B7BE071B72720100F9733F /* ta.h */,
				84B7BE081B72720100F9733F /* ta_const_df.h */,
				84B7BE091B72720100F9733F /* ta_ctx.cpp */,
				84B7BE0A1B72720100F9733F /* ta_ctx.h */,
				84B7BE0B1B72720100F9733F /* ta_structs.h */,
				84B7BE0C1B72720100F9733F /* ta_vtx.cpp */,
			);
			path = pvr;
			sourceTree = "<group>";
		};
		84B7BE0D1B72720100F9733F /* sh4 */ = {
			isa = PBXGroup;
			children = (
				84B7BE0E1B72720100F9733F /* dyna */,
				84B7BE1B1B72720100F9733F /* fsca-table.h */,
				84B7BE1C1B72720100F9733F /* interpr */,
				84B7BE211B72720100F9733F /* modules */,
				84B7BE311B72720100F9733F /* sh4_core.h */,
				84B7BE321B72720100F9733F /* sh4_core_regs.cpp */,
				84B7BE331B72720100F9733F /* sh4_if.h */,
				84B7BE341B72720100F9733F /* sh4_interpreter.h */,
				84B7BE351B72720100F9733F /* sh4_interrupts.cpp */,
				84B7BE361B72720100F9733F /* sh4_interrupts.h */,
				84B7BE371B72720100F9733F /* sh4_mem.cpp */,
				84B7BE381B72720100F9733F /* sh4_mem.h */,
				84B7BE391B72720100F9733F /* sh4_mmr.cpp */,
				84B7BE3A1B72720100F9733F /* sh4_mmr.h */,
				84B7BE3B1B72720100F9733F /* sh4_opcode.h */,
				84B7BE3C1B72720100F9733F /* sh4_opcode_list.cpp */,
				84B7BE3D1B72720100F9733F /* sh4_opcode_list.h */,
				84B7BE3E1B72720100F9733F /* sh4_rom.cpp */,
				84B7BE3F1B72720100F9733F /* sh4_rom.h */,
				84B7BE401B72720100F9733F /* sh4_sched.cpp */,
				84B7BE411B72720100F9733F /* sh4_sched.h */,
			);
			path = sh4;
			sourceTree = "<group>";
		};
		84B7BE0E1B72720100F9733F /* dyna */ = {
			isa = PBXGroup;
			children = (
				84B7BE0F1B72720100F9733F /* blockmanager.cpp */,
				84B7BE101B72720100F9733F /* blockmanager.h */,
				84B7BE111B72720100F9733F /* decoder.cpp */,
				84B7BE121B72720100F9733F /* decoder.h */,
				84B7BE131B72720100F9733F /* decoder_opcodes.h */,
				84B7BE141B72720100F9733F /* driver.cpp */,
				84B7BE151B72720100F9733F /* ngen.h */,
				84B7BE161B72720100F9733F /* rec_config.h */,
				84B7BE171B72720100F9733F /* regalloc.h */,
				84B7BE181B72720100F9733F /* shil.cpp */,
				84B7BE191B72720100F9733F /* shil.h */,
				84B7BE1A1B72720100F9733F /* shil_canonical.h */,
				AE2A24D922AE7EB600DD3034 /* ssa.cpp */,
				AE2A24D722AE7EB600DD3034 /* ssa.h */,
				AE2A24D822AE7EB600DD3034 /* ssa_regalloc.h */,
			);
			path = dyna;
			sourceTree = "<group>";
		};
		84B7BE1C1B72720100F9733F /* interpr */ = {
			isa = PBXGroup;
			children = (
				84B7BE1D1B72720100F9733F /* sh4_fpu.cpp */,
				84B7BE1E1B72720100F9733F /* sh4_interpreter.cpp */,
				84B7BE1F1B72720100F9733F /* sh4_opcodes.cpp */,
				84B7BE201B72720100F9733F /* sh4_opcodes.h */,
			);
			path = interpr;
			sourceTree = "<group>";
		};
		84B7BE211B72720100F9733F /* modules */ = {
			isa = PBXGroup;
			children = (
				AEF25644227C442F00348550 /* fastmmu.cpp */,
				AEF25643227C442F00348550 /* mmu_impl.h */,
				AEF25645227C442F00348550 /* wince.h */,
				84B7BE221B72720100F9733F /* bsc.cpp */,
				84B7BE231B72720100F9733F /* ccn.cpp */,
				84B7BE241B72720100F9733F /* ccn.h */,
				84B7BE251B72720100F9733F /* cpg.cpp */,
				84B7BE261B72720100F9733F /* dmac.cpp */,
				84B7BE271B72720100F9733F /* dmac.h */,
				84B7BE281B72720100F9733F /* intc.cpp */,
				84B7BE291B72720100F9733F /* mmu.cpp */,
				84B7BE2A1B72720100F9733F /* mmu.h */,
				84B7BE2B1B72720100F9733F /* modules.h */,
				84B7BE2C1B72720100F9733F /* rtc.cpp */,
				84B7BE2D1B72720100F9733F /* serial.cpp */,
				84B7BE2E1B72720100F9733F /* tmu.cpp */,
				84B7BE301B72720100F9733F /* ubc.cpp */,
			);
			path = modules;
			sourceTree = "<group>";
		};
		84B7BE421B72720100F9733F /* imgread */ = {
			isa = PBXGroup;
			children = (
				84B7BE431B72720100F9733F /* cdi.cpp */,
				84B7BE441B72720100F9733F /* chd.cpp */,
				84B7BE451B72720100F9733F /* common.cpp */,
				84B7BE461B72720100F9733F /* common.h */,
				AEE62767220D7B4300EC7E89 /* cue.cpp */,
				84B7BE471B72720100F9733F /* gd_driver.h */,
				84B7BE481B72720100F9733F /* gdi.cpp */,
				84B7BE491B72720100F9733F /* ImgReader.cpp */,
				84B7BE4A1B72720100F9733F /* ImgReader.h */,
				84B7BE4B1B72720100F9733F /* ioctl.cpp */,
				84B7BE4C1B72720100F9733F /* SCSIDEFS.H */,
			);
			name = imgread;
			path = ../../../core/imgread;
			sourceTree = "<group>";
		};
		84B7BE4D1B72720100F9733F /* khronos */ = {
			isa = PBXGroup;
			children = (
				84B7BE4E1B72720100F9733F /* APPLE */,
				84B7BE521B72720100F9733F /* EGL */,
				84B7BE5A1B72720100F9733F /* GLES2 */,
				84B7BE5E1B72720100F9733F /* GLES3 */,
				84B7BE621B72720100F9733F /* KHR */,
				AED73E972348E47800ECDB64 /* vulkan */,
			);
			name = khronos;
			path = ../../../core/khronos;
			sourceTree = "<group>";
		};
		84B7BE4E1B72720100F9733F /* APPLE */ = {
			isa = PBXGroup;
			children = (
				84B7BE4F1B72720100F9733F /* egl.h */,
				84B7BE501B72720100F9733F /* eglplatform.h */,
				84B7BE511B72720100F9733F /* khrplatform.h */,
			);
			path = APPLE;
			sourceTree = "<group>";
		};
		84B7BE521B72720100F9733F /* EGL */ = {
			isa = PBXGroup;
			children = (
				84B7BE531B72720100F9733F /* egl.h */,
				84B7BE541B72720100F9733F /* eglext.h */,
				84B7BE551B72720100F9733F /* eglplatform.h */,
			);
			path = EGL;
			sourceTree = "<group>";
		};
		84B7BE5A1B72720100F9733F /* GLES2 */ = {
			isa = PBXGroup;
			children = (
				84B7BE5B1B72720100F9733F /* gl2.h */,
				84B7BE5C1B72720100F9733F /* gl2ext.h */,
				84B7BE5D1B72720100F9733F /* gl2platform.h */,
			);
			path = GLES2;
			sourceTree = "<group>";
		};
		84B7BE5E1B72720100F9733F /* GLES3 */ = {
			isa = PBXGroup;
			children = (
				84B7BE5F1B72720100F9733F /* gl2ext.h */,
				84B7BE601B72720100F9733F /* gl3.h */,
				84B7BE611B72720100F9733F /* gl3platform.h */,
			);
			path = GLES3;
			sourceTree = "<group>";
		};
		84B7BE621B72720100F9733F /* KHR */ = {
			isa = PBXGroup;
			children = (
				84B7BE631B72720100F9733F /* khrplatform.h */,
			);
			path = KHR;
			sourceTree = "<group>";
		};
		84B7BE641B72720100F9733F /* linux */ = {
			isa = PBXGroup;
			children = (
				84B7BE651B72720100F9733F /* common.cpp */,
				84B7BE661B72720100F9733F /* context.cpp */,
				84B7BE671B72720100F9733F /* context.h */,
				84B7BE681B72720100F9733F /* nixprof */,
				AEF2564722886A2E00348550 /* posix_vmem.cpp */,
			);
			name = linux;
			path = ../../../core/linux;
			sourceTree = "<group>";
		};
		84B7BE681B72720100F9733F /* nixprof */ = {
			isa = PBXGroup;
			children = (
				84B7BE691B72720100F9733F /* nixprof.cpp */,
			);
			path = nixprof;
			sourceTree = "<group>";
		};
		84B7BE6F1B72720200F9733F /* oslib */ = {
			isa = PBXGroup;
			children = (
				84B7BE701B72720200F9733F /* audiobackend_alsa.cpp */,
				84B7BE711B72720200F9733F /* audiobackend_alsa.h */,
				84B7BE721B72720200F9733F /* audiobackend_android.h */,
				84B7BE731B72720200F9733F /* audiobackend_directsound.cpp */,
				84B7BE741B72720200F9733F /* audiobackend_directsound.h */,
				84B7BE751B72720200F9733F /* audiobackend_oss.cpp */,
				84B7BE761B72720200F9733F /* audiobackend_oss.h */,
				84B7BE771B72720200F9733F /* audiobackend_pulseaudio.cpp */,
				84B7BE781B72720200F9733F /* audiobackend_pulseaudio.h */,
				84B7BE791B72720200F9733F /* audiostream.cpp */,
				84B7BE7A1B72720200F9733F /* audiostream.h */,
				84B7BE7B1B72720200F9733F /* oslib.h */,
				EBDF374D1BB96581001191B5 /* audiobackend_coreaudio.cpp */,
				EBDF374E1BB96581001191B5 /* audiobackend_coreaudio.h */,
			);
			name = oslib;
			path = ../../../core/oslib;
			sourceTree = "<group>";
		};
		84B7BE7C1B72720200F9733F /* profiler */ = {
			isa = PBXGroup;
			children = (
				84B7BE7D1B72720200F9733F /* profiler.cpp */,
				84B7BE7E1B72720200F9733F /* profiler.h */,
			);
			name = profiler;
			path = ../../../core/profiler;
			sourceTree = "<group>";
		};
		84B7BE8F1B72720200F9733F /* reios */ = {
			isa = PBXGroup;
			children = (
				84B7BE901B72720200F9733F /* descrambl.cpp */,
				84B7BE911B72720200F9733F /* descrambl.h */,
				84B7BE921B72720200F9733F /* gdrom_hle.cpp */,
				84B7BE931B72720200F9733F /* gdrom_hle.h */,
				84B7BE941B72720200F9733F /* reios.cpp */,
				84B7BE951B72720200F9733F /* reios.h */,
				84B7BE961B72720200F9733F /* reios_elf.cpp */,
				84B7BE971B72720200F9733F /* reios_elf.h */,
			);
			name = reios;
			path = ../../../core/reios;
			sourceTree = "<group>";
		};
		84B7BE981B72720200F9733F /* rend */ = {
			isa = PBXGroup;
			children = (
				84B7BE9B1B72720200F9733F /* gles */,
				AED73EAE2348E49900ECDB64 /* vulkan */,
				AED73EAB2348E49800ECDB64 /* CustomTexture.cpp */,
				AED73EAC2348E49900ECDB64 /* CustomTexture.h */,
				AEE6276A220D7B5500EC7E89 /* gui.cpp */,
				AEE62769220D7B5500EC7E89 /* gui.h */,
				AEE6279222247C0A00EC7E89 /* gui_util.cpp */,
				AEE6279322247C0A00EC7E89 /* gui_util.h */,
				AE90679C235DF80400CE473C /* osd.cpp */,
				84B7BEA21B72720200F9733F /* rend.h */,
				AED73EAD2348E49900ECDB64 /* sorter.cpp */,
				AED73EBD2348E49900ECDB64 /* sorter.h */,
				84B7BEA51B72720200F9733F /* TexCache.cpp */,
				84B7BEA61B72720200F9733F /* TexCache.h */,
			);
			name = rend;
			path = ../../../core/rend;
			sourceTree = "<group>";
		};
		84B7BE9B1B72720200F9733F /* gles */ = {
			isa = PBXGroup;
			children = (
				AE2A2D4921D6820D004B308D /* glcache.h */,
				84B7BE9C1B72720200F9733F /* gldraw.cpp */,
				84B7BE9D1B72720200F9733F /* gles.cpp */,
				84B7BE9E1B72720200F9733F /* gles.h */,
				84B7BE9F1B72720200F9733F /* gltex.cpp */,
				AEE6278B2224762000EC7E89 /* imgui_impl_opengl3.cpp */,
				AEE6278D2224762000EC7E89 /* imgui_impl_opengl3.h */,
			);
			path = gles;
			sourceTree = "<group>";
		};
		AE1E292620947D4700FC6BA2 /* xbyak */ = {
			isa = PBXGroup;
			children = (
				AE1E292820947D4700FC6BA2 /* xbyak.h */,
				AE1E292920947D4700FC6BA2 /* xbyak_bin2hex.h */,
				AE1E292A20947D4700FC6BA2 /* xbyak_mnemonic.h */,
				AE1E292B20947D4700FC6BA2 /* xbyak_util.h */,
			);
			path = xbyak;
			sourceTree = "<group>";
		};
		AE1E29392095FB1600FC6BA2 /* rec-cpp */ = {
			isa = PBXGroup;
			children = (
				AE1E293A2095FB1600FC6BA2 /* rec_cpp.cpp */,
			);
			name = "rec-cpp";
			path = "../../../core/rec-cpp";
			sourceTree = "<group>";
		};
		AE1E293E20A96B0B00FC6BA2 /* rec-x64 */ = {
			isa = PBXGroup;
			children = (
				AE1E293F20A96B0B00FC6BA2 /* rec_x64.cpp */,
			);
			name = "rec-x64";
			path = "../../../core/rec-x64";
			sourceTree = "<group>";
		};
		AE2A2D5F21D684B9004B308D /* archive */ = {
			isa = PBXGroup;
			children = (
				AEF2564C2294060300348550 /* 7zArchive.cpp */,
				AEF2564F2294060400348550 /* 7zArchive.h */,
				AEF2564E2294060300348550 /* archive.cpp */,
				AEF2564B2294060300348550 /* archive.h */,
				AEF2564A2294060300348550 /* ZipArchive.cpp */,
				AEF2564D2294060300348550 /* ZipArchive.h */,
			);
			name = archive;
			path = ../../../core/archive;
			sourceTree = "<group>";
		};
		AE43536822C9420C005E19CE /* log */ = {
			isa = PBXGroup;
			children = (
				AE43536922C9420C005E19CE /* BitSet.h */,
				AE43536A22C9420C005E19CE /* ConsoleListener.h */,
				AE43536B22C9420C005E19CE /* ConsoleListenerDroid.cpp */,
				AE43536C22C9420C005E19CE /* ConsoleListenerNix.cpp */,
				AE43536D22C9420C005E19CE /* ConsoleListenerWin.cpp */,
				AE43536E22C9420C005E19CE /* Log.h */,
				AE43536F22C9420C005E19CE /* LogManager.cpp */,
				AE43537022C9420C005E19CE /* LogManager.h */,
				AE43537122C9420C005E19CE /* StringUtil.h */,
			);
			name = log;
			path = ../../../core/log;
			sourceTree = "<group>";
		};
		AE649BB7218C552500EF4A81 /* flac */ = {
			isa = PBXGroup;
			children = (
				AE649BB8218C552500EF4A81 /* include */,
				AE649BCB218C552500EF4A81 /* src */,
			);
			path = flac;
			sourceTree = "<group>";
		};
		AE649BB8218C552500EF4A81 /* include */ = {
			isa = PBXGroup;
			children = (
				AE649BB9218C552500EF4A81 /* FLAC */,
				AE649BC3218C552500EF4A81 /* share */,
			);
			path = include;
			sourceTree = "<group>";
		};
		AE649BB9218C552500EF4A81 /* FLAC */ = {
			isa = PBXGroup;
			children = (
				AE649BBA218C552500EF4A81 /* all.h */,
				AE649BBB218C552500EF4A81 /* assert.h */,
				AE649BBC218C552500EF4A81 /* callback.h */,
				AE649BBD218C552500EF4A81 /* export.h */,
				AE649BBE218C552500EF4A81 /* format.h */,
				AE649BBF218C552500EF4A81 /* metadata.h */,
				AE649BC0218C552500EF4A81 /* ordinals.h */,
				AE649BC1218C552500EF4A81 /* stream_decoder.h */,
				AE649BC2218C552500EF4A81 /* stream_encoder.h */,
			);
			path = FLAC;
			sourceTree = "<group>";
		};
		AE649BC3218C552500EF4A81 /* share */ = {
			isa = PBXGroup;
			children = (
				AE649BC4218C552500EF4A81 /* alloc.h */,
				AE649BC5218C552500EF4A81 /* compat.h */,
				AE649BC6218C552500EF4A81 /* endswap.h */,
				AE649BC7218C552500EF4A81 /* macros.h */,
				AE649BC8218C552500EF4A81 /* safe_str.h */,
				AE649BC9218C552500EF4A81 /* win_utf8_io.h */,
				AE649BCA218C552500EF4A81 /* windows_unicode_filenames.h */,
			);
			path = share;
			sourceTree = "<group>";
		};
		AE649BCB218C552500EF4A81 /* src */ = {
			isa = PBXGroup;
			children = (
				AE649BCC218C552500EF4A81 /* libFLAC */,
			);
			path = src;
			sourceTree = "<group>";
		};
		AE649BCC218C552500EF4A81 /* libFLAC */ = {
			isa = PBXGroup;
			children = (
				AE649BCD218C552500EF4A81 /* bitmath.c */,
				AE649BCE218C552500EF4A81 /* bitreader.c */,
				AE649BCF218C552500EF4A81 /* cpu.c */,
				AE649BD0218C552500EF4A81 /* crc.c */,
				AE649BD1218C552500EF4A81 /* fixed.c */,
				AE649BD2218C552500EF4A81 /* fixed_intrin_sse2.c */,
				AE649BD3218C552500EF4A81 /* fixed_intrin_ssse3.c */,
				AE649BD4218C552500EF4A81 /* float.c */,
				AE649BD5218C552500EF4A81 /* format.c */,
				AE649BD6218C552500EF4A81 /* include */,
				AE649BE7218C552500EF4A81 /* lpc.c */,
				AE649BE8218C552500EF4A81 /* lpc_intrin_avx2.c */,
				AE649BE9218C552500EF4A81 /* lpc_intrin_sse.c */,
				AE649BEA218C552500EF4A81 /* lpc_intrin_sse2.c */,
				AE649BEB218C552500EF4A81 /* lpc_intrin_sse41.c */,
				AE649BEC218C552500EF4A81 /* md5.c */,
				AE649BED218C552500EF4A81 /* memory.c */,
				AE649BEE218C552500EF4A81 /* metadata_iterators.c */,
				AE649BEF218C552500EF4A81 /* metadata_object.c */,
				AE649BF0218C552500EF4A81 /* stream_decoder.c */,
				AE649BF1218C552500EF4A81 /* window.c */,
				AE649BF2218C552500EF4A81 /* windows_unicode_filenames.c */,
			);
			path = libFLAC;
			sourceTree = "<group>";
		};
		AE649BD6218C552500EF4A81 /* include */ = {
			isa = PBXGroup;
			children = (
				AE649BD7218C552500EF4A81 /* private */,
				AE649BE5218C552500EF4A81 /* protected */,
			);
			path = include;
			sourceTree = "<group>";
		};
		AE649BD7218C552500EF4A81 /* private */ = {
			isa = PBXGroup;
			children = (
				AE649BD8218C552500EF4A81 /* bitmath.h */,
				AE649BD9218C552500EF4A81 /* bitreader.h */,
				AE649BDA218C552500EF4A81 /* cpu.h */,
				AE649BDB218C552500EF4A81 /* crc.h */,
				AE649BDC218C552500EF4A81 /* fixed.h */,
				AE649BDD218C552500EF4A81 /* float.h */,
				AE649BDE218C552500EF4A81 /* format.h */,
				AE649BDF218C552500EF4A81 /* lpc.h */,
				AE649BE0218C552500EF4A81 /* macros.h */,
				AE649BE1218C552500EF4A81 /* md5.h */,
				AE649BE2218C552500EF4A81 /* memory.h */,
				AE649BE3218C552500EF4A81 /* metadata.h */,
				AE649BE4218C552500EF4A81 /* window.h */,
			);
			path = private;
			sourceTree = "<group>";
		};
		AE649BE5218C552500EF4A81 /* protected */ = {
			isa = PBXGroup;
			children = (
				AE649BE6218C552500EF4A81 /* stream_decoder.h */,
			);
			path = protected;
			sourceTree = "<group>";
		};
		AE649C08218C553A00EF4A81 /* lzma */ = {
			isa = PBXGroup;
			children = (
				AE2A2D6921D6851C004B308D /* 7z.h */,
				AE2A2D6C21D6851D004B308D /* 7zArcIn.c */,
				AE2A2D6E21D6851D004B308D /* 7zBuf.c */,
				AE2A2D7421D6851D004B308D /* 7zBuf.h */,
				AE2A2D6A21D6851C004B308D /* 7zCrc.c */,
				AE2A2D7521D6851D004B308D /* 7zCrc.h */,
				AE2A2D6F21D6851D004B308D /* 7zCrcOpt.c */,
				AE2A2D7721D6851E004B308D /* 7zDec.c */,
				AE2A2D7321D6851D004B308D /* 7zFile.c */,
				AE2A2D7221D6851D004B308D /* 7zFile.h */,
				AE2A2D6B21D6851D004B308D /* 7zStream.c */,
				AE2A2D6D21D6851D004B308D /* Bcj2.c */,
				AE2A2D7121D6851D004B308D /* Bcj2.h */,
				AE2A2D7021D6851D004B308D /* Lzma2Dec.c */,
				AE2A2D7621D6851E004B308D /* Lzma2Dec.h */,
				AE649C09218C553A00EF4A81 /* 7zTypes.h */,
				AE649C0A218C553A00EF4A81 /* Alloc.c */,
				AE649C0B218C553A00EF4A81 /* Alloc.h */,
				AE649C0C218C553A00EF4A81 /* Bra.c */,
				AE649C0D218C553A00EF4A81 /* Bra.h */,
				AE649C0E218C553A00EF4A81 /* Bra86.c */,
				AE649C0F218C553A00EF4A81 /* BraIA64.c */,
				AE649C10218C553A00EF4A81 /* Compiler.h */,
				AE649C11218C553A00EF4A81 /* CpuArch.c */,
				AE649C12218C553A00EF4A81 /* CpuArch.h */,
				AE649C13218C553A00EF4A81 /* Delta.c */,
				AE649C14218C553A00EF4A81 /* Delta.h */,
				AE649C15218C553A00EF4A81 /* LzFind.c */,
				AE649C16218C553A00EF4A81 /* LzFind.h */,
				AE649C17218C553A00EF4A81 /* LzHash.h */,
				AE649C18218C553A00EF4A81 /* Lzma86.h */,
				AE649C19218C553A00EF4A81 /* Lzma86Dec.c */,
				AE649C1A218C553A00EF4A81 /* Lzma86Enc.c */,
				AE649C1B218C553A00EF4A81 /* LzmaDec.c */,
				AE649C1C218C553A00EF4A81 /* LzmaDec.h */,
				AE649C1D218C553A00EF4A81 /* LzmaEnc.c */,
				AE649C1E218C553A00EF4A81 /* LzmaEnc.h */,
				AE649C1F218C553A00EF4A81 /* LzmaLib.c */,
				AE649C20218C553A00EF4A81 /* LzmaLib.h */,
				AE649C21218C553A00EF4A81 /* Precomp.h */,
				AE649C22218C553A00EF4A81 /* Sort.c */,
				AE649C23218C553A00EF4A81 /* Sort.h */,
			);
			path = lzma;
			sourceTree = "<group>";
		};
		AE7B9069235A53D800145C6A /* wsi */ = {
			isa = PBXGroup;
			children = (
				AE7B906A235A53D800145C6A /* context.h */,
				AE7B906F235A53D800145C6A /* gl4funcs.cpp */,
				AE7B9070235A53D800145C6A /* gl_context.h */,
				AE90679A235B6F6400CE473C /* gl_context.cpp */,
				AE7B9071235A53D800145C6A /* osx.cpp */,
				AE7B9072235A53D800145C6A /* osx.h */,
				AE7B9075235A53D800145C6A /* switcher.cpp */,
			);
			name = wsi;
			path = ../../../core/wsi;
			sourceTree = "<group>";
		};
		AE80EDB82157D4E600F7800F /* naomi */ = {
			isa = PBXGroup;
			children = (
				AE2A2D4F21D6846F004B308D /* awave_regs.h */,
				AE2A2D5321D6846F004B308D /* awcartridge.cpp */,
				AE2A2D4D21D6846F004B308D /* awcartridge.h */,
				AE2A2D5921D68470004B308D /* decrypt.cpp */,
				AE2A2D5721D68470004B308D /* decrypt.h */,
				AE2A2D4E21D6846F004B308D /* gdcartridge.cpp */,
				AE2A2D5121D6846F004B308D /* gdcartridge.h */,
				AE2A2D5221D6846F004B308D /* m1cartridge.cpp */,
				AE2A2D5021D6846F004B308D /* m1cartridge.h */,
				AE2A2D5621D68470004B308D /* m4cartridge.cpp */,
				AE2A2D5421D68470004B308D /* m4cartridge.h */,
				AE2A2D5821D68470004B308D /* naomi_roms_input.h */,
				AE2A2D5521D68470004B308D /* naomi_roms.h */,
				AE80EDB92157D4E600F7800F /* naomi.cpp */,
				AE80EDBA2157D4E600F7800F /* naomi.h */,
				AE80EDBB2157D4E600F7800F /* naomi_cart.cpp */,
				AE80EDBC2157D4E600F7800F /* naomi_cart.h */,
				AE80EDBD2157D4E600F7800F /* naomi_regs.h */,
			);
			path = naomi;
			sourceTree = "<group>";
		};
		AE8C273A21122E2500D4D8F4 /* xbrz */ = {
			isa = PBXGroup;
			children = (
				AE8C273B21122E2500D4D8F4 /* Changelog.txt */,
				AE8C273C21122E2500D4D8F4 /* License.txt */,
				AE8C273D21122E2500D4D8F4 /* xbrz.cpp */,
				AE8C273E21122E2500D4D8F4 /* xbrz.h */,
				AE8C273F21122E2500D4D8F4 /* xbrz_config.h */,
				AE8C274021122E2500D4D8F4 /* xbrz_tools.h */,
			);
			path = xbrz;
			sourceTree = "<group>";
		};
<<<<<<< HEAD
		AED73DBF2303E19100ECDB64 /* sdl */ = {
			isa = PBXGroup;
			children = (
				AED73DC02303E19100ECDB64 /* sdl.cpp */,
				AED73DC12303E19100ECDB64 /* sdl.h */,
				AED73DC22303E19100ECDB64 /* sdl_gamepad.h */,
				AED73DC32303E19100ECDB64 /* sdl_keyboard.h */,
			);
			name = sdl;
			path = ../../../core/sdl;
			sourceTree = "<group>";
		};
		AED73DC52303E57C00ECDB64 /* Frameworks */ = {
			isa = PBXGroup;
			children = (
				AED73DC62303E57C00ECDB64 /* libSDL2.a */,
			);
			name = Frameworks;
			sourceTree = "<group>";
		};
		AED73DCD2348E44F00ECDB64 /* glslang */ = {
			isa = PBXGroup;
			children = (
				AED73DD52348E45000ECDB64 /* glslang */,
				AED73E2D2348E45000ECDB64 /* OGLCompilersDLL */,
				AED73E332348E45000ECDB64 /* SPIRV */,
			);
			path = glslang;
			sourceTree = "<group>";
		};
		AED73DD52348E45000ECDB64 /* glslang */ = {
			isa = PBXGroup;
			children = (
				AED73DD72348E45000ECDB64 /* GenericCodeGen */,
				AED73DEA2348E45000ECDB64 /* MachineIndependent */,
				AED73E1D2348E45000ECDB64 /* OSDependent */,
				AED73E262348E45000ECDB64 /* Public */,
			);
			path = glslang;
			sourceTree = "<group>";
		};
		AED73DD72348E45000ECDB64 /* GenericCodeGen */ = {
			isa = PBXGroup;
			children = (
				AED73DD82348E45000ECDB64 /* CodeGen.cpp */,
				AED73DD92348E45000ECDB64 /* Link.cpp */,
			);
			path = GenericCodeGen;
			sourceTree = "<group>";
		};
		AED73DEA2348E45000ECDB64 /* MachineIndependent */ = {
			isa = PBXGroup;
			children = (
				AED73DEB2348E45000ECDB64 /* attribute.cpp */,
				AED73DEC2348E45000ECDB64 /* attribute.h */,
				AED73DED2348E45000ECDB64 /* Constant.cpp */,
				AED73DEE2348E45000ECDB64 /* gl_types.h */,
				AED73DF12348E45000ECDB64 /* glslang_tab.cpp */,
				AED73DF22348E45000ECDB64 /* glslang_tab.cpp.h */,
				AED73DF32348E45000ECDB64 /* InfoSink.cpp */,
				AED73DF42348E45000ECDB64 /* Initialize.cpp */,
				AED73DF52348E45000ECDB64 /* Initialize.h */,
				AED73DF62348E45000ECDB64 /* Intermediate.cpp */,
				AED73DF72348E45000ECDB64 /* intermOut.cpp */,
				AED73DF82348E45000ECDB64 /* IntermTraverse.cpp */,
				AED73DF92348E45000ECDB64 /* iomapper.cpp */,
				AED73DFA2348E45000ECDB64 /* iomapper.h */,
				AED73DFB2348E45000ECDB64 /* limits.cpp */,
				AED73DFC2348E45000ECDB64 /* linkValidate.cpp */,
				AED73DFD2348E45000ECDB64 /* LiveTraverser.h */,
				AED73DFE2348E45000ECDB64 /* localintermediate.h */,
				AED73DFF2348E45000ECDB64 /* parseConst.cpp */,
				AED73E002348E45000ECDB64 /* ParseContextBase.cpp */,
				AED73E012348E45000ECDB64 /* ParseHelper.cpp */,
				AED73E022348E45000ECDB64 /* ParseHelper.h */,
				AED73E032348E45000ECDB64 /* parseVersions.h */,
				AED73E042348E45000ECDB64 /* pch.cpp */,
				AED73E052348E45000ECDB64 /* pch.h */,
				AED73E062348E45000ECDB64 /* PoolAlloc.cpp */,
				AED73E072348E45000ECDB64 /* preprocessor */,
				AED73E0F2348E45000ECDB64 /* propagateNoContraction.cpp */,
				AED73E102348E45000ECDB64 /* propagateNoContraction.h */,
				AED73E112348E45000ECDB64 /* reflection.cpp */,
				AED73E122348E45000ECDB64 /* reflection.h */,
				AED73E132348E45000ECDB64 /* RemoveTree.cpp */,
				AED73E142348E45000ECDB64 /* RemoveTree.h */,
				AED73E152348E45000ECDB64 /* Scan.cpp */,
				AED73E162348E45000ECDB64 /* Scan.h */,
				AED73E172348E45000ECDB64 /* ScanContext.h */,
				AED73E182348E45000ECDB64 /* ShaderLang.cpp */,
				AED73E192348E45000ECDB64 /* SymbolTable.cpp */,
				AED73E1A2348E45000ECDB64 /* SymbolTable.h */,
				AED73E1B2348E45000ECDB64 /* Versions.cpp */,
				AED73E1C2348E45000ECDB64 /* Versions.h */,
			);
			path = MachineIndependent;
			sourceTree = "<group>";
		};
		AED73E072348E45000ECDB64 /* preprocessor */ = {
			isa = PBXGroup;
			children = (
				AED73E082348E45000ECDB64 /* Pp.cpp */,
				AED73E092348E45000ECDB64 /* PpAtom.cpp */,
				AED73E0A2348E45000ECDB64 /* PpContext.cpp */,
				AED73E0B2348E45000ECDB64 /* PpContext.h */,
				AED73E0C2348E45000ECDB64 /* PpScanner.cpp */,
				AED73E0D2348E45000ECDB64 /* PpTokens.cpp */,
				AED73E0E2348E45000ECDB64 /* PpTokens.h */,
			);
			path = preprocessor;
			sourceTree = "<group>";
		};
		AED73E1D2348E45000ECDB64 /* OSDependent */ = {
			isa = PBXGroup;
			children = (
				AED73E1E2348E45000ECDB64 /* osinclude.h */,
				AED73E1F2348E45000ECDB64 /* Unix */,
			);
			path = OSDependent;
			sourceTree = "<group>";
		};
		AED73E1F2348E45000ECDB64 /* Unix */ = {
			isa = PBXGroup;
			children = (
				AED73E212348E45000ECDB64 /* ossource.cpp */,
			);
			path = Unix;
			sourceTree = "<group>";
		};
		AED73E262348E45000ECDB64 /* Public */ = {
			isa = PBXGroup;
			children = (
				AED73E272348E45000ECDB64 /* ShaderLang.h */,
			);
			path = Public;
			sourceTree = "<group>";
		};
		AED73E2D2348E45000ECDB64 /* OGLCompilersDLL */ = {
			isa = PBXGroup;
			children = (
				AED73E2F2348E45000ECDB64 /* InitializeDll.cpp */,
				AED73E302348E45000ECDB64 /* InitializeDll.h */,
			);
			path = OGLCompilersDLL;
			sourceTree = "<group>";
		};
		AED73E332348E45000ECDB64 /* SPIRV */ = {
			isa = PBXGroup;
			children = (
				AED73E342348E45000ECDB64 /* bitutils.h */,
				AED73E362348E45000ECDB64 /* disassemble.cpp */,
				AED73E372348E45000ECDB64 /* disassemble.h */,
				AED73E382348E45000ECDB64 /* doc.cpp */,
				AED73E392348E45000ECDB64 /* doc.h */,
				AED73E3A2348E45000ECDB64 /* GLSL.ext.AMD.h */,
				AED73E3B2348E45000ECDB64 /* GLSL.ext.EXT.h */,
				AED73E3C2348E45000ECDB64 /* GLSL.ext.KHR.h */,
				AED73E3D2348E45000ECDB64 /* GLSL.ext.NV.h */,
				AED73E3E2348E45000ECDB64 /* GLSL.std.450.h */,
				AED73E3F2348E45000ECDB64 /* GlslangToSpv.cpp */,
				AED73E402348E45000ECDB64 /* GlslangToSpv.h */,
				AED73E412348E45000ECDB64 /* hex_float.h */,
				AED73E422348E45000ECDB64 /* InReadableOrder.cpp */,
				AED73E432348E45000ECDB64 /* Logger.cpp */,
				AED73E442348E45000ECDB64 /* Logger.h */,
				AED73E452348E45000ECDB64 /* spirv.hpp */,
				AED73E462348E45000ECDB64 /* SpvBuilder.cpp */,
				AED73E472348E45000ECDB64 /* SpvBuilder.h */,
				AED73E482348E45000ECDB64 /* spvIR.h */,
				AED73E492348E45000ECDB64 /* SpvPostProcess.cpp */,
				AED73E4A2348E45000ECDB64 /* SPVRemapper.cpp */,
				AED73E4B2348E45000ECDB64 /* SPVRemapper.h */,
				AED73E4C2348E45000ECDB64 /* SpvTools.cpp */,
				AED73E4D2348E45000ECDB64 /* SpvTools.h */,
			);
			path = SPIRV;
			sourceTree = "<group>";
		};
		AED73E932348E46400ECDB64 /* volk */ = {
			isa = PBXGroup;
			children = (
				AED73E942348E46400ECDB64 /* volk.c */,
				AED73E952348E46400ECDB64 /* volk.h */,
			);
			path = volk;
			sourceTree = "<group>";
		};
		AED73E972348E47800ECDB64 /* vulkan */ = {
			isa = PBXGroup;
			children = (
				AED73E982348E47800ECDB64 /* vk_icd.h */,
				AED73E992348E47800ECDB64 /* vk_layer.h */,
				AED73E9A2348E47800ECDB64 /* vk_platform.h */,
				AED73E9B2348E47800ECDB64 /* vk_sdk_platform.h */,
				AED73E9C2348E47800ECDB64 /* vulkan.h */,
				AED73E9D2348E47800ECDB64 /* vulkan.hpp */,
				AED73E9E2348E47800ECDB64 /* vulkan_android.h */,
				AED73E9F2348E47800ECDB64 /* vulkan_core.h */,
				AED73EA02348E47800ECDB64 /* vulkan_fuchsia.h */,
				AED73EA12348E47800ECDB64 /* vulkan_ggp.h */,
				AED73EA22348E47800ECDB64 /* vulkan_ios.h */,
				AED73EA32348E47800ECDB64 /* vulkan_macos.h */,
				AED73EA42348E47800ECDB64 /* vulkan_metal.h */,
				AED73EA52348E47800ECDB64 /* vulkan_vi.h */,
				AED73EA62348E47800ECDB64 /* vulkan_wayland.h */,
				AED73EA72348E47800ECDB64 /* vulkan_win32.h */,
				AED73EA82348E47800ECDB64 /* vulkan_xcb.h */,
				AED73EA92348E47800ECDB64 /* vulkan_xlib.h */,
				AED73EAA2348E47800ECDB64 /* vulkan_xlib_xrandr.h */,
			);
			path = vulkan;
			sourceTree = "<group>";
		};
		AED73EAE2348E49900ECDB64 /* vulkan */ = {
			isa = PBXGroup;
			children = (
				AE7B904D23565B4100145C6A /* allocator.cpp */,
				AE7B904E23565B4200145C6A /* allocator.h */,
				AED73EC8234E827400ECDB64 /* commandpool.h */,
				AED73EC9234E827400ECDB64 /* drawer.cpp */,
				AED73EC7234E827400ECDB64 /* drawer.h */,
				AED73EAF2348E49900ECDB64 /* buffer.cpp */,
				AED73EB02348E49900ECDB64 /* buffer.h */,
				AED73EB12348E49900ECDB64 /* imgui_impl_vulkan.cpp */,
				AED73EB22348E49900ECDB64 /* imgui_impl_vulkan.h */,
				AED73EB32348E49900ECDB64 /* pipeline.cpp */,
				AED73EB42348E49900ECDB64 /* pipeline.h */,
				AED73EB52348E49900ECDB64 /* shaders.cpp */,
				AED73EB62348E49900ECDB64 /* shaders.h */,
				AED73EB72348E49900ECDB64 /* texture.cpp */,
				AED73EB82348E49900ECDB64 /* texture.h */,
				AED73EB92348E49900ECDB64 /* utils.h */,
				AED73EBA2348E49900ECDB64 /* vulkan.h */,
				AED73EBB2348E49900ECDB64 /* vulkan_context.cpp */,
				AED73EBC2348E49900ECDB64 /* vulkan_renderer.cpp */,
			);
			path = vulkan;
=======
		AED73BB123000D1D00ECDB64 /* glm */ = {
			isa = PBXGroup;
			children = (
				AED73BB223000D1D00ECDB64 /* CMakeLists.txt */,
				AED73BB323000D1D00ECDB64 /* common.hpp */,
				AED73BB423000D1D00ECDB64 /* detail */,
				AED73BF223000D1D00ECDB64 /* exponential.hpp */,
				AED73BF323000D1D00ECDB64 /* ext */,
				AED73C6B23000D1D00ECDB64 /* ext.hpp */,
				AED73C6C23000D1D00ECDB64 /* fwd.hpp */,
				AED73C6D23000D1D00ECDB64 /* geometric.hpp */,
				AED73C6E23000D1D00ECDB64 /* glm.hpp */,
				AED73C6F23000D1D00ECDB64 /* gtc */,
				AED73C9623000D1D00ECDB64 /* gtx */,
				AED73D1323000D1E00ECDB64 /* integer.hpp */,
				AED73D1423000D1E00ECDB64 /* mat2x2.hpp */,
				AED73D1523000D1E00ECDB64 /* mat2x3.hpp */,
				AED73D1623000D1E00ECDB64 /* mat2x4.hpp */,
				AED73D1723000D1E00ECDB64 /* mat3x2.hpp */,
				AED73D1823000D1E00ECDB64 /* mat3x3.hpp */,
				AED73D1923000D1E00ECDB64 /* mat3x4.hpp */,
				AED73D1A23000D1E00ECDB64 /* mat4x2.hpp */,
				AED73D1B23000D1E00ECDB64 /* mat4x3.hpp */,
				AED73D1C23000D1E00ECDB64 /* mat4x4.hpp */,
				AED73D1D23000D1E00ECDB64 /* matrix.hpp */,
				AED73D1E23000D1E00ECDB64 /* packing.hpp */,
				AED73D1F23000D1E00ECDB64 /* simd */,
				AED73D2923000D1E00ECDB64 /* trigonometric.hpp */,
				AED73D2A23000D1E00ECDB64 /* vec2.hpp */,
				AED73D2B23000D1E00ECDB64 /* vec3.hpp */,
				AED73D2C23000D1E00ECDB64 /* vec4.hpp */,
				AED73D2D23000D1E00ECDB64 /* vector_relational.hpp */,
			);
			path = glm;
			sourceTree = "<group>";
		};
		AED73BB423000D1D00ECDB64 /* detail */ = {
			isa = PBXGroup;
			children = (
				AED73BB523000D1D00ECDB64 /* _features.hpp */,
				AED73BB623000D1D00ECDB64 /* _fixes.hpp */,
				AED73BB723000D1D00ECDB64 /* _noise.hpp */,
				AED73BB823000D1D00ECDB64 /* _swizzle.hpp */,
				AED73BB923000D1D00ECDB64 /* _swizzle_func.hpp */,
				AED73BBA23000D1D00ECDB64 /* _vectorize.hpp */,
				AED73BBB23000D1D00ECDB64 /* compute_common.hpp */,
				AED73BBC23000D1D00ECDB64 /* compute_vector_relational.hpp */,
				AED73BBD23000D1D00ECDB64 /* func_common.inl */,
				AED73BBE23000D1D00ECDB64 /* func_common_simd.inl */,
				AED73BBF23000D1D00ECDB64 /* func_exponential.inl */,
				AED73BC023000D1D00ECDB64 /* func_exponential_simd.inl */,
				AED73BC123000D1D00ECDB64 /* func_geometric.inl */,
				AED73BC223000D1D00ECDB64 /* func_geometric_simd.inl */,
				AED73BC323000D1D00ECDB64 /* func_integer.inl */,
				AED73BC423000D1D00ECDB64 /* func_integer_simd.inl */,
				AED73BC523000D1D00ECDB64 /* func_matrix.inl */,
				AED73BC623000D1D00ECDB64 /* func_matrix_simd.inl */,
				AED73BC723000D1D00ECDB64 /* func_packing.inl */,
				AED73BC823000D1D00ECDB64 /* func_packing_simd.inl */,
				AED73BC923000D1D00ECDB64 /* func_trigonometric.inl */,
				AED73BCA23000D1D00ECDB64 /* func_trigonometric_simd.inl */,
				AED73BCB23000D1D00ECDB64 /* func_vector_relational.inl */,
				AED73BCC23000D1D00ECDB64 /* func_vector_relational_simd.inl */,
				AED73BCD23000D1D00ECDB64 /* glm.cpp */,
				AED73BCE23000D1D00ECDB64 /* qualifier.hpp */,
				AED73BCF23000D1D00ECDB64 /* setup.hpp */,
				AED73BD023000D1D00ECDB64 /* type_float.hpp */,
				AED73BD123000D1D00ECDB64 /* type_half.hpp */,
				AED73BD223000D1D00ECDB64 /* type_half.inl */,
				AED73BD323000D1D00ECDB64 /* type_mat2x2.hpp */,
				AED73BD423000D1D00ECDB64 /* type_mat2x2.inl */,
				AED73BD523000D1D00ECDB64 /* type_mat2x3.hpp */,
				AED73BD623000D1D00ECDB64 /* type_mat2x3.inl */,
				AED73BD723000D1D00ECDB64 /* type_mat2x4.hpp */,
				AED73BD823000D1D00ECDB64 /* type_mat2x4.inl */,
				AED73BD923000D1D00ECDB64 /* type_mat3x2.hpp */,
				AED73BDA23000D1D00ECDB64 /* type_mat3x2.inl */,
				AED73BDB23000D1D00ECDB64 /* type_mat3x3.hpp */,
				AED73BDC23000D1D00ECDB64 /* type_mat3x3.inl */,
				AED73BDD23000D1D00ECDB64 /* type_mat3x4.hpp */,
				AED73BDE23000D1D00ECDB64 /* type_mat3x4.inl */,
				AED73BDF23000D1D00ECDB64 /* type_mat4x2.hpp */,
				AED73BE023000D1D00ECDB64 /* type_mat4x2.inl */,
				AED73BE123000D1D00ECDB64 /* type_mat4x3.hpp */,
				AED73BE223000D1D00ECDB64 /* type_mat4x3.inl */,
				AED73BE323000D1D00ECDB64 /* type_mat4x4.hpp */,
				AED73BE423000D1D00ECDB64 /* type_mat4x4.inl */,
				AED73BE523000D1D00ECDB64 /* type_mat4x4_simd.inl */,
				AED73BE623000D1D00ECDB64 /* type_quat.hpp */,
				AED73BE723000D1D00ECDB64 /* type_quat.inl */,
				AED73BE823000D1D00ECDB64 /* type_quat_simd.inl */,
				AED73BE923000D1D00ECDB64 /* type_vec1.hpp */,
				AED73BEA23000D1D00ECDB64 /* type_vec1.inl */,
				AED73BEB23000D1D00ECDB64 /* type_vec2.hpp */,
				AED73BEC23000D1D00ECDB64 /* type_vec2.inl */,
				AED73BED23000D1D00ECDB64 /* type_vec3.hpp */,
				AED73BEE23000D1D00ECDB64 /* type_vec3.inl */,
				AED73BEF23000D1D00ECDB64 /* type_vec4.hpp */,
				AED73BF023000D1D00ECDB64 /* type_vec4.inl */,
				AED73BF123000D1D00ECDB64 /* type_vec4_simd.inl */,
			);
			path = detail;
			sourceTree = "<group>";
		};
		AED73BF323000D1D00ECDB64 /* ext */ = {
			isa = PBXGroup;
			children = (
				AED73BF423000D1D00ECDB64 /* matrix_clip_space.hpp */,
				AED73BF523000D1D00ECDB64 /* matrix_clip_space.inl */,
				AED73BF623000D1D00ECDB64 /* matrix_common.hpp */,
				AED73BF723000D1D00ECDB64 /* matrix_common.inl */,
				AED73BF823000D1D00ECDB64 /* matrix_double2x2.hpp */,
				AED73BF923000D1D00ECDB64 /* matrix_double2x2_precision.hpp */,
				AED73BFA23000D1D00ECDB64 /* matrix_double2x3.hpp */,
				AED73BFB23000D1D00ECDB64 /* matrix_double2x3_precision.hpp */,
				AED73BFC23000D1D00ECDB64 /* matrix_double2x4.hpp */,
				AED73BFD23000D1D00ECDB64 /* matrix_double2x4_precision.hpp */,
				AED73BFE23000D1D00ECDB64 /* matrix_double3x2.hpp */,
				AED73BFF23000D1D00ECDB64 /* matrix_double3x2_precision.hpp */,
				AED73C0023000D1D00ECDB64 /* matrix_double3x3.hpp */,
				AED73C0123000D1D00ECDB64 /* matrix_double3x3_precision.hpp */,
				AED73C0223000D1D00ECDB64 /* matrix_double3x4.hpp */,
				AED73C0323000D1D00ECDB64 /* matrix_double3x4_precision.hpp */,
				AED73C0423000D1D00ECDB64 /* matrix_double4x2.hpp */,
				AED73C0523000D1D00ECDB64 /* matrix_double4x2_precision.hpp */,
				AED73C0623000D1D00ECDB64 /* matrix_double4x3.hpp */,
				AED73C0723000D1D00ECDB64 /* matrix_double4x3_precision.hpp */,
				AED73C0823000D1D00ECDB64 /* matrix_double4x4.hpp */,
				AED73C0923000D1D00ECDB64 /* matrix_double4x4_precision.hpp */,
				AED73C0A23000D1D00ECDB64 /* matrix_float2x2.hpp */,
				AED73C0B23000D1D00ECDB64 /* matrix_float2x2_precision.hpp */,
				AED73C0C23000D1D00ECDB64 /* matrix_float2x3.hpp */,
				AED73C0D23000D1D00ECDB64 /* matrix_float2x3_precision.hpp */,
				AED73C0E23000D1D00ECDB64 /* matrix_float2x4.hpp */,
				AED73C0F23000D1D00ECDB64 /* matrix_float2x4_precision.hpp */,
				AED73C1023000D1D00ECDB64 /* matrix_float3x2.hpp */,
				AED73C1123000D1D00ECDB64 /* matrix_float3x2_precision.hpp */,
				AED73C1223000D1D00ECDB64 /* matrix_float3x3.hpp */,
				AED73C1323000D1D00ECDB64 /* matrix_float3x3_precision.hpp */,
				AED73C1423000D1D00ECDB64 /* matrix_float3x4.hpp */,
				AED73C1523000D1D00ECDB64 /* matrix_float3x4_precision.hpp */,
				AED73C1623000D1D00ECDB64 /* matrix_float4x2.hpp */,
				AED73C1723000D1D00ECDB64 /* matrix_float4x2_precision.hpp */,
				AED73C1823000D1D00ECDB64 /* matrix_float4x3.hpp */,
				AED73C1923000D1D00ECDB64 /* matrix_float4x3_precision.hpp */,
				AED73C1A23000D1D00ECDB64 /* matrix_float4x4.hpp */,
				AED73C1B23000D1D00ECDB64 /* matrix_float4x4_precision.hpp */,
				AED73C1C23000D1D00ECDB64 /* matrix_projection.hpp */,
				AED73C1D23000D1D00ECDB64 /* matrix_projection.inl */,
				AED73C1E23000D1D00ECDB64 /* matrix_relational.hpp */,
				AED73C1F23000D1D00ECDB64 /* matrix_relational.inl */,
				AED73C2023000D1D00ECDB64 /* matrix_transform.hpp */,
				AED73C2123000D1D00ECDB64 /* matrix_transform.inl */,
				AED73C2223000D1D00ECDB64 /* quaternion_common.hpp */,
				AED73C2323000D1D00ECDB64 /* quaternion_common.inl */,
				AED73C2423000D1D00ECDB64 /* quaternion_common_simd.inl */,
				AED73C2523000D1D00ECDB64 /* quaternion_double.hpp */,
				AED73C2623000D1D00ECDB64 /* quaternion_double_precision.hpp */,
				AED73C2723000D1D00ECDB64 /* quaternion_exponential.hpp */,
				AED73C2823000D1D00ECDB64 /* quaternion_exponential.inl */,
				AED73C2923000D1D00ECDB64 /* quaternion_float.hpp */,
				AED73C2A23000D1D00ECDB64 /* quaternion_float_precision.hpp */,
				AED73C2B23000D1D00ECDB64 /* quaternion_geometric.hpp */,
				AED73C2C23000D1D00ECDB64 /* quaternion_geometric.inl */,
				AED73C2D23000D1D00ECDB64 /* quaternion_relational.hpp */,
				AED73C2E23000D1D00ECDB64 /* quaternion_relational.inl */,
				AED73C2F23000D1D00ECDB64 /* quaternion_transform.hpp */,
				AED73C3023000D1D00ECDB64 /* quaternion_transform.inl */,
				AED73C3123000D1D00ECDB64 /* quaternion_trigonometric.hpp */,
				AED73C3223000D1D00ECDB64 /* quaternion_trigonometric.inl */,
				AED73C3323000D1D00ECDB64 /* scalar_common.hpp */,
				AED73C3423000D1D00ECDB64 /* scalar_common.inl */,
				AED73C3523000D1D00ECDB64 /* scalar_constants.hpp */,
				AED73C3623000D1D00ECDB64 /* scalar_constants.inl */,
				AED73C3723000D1D00ECDB64 /* scalar_int_sized.hpp */,
				AED73C3823000D1D00ECDB64 /* scalar_relational.hpp */,
				AED73C3923000D1D00ECDB64 /* scalar_relational.inl */,
				AED73C3A23000D1D00ECDB64 /* scalar_uint_sized.hpp */,
				AED73C3B23000D1D00ECDB64 /* scalar_ulp.hpp */,
				AED73C3C23000D1D00ECDB64 /* scalar_ulp.inl */,
				AED73C3D23000D1D00ECDB64 /* vector_bool1.hpp */,
				AED73C3E23000D1D00ECDB64 /* vector_bool1_precision.hpp */,
				AED73C3F23000D1D00ECDB64 /* vector_bool2.hpp */,
				AED73C4023000D1D00ECDB64 /* vector_bool2_precision.hpp */,
				AED73C4123000D1D00ECDB64 /* vector_bool3.hpp */,
				AED73C4223000D1D00ECDB64 /* vector_bool3_precision.hpp */,
				AED73C4323000D1D00ECDB64 /* vector_bool4.hpp */,
				AED73C4423000D1D00ECDB64 /* vector_bool4_precision.hpp */,
				AED73C4523000D1D00ECDB64 /* vector_common.hpp */,
				AED73C4623000D1D00ECDB64 /* vector_common.inl */,
				AED73C4723000D1D00ECDB64 /* vector_double1.hpp */,
				AED73C4823000D1D00ECDB64 /* vector_double1_precision.hpp */,
				AED73C4923000D1D00ECDB64 /* vector_double2.hpp */,
				AED73C4A23000D1D00ECDB64 /* vector_double2_precision.hpp */,
				AED73C4B23000D1D00ECDB64 /* vector_double3.hpp */,
				AED73C4C23000D1D00ECDB64 /* vector_double3_precision.hpp */,
				AED73C4D23000D1D00ECDB64 /* vector_double4.hpp */,
				AED73C4E23000D1D00ECDB64 /* vector_double4_precision.hpp */,
				AED73C4F23000D1D00ECDB64 /* vector_float1.hpp */,
				AED73C5023000D1D00ECDB64 /* vector_float1_precision.hpp */,
				AED73C5123000D1D00ECDB64 /* vector_float2.hpp */,
				AED73C5223000D1D00ECDB64 /* vector_float2_precision.hpp */,
				AED73C5323000D1D00ECDB64 /* vector_float3.hpp */,
				AED73C5423000D1D00ECDB64 /* vector_float3_precision.hpp */,
				AED73C5523000D1D00ECDB64 /* vector_float4.hpp */,
				AED73C5623000D1D00ECDB64 /* vector_float4_precision.hpp */,
				AED73C5723000D1D00ECDB64 /* vector_int1.hpp */,
				AED73C5823000D1D00ECDB64 /* vector_int1_precision.hpp */,
				AED73C5923000D1D00ECDB64 /* vector_int2.hpp */,
				AED73C5A23000D1D00ECDB64 /* vector_int2_precision.hpp */,
				AED73C5B23000D1D00ECDB64 /* vector_int3.hpp */,
				AED73C5C23000D1D00ECDB64 /* vector_int3_precision.hpp */,
				AED73C5D23000D1D00ECDB64 /* vector_int4.hpp */,
				AED73C5E23000D1D00ECDB64 /* vector_int4_precision.hpp */,
				AED73C5F23000D1D00ECDB64 /* vector_relational.hpp */,
				AED73C6023000D1D00ECDB64 /* vector_relational.inl */,
				AED73C6123000D1D00ECDB64 /* vector_uint1.hpp */,
				AED73C6223000D1D00ECDB64 /* vector_uint1_precision.hpp */,
				AED73C6323000D1D00ECDB64 /* vector_uint2.hpp */,
				AED73C6423000D1D00ECDB64 /* vector_uint2_precision.hpp */,
				AED73C6523000D1D00ECDB64 /* vector_uint3.hpp */,
				AED73C6623000D1D00ECDB64 /* vector_uint3_precision.hpp */,
				AED73C6723000D1D00ECDB64 /* vector_uint4.hpp */,
				AED73C6823000D1D00ECDB64 /* vector_uint4_precision.hpp */,
				AED73C6923000D1D00ECDB64 /* vector_ulp.hpp */,
				AED73C6A23000D1D00ECDB64 /* vector_ulp.inl */,
			);
			path = ext;
			sourceTree = "<group>";
		};
		AED73C6F23000D1D00ECDB64 /* gtc */ = {
			isa = PBXGroup;
			children = (
				AED73C7023000D1D00ECDB64 /* bitfield.hpp */,
				AED73C7123000D1D00ECDB64 /* bitfield.inl */,
				AED73C7223000D1D00ECDB64 /* color_space.hpp */,
				AED73C7323000D1D00ECDB64 /* color_space.inl */,
				AED73C7423000D1D00ECDB64 /* constants.hpp */,
				AED73C7523000D1D00ECDB64 /* constants.inl */,
				AED73C7623000D1D00ECDB64 /* epsilon.hpp */,
				AED73C7723000D1D00ECDB64 /* epsilon.inl */,
				AED73C7823000D1D00ECDB64 /* integer.hpp */,
				AED73C7923000D1D00ECDB64 /* integer.inl */,
				AED73C7A23000D1D00ECDB64 /* matrix_access.hpp */,
				AED73C7B23000D1D00ECDB64 /* matrix_access.inl */,
				AED73C7C23000D1D00ECDB64 /* matrix_integer.hpp */,
				AED73C7D23000D1D00ECDB64 /* matrix_inverse.hpp */,
				AED73C7E23000D1D00ECDB64 /* matrix_inverse.inl */,
				AED73C7F23000D1D00ECDB64 /* matrix_transform.hpp */,
				AED73C8023000D1D00ECDB64 /* matrix_transform.inl */,
				AED73C8123000D1D00ECDB64 /* noise.hpp */,
				AED73C8223000D1D00ECDB64 /* noise.inl */,
				AED73C8323000D1D00ECDB64 /* packing.hpp */,
				AED73C8423000D1D00ECDB64 /* packing.inl */,
				AED73C8523000D1D00ECDB64 /* quaternion.hpp */,
				AED73C8623000D1D00ECDB64 /* quaternion.inl */,
				AED73C8723000D1D00ECDB64 /* quaternion_simd.inl */,
				AED73C8823000D1D00ECDB64 /* random.hpp */,
				AED73C8923000D1D00ECDB64 /* random.inl */,
				AED73C8A23000D1D00ECDB64 /* reciprocal.hpp */,
				AED73C8B23000D1D00ECDB64 /* reciprocal.inl */,
				AED73C8C23000D1D00ECDB64 /* round.hpp */,
				AED73C8D23000D1D00ECDB64 /* round.inl */,
				AED73C8E23000D1D00ECDB64 /* type_aligned.hpp */,
				AED73C8F23000D1D00ECDB64 /* type_precision.hpp */,
				AED73C9023000D1D00ECDB64 /* type_precision.inl */,
				AED73C9123000D1D00ECDB64 /* type_ptr.hpp */,
				AED73C9223000D1D00ECDB64 /* type_ptr.inl */,
				AED73C9323000D1D00ECDB64 /* ulp.hpp */,
				AED73C9423000D1D00ECDB64 /* ulp.inl */,
				AED73C9523000D1D00ECDB64 /* vec1.hpp */,
			);
			path = gtc;
			sourceTree = "<group>";
		};
		AED73C9623000D1D00ECDB64 /* gtx */ = {
			isa = PBXGroup;
			children = (
				AED73C9723000D1D00ECDB64 /* associated_min_max.hpp */,
				AED73C9823000D1D00ECDB64 /* associated_min_max.inl */,
				AED73C9923000D1D00ECDB64 /* bit.hpp */,
				AED73C9A23000D1D00ECDB64 /* bit.inl */,
				AED73C9B23000D1D00ECDB64 /* closest_point.hpp */,
				AED73C9C23000D1D00ECDB64 /* closest_point.inl */,
				AED73C9D23000D1D00ECDB64 /* color_encoding.hpp */,
				AED73C9E23000D1D00ECDB64 /* color_encoding.inl */,
				AED73C9F23000D1D00ECDB64 /* color_space.hpp */,
				AED73CA023000D1D00ECDB64 /* color_space.inl */,
				AED73CA123000D1D00ECDB64 /* color_space_YCoCg.hpp */,
				AED73CA223000D1D00ECDB64 /* color_space_YCoCg.inl */,
				AED73CA323000D1D00ECDB64 /* common.hpp */,
				AED73CA423000D1D00ECDB64 /* common.inl */,
				AED73CA523000D1D00ECDB64 /* compatibility.hpp */,
				AED73CA623000D1D00ECDB64 /* compatibility.inl */,
				AED73CA723000D1D00ECDB64 /* component_wise.hpp */,
				AED73CA823000D1D00ECDB64 /* component_wise.inl */,
				AED73CA923000D1D00ECDB64 /* dual_quaternion.hpp */,
				AED73CAA23000D1D00ECDB64 /* dual_quaternion.inl */,
				AED73CAB23000D1D00ECDB64 /* easing.hpp */,
				AED73CAC23000D1D00ECDB64 /* easing.inl */,
				AED73CAD23000D1D00ECDB64 /* euler_angles.hpp */,
				AED73CAE23000D1D00ECDB64 /* euler_angles.inl */,
				AED73CAF23000D1D00ECDB64 /* extend.hpp */,
				AED73CB023000D1D00ECDB64 /* extend.inl */,
				AED73CB123000D1D00ECDB64 /* extended_min_max.hpp */,
				AED73CB223000D1D00ECDB64 /* extended_min_max.inl */,
				AED73CB323000D1D00ECDB64 /* exterior_product.hpp */,
				AED73CB423000D1D00ECDB64 /* exterior_product.inl */,
				AED73CB523000D1D00ECDB64 /* fast_exponential.hpp */,
				AED73CB623000D1D00ECDB64 /* fast_exponential.inl */,
				AED73CB723000D1D00ECDB64 /* fast_square_root.hpp */,
				AED73CB823000D1D00ECDB64 /* fast_square_root.inl */,
				AED73CB923000D1D00ECDB64 /* fast_trigonometry.hpp */,
				AED73CBA23000D1D00ECDB64 /* fast_trigonometry.inl */,
				AED73CBB23000D1D00ECDB64 /* float_notmalize.inl */,
				AED73CBC23000D1D00ECDB64 /* functions.hpp */,
				AED73CBD23000D1D00ECDB64 /* functions.inl */,
				AED73CBE23000D1D00ECDB64 /* gradient_paint.hpp */,
				AED73CBF23000D1D00ECDB64 /* gradient_paint.inl */,
				AED73CC023000D1D00ECDB64 /* handed_coordinate_space.hpp */,
				AED73CC123000D1D00ECDB64 /* handed_coordinate_space.inl */,
				AED73CC223000D1D00ECDB64 /* hash.hpp */,
				AED73CC323000D1D00ECDB64 /* hash.inl */,
				AED73CC423000D1D00ECDB64 /* integer.hpp */,
				AED73CC523000D1D00ECDB64 /* integer.inl */,
				AED73CC623000D1D00ECDB64 /* intersect.hpp */,
				AED73CC723000D1D00ECDB64 /* intersect.inl */,
				AED73CC823000D1D00ECDB64 /* io.hpp */,
				AED73CC923000D1D00ECDB64 /* io.inl */,
				AED73CCA23000D1D00ECDB64 /* log_base.hpp */,
				AED73CCB23000D1D00ECDB64 /* log_base.inl */,
				AED73CCC23000D1D00ECDB64 /* matrix_cross_product.hpp */,
				AED73CCD23000D1D00ECDB64 /* matrix_cross_product.inl */,
				AED73CCE23000D1D00ECDB64 /* matrix_decompose.hpp */,
				AED73CCF23000D1D00ECDB64 /* matrix_decompose.inl */,
				AED73CD023000D1D00ECDB64 /* matrix_factorisation.hpp */,
				AED73CD123000D1D00ECDB64 /* matrix_factorisation.inl */,
				AED73CD223000D1D00ECDB64 /* matrix_interpolation.hpp */,
				AED73CD323000D1D00ECDB64 /* matrix_interpolation.inl */,
				AED73CD423000D1D00ECDB64 /* matrix_major_storage.hpp */,
				AED73CD523000D1D00ECDB64 /* matrix_major_storage.inl */,
				AED73CD623000D1D00ECDB64 /* matrix_operation.hpp */,
				AED73CD723000D1D00ECDB64 /* matrix_operation.inl */,
				AED73CD823000D1D00ECDB64 /* matrix_query.hpp */,
				AED73CD923000D1D00ECDB64 /* matrix_query.inl */,
				AED73CDA23000D1D00ECDB64 /* matrix_transform_2d.hpp */,
				AED73CDB23000D1D00ECDB64 /* matrix_transform_2d.inl */,
				AED73CDC23000D1D00ECDB64 /* mixed_product.hpp */,
				AED73CDD23000D1D00ECDB64 /* mixed_product.inl */,
				AED73CDE23000D1D00ECDB64 /* norm.hpp */,
				AED73CDF23000D1D00ECDB64 /* norm.inl */,
				AED73CE023000D1D00ECDB64 /* normal.hpp */,
				AED73CE123000D1D00ECDB64 /* normal.inl */,
				AED73CE223000D1D00ECDB64 /* normalize_dot.hpp */,
				AED73CE323000D1D00ECDB64 /* normalize_dot.inl */,
				AED73CE423000D1D00ECDB64 /* number_precision.hpp */,
				AED73CE523000D1D00ECDB64 /* number_precision.inl */,
				AED73CE623000D1D00ECDB64 /* optimum_pow.hpp */,
				AED73CE723000D1D00ECDB64 /* optimum_pow.inl */,
				AED73CE823000D1D00ECDB64 /* orthonormalize.hpp */,
				AED73CE923000D1D00ECDB64 /* orthonormalize.inl */,
				AED73CEA23000D1D00ECDB64 /* perpendicular.hpp */,
				AED73CEB23000D1D00ECDB64 /* perpendicular.inl */,
				AED73CEC23000D1D00ECDB64 /* polar_coordinates.hpp */,
				AED73CED23000D1D00ECDB64 /* polar_coordinates.inl */,
				AED73CEE23000D1D00ECDB64 /* projection.hpp */,
				AED73CEF23000D1D00ECDB64 /* projection.inl */,
				AED73CF023000D1D00ECDB64 /* quaternion.hpp */,
				AED73CF123000D1D00ECDB64 /* quaternion.inl */,
				AED73CF223000D1D00ECDB64 /* range.hpp */,
				AED73CF323000D1D00ECDB64 /* raw_data.hpp */,
				AED73CF423000D1D00ECDB64 /* raw_data.inl */,
				AED73CF523000D1D00ECDB64 /* rotate_normalized_axis.hpp */,
				AED73CF623000D1D00ECDB64 /* rotate_normalized_axis.inl */,
				AED73CF723000D1D00ECDB64 /* rotate_vector.hpp */,
				AED73CF823000D1D00ECDB64 /* rotate_vector.inl */,
				AED73CF923000D1D00ECDB64 /* scalar_multiplication.hpp */,
				AED73CFA23000D1D00ECDB64 /* scalar_relational.hpp */,
				AED73CFB23000D1D00ECDB64 /* scalar_relational.inl */,
				AED73CFC23000D1D00ECDB64 /* spline.hpp */,
				AED73CFD23000D1D00ECDB64 /* spline.inl */,
				AED73CFE23000D1E00ECDB64 /* std_based_type.hpp */,
				AED73CFF23000D1E00ECDB64 /* std_based_type.inl */,
				AED73D0023000D1E00ECDB64 /* string_cast.hpp */,
				AED73D0123000D1E00ECDB64 /* string_cast.inl */,
				AED73D0223000D1E00ECDB64 /* texture.hpp */,
				AED73D0323000D1E00ECDB64 /* texture.inl */,
				AED73D0423000D1E00ECDB64 /* transform.hpp */,
				AED73D0523000D1E00ECDB64 /* transform.inl */,
				AED73D0623000D1E00ECDB64 /* transform2.hpp */,
				AED73D0723000D1E00ECDB64 /* transform2.inl */,
				AED73D0823000D1E00ECDB64 /* type_aligned.hpp */,
				AED73D0923000D1E00ECDB64 /* type_aligned.inl */,
				AED73D0A23000D1E00ECDB64 /* type_trait.hpp */,
				AED73D0B23000D1E00ECDB64 /* type_trait.inl */,
				AED73D0C23000D1E00ECDB64 /* vec_swizzle.hpp */,
				AED73D0D23000D1E00ECDB64 /* vector_angle.hpp */,
				AED73D0E23000D1E00ECDB64 /* vector_angle.inl */,
				AED73D0F23000D1E00ECDB64 /* vector_query.hpp */,
				AED73D1023000D1E00ECDB64 /* vector_query.inl */,
				AED73D1123000D1E00ECDB64 /* wrap.hpp */,
				AED73D1223000D1E00ECDB64 /* wrap.inl */,
			);
			path = gtx;
			sourceTree = "<group>";
		};
		AED73D1F23000D1E00ECDB64 /* simd */ = {
			isa = PBXGroup;
			children = (
				AED73D2023000D1E00ECDB64 /* common.h */,
				AED73D2123000D1E00ECDB64 /* exponential.h */,
				AED73D2223000D1E00ECDB64 /* geometric.h */,
				AED73D2323000D1E00ECDB64 /* integer.h */,
				AED73D2423000D1E00ECDB64 /* matrix.h */,
				AED73D2523000D1E00ECDB64 /* packing.h */,
				AED73D2623000D1E00ECDB64 /* platform.h */,
				AED73D2723000D1E00ECDB64 /* trigonometric.h */,
				AED73D2823000D1E00ECDB64 /* vector_relational.h */,
			);
			path = simd;
>>>>>>> cf22e942
			sourceTree = "<group>";
		};
		AEE6276C220D7B7E00EC7E89 /* imgui */ = {
			isa = PBXGroup;
			children = (
				AEE6276D220D7B7E00EC7E89 /* imconfig.h */,
				AEE6276E220D7B7E00EC7E89 /* imgui.cpp */,
				AEE6276F220D7B7E00EC7E89 /* imgui.h */,
				AEE62770220D7B7E00EC7E89 /* imgui_demo.cpp */,
				AEE62771220D7B7E00EC7E89 /* imgui_draw.cpp */,
				AEE62774220D7B7E00EC7E89 /* imgui_internal.h */,
				AEE62775220D7B7E00EC7E89 /* imgui_widgets.cpp */,
				AEE62776220D7B7E00EC7E89 /* imstb_rectpack.h */,
				AEE62777220D7B7E00EC7E89 /* imstb_textedit.h */,
				AEE62778220D7B7E00EC7E89 /* imstb_truetype.h */,
				AEE62779220D7B7E00EC7E89 /* roboto_medium.h */,
			);
			path = imgui;
			sourceTree = "<group>";
		};
		AEE6278022131BB500EC7E89 /* input */ = {
			isa = PBXGroup;
			children = (
				AEE6278122131BB500EC7E89 /* gamepad.h */,
				AEE6278222131BB500EC7E89 /* gamepad_device.cpp */,
				AEE6278322131BB500EC7E89 /* gamepad_device.h */,
				AEE6279522247C2B00EC7E89 /* keyboard_device.cpp */,
				AEE6278422131BB500EC7E89 /* keyboard_device.h */,
				AEE6278522131BB500EC7E89 /* mapping.cpp */,
				AEE6278622131BB500EC7E89 /* mapping.h */,
			);
			name = input;
			path = ../../../core/input;
			sourceTree = "<group>";
		};
		AEFF7EC6214AEC800068CE11 /* modem */ = {
			isa = PBXGroup;
			children = (
				AE80EDC421594ACE00F7800F /* dns.cpp */,
				AEFF7F78214DA3C90068CE11 /* picoppp.cpp */,
				AEFF7F79214DA3C90068CE11 /* picoppp.h */,
				AEFF7EC7214AEC800068CE11 /* modem.cpp */,
				AEFF7EC8214AEC800068CE11 /* modem.h */,
				AEFF7EC9214AEC800068CE11 /* modem_regs.h */,
			);
			path = modem;
			sourceTree = "<group>";
		};
		AEFF7ECE214D9D580068CE11 /* picotcp */ = {
			isa = PBXGroup;
			children = (
				AEFF7ED1214D9D590068CE11 /* include */,
				AEFF7EF5214D9D590068CE11 /* modules */,
				AEFF7F3D214D9D590068CE11 /* stack */,
			);
			path = picotcp;
			sourceTree = "<group>";
		};
		AEFF7ED1214D9D590068CE11 /* include */ = {
			isa = PBXGroup;
			children = (
				AEFF7ED2214D9D590068CE11 /* arch */,
				AEFF7EE1214D9D590068CE11 /* heap.h */,
				AEFF7EE2214D9D590068CE11 /* pico_addressing.h */,
				AEFF7EE3214D9D590068CE11 /* pico_config.h */,
				AEFF7EE4214D9D590068CE11 /* pico_constants.h */,
				AEFF7EE5214D9D590068CE11 /* pico_device.h */,
				AEFF7EE6214D9D590068CE11 /* pico_eth.h */,
				AEFF7EE7214D9D590068CE11 /* pico_frame.h */,
				AEFF7EE8214D9D590068CE11 /* pico_md5.h */,
				AEFF7EE9214D9D590068CE11 /* pico_module_eth.h */,
				AEFF7EEA214D9D590068CE11 /* pico_protocol.h */,
				AEFF7EEB214D9D590068CE11 /* pico_queue.h */,
				AEFF7EEC214D9D590068CE11 /* pico_socket.h */,
				AEFF7EED214D9D590068CE11 /* pico_socket_multicast.h */,
				AEFF7EEE214D9D590068CE11 /* pico_stack.h */,
				AEFF7EEF214D9D590068CE11 /* pico_tree.h */,
			);
			path = include;
			sourceTree = "<group>";
		};
		AEFF7ED2214D9D590068CE11 /* arch */ = {
			isa = PBXGroup;
			children = (
				AEFF7ED3214D9D590068CE11 /* pico_arm9.h */,
				AEFF7ED4214D9D590068CE11 /* pico_atsamd21j18.h */,
				AEFF7ED5214D9D590068CE11 /* pico_avr.h */,
				AEFF7ED6214D9D590068CE11 /* pico_cortex_m.h */,
				AEFF7ED7214D9D590068CE11 /* pico_dos.h */,
				AEFF7ED8214D9D590068CE11 /* pico_esp8266.h */,
				AEFF7ED9214D9D590068CE11 /* pico_generic_gcc.h */,
				AEFF7EDA214D9D590068CE11 /* pico_linux.h */,
				AEFF7EDB214D9D590068CE11 /* pico_mbed.h */,
				AEFF7EDC214D9D590068CE11 /* pico_msp430.h */,
				AEFF7EDD214D9D590068CE11 /* pico_none.h */,
				AEFF7EDE214D9D590068CE11 /* pico_pic24.h */,
				AEFF7EDF214D9D590068CE11 /* pico_pic32.h */,
				AEFF7EE0214D9D590068CE11 /* pico_posix.h */,
			);
			path = arch;
			sourceTree = "<group>";
		};
		AEFF7EF5214D9D590068CE11 /* modules */ = {
			isa = PBXGroup;
			children = (
				AEFF7EF6214D9D590068CE11 /* pico_6lowpan.h */,
				AEFF7EF7214D9D590068CE11 /* pico_6lowpan_ll.h */,
				AEFF7EF8214D9D590068CE11 /* pico_802154.h */,
				AEFF7EF9214D9D590068CE11 /* pico_aodv.h */,
				AEFF7EFA214D9D590068CE11 /* pico_arp.c */,
				AEFF7EFB214D9D590068CE11 /* pico_arp.h */,
				AEFF7EFC214D9D590068CE11 /* pico_dev_ipc.h */,
				AEFF7EFD214D9D590068CE11 /* pico_dev_null.h */,
				AEFF7EFE214D9D590068CE11 /* pico_dev_ppp.c */,
				AEFF7EFF214D9D590068CE11 /* pico_dev_ppp.h */,
				AEFF7F08214D9D590068CE11 /* pico_dhcp_client.h */,
				AEFF7F0A214D9D590068CE11 /* pico_dhcp_common.h */,
				AEFF7F0B214D9D590068CE11 /* pico_dns_client.c */,
				AEFF7F0C214D9D590068CE11 /* pico_dns_client.h */,
				AEFF7F0D214D9D590068CE11 /* pico_dns_common.c */,
				AEFF7F0E214D9D590068CE11 /* pico_dns_common.h */,
				AEFF7F0F214D9D590068CE11 /* pico_ethernet.c */,
				AEFF7F10214D9D590068CE11 /* pico_ethernet.h */,
				AEFF7F11214D9D590068CE11 /* pico_fragments.c */,
				AEFF7F12214D9D590068CE11 /* pico_fragments.h */,
				AEFF7F14214D9D590068CE11 /* pico_icmp4.h */,
				AEFF7F15214D9D590068CE11 /* pico_icmp6.h */,
				AEFF7F16214D9D590068CE11 /* pico_igmp.h */,
				AEFF7F17214D9D590068CE11 /* pico_ipfilter.h */,
				AEFF7F18214D9D590068CE11 /* pico_ipv4.c */,
				AEFF7F19214D9D590068CE11 /* pico_ipv4.h */,
				AEFF7F1A214D9D590068CE11 /* pico_ipv6.h */,
				AEFF7F1B214D9D590068CE11 /* pico_ipv6_nd.h */,
				AEFF7F1C214D9D590068CE11 /* pico_mcast.h */,
				AEFF7F1F214D9D590068CE11 /* pico_mld.h */,
				AEFF7F20214D9D590068CE11 /* pico_mm.h */,
				AEFF7F21214D9D590068CE11 /* pico_nat.h */,
				AEFF7F22214D9D590068CE11 /* pico_olsr.h */,
				AEFF7F23214D9D590068CE11 /* pico_socket_tcp.c */,
				AEFF7F24214D9D590068CE11 /* pico_socket_tcp.h */,
				AEFF7F25214D9D590068CE11 /* pico_socket_udp.c */,
				AEFF7F26214D9D590068CE11 /* pico_socket_udp.h */,
				AEFF7F27214D9D590068CE11 /* pico_strings.c */,
				AEFF7F28214D9D590068CE11 /* pico_strings.h */,
				AEFF7F29214D9D590068CE11 /* pico_tcp.c */,
				AEFF7F2A214D9D590068CE11 /* pico_tcp.h */,
				AEFF7F2B214D9D590068CE11 /* pico_udp.c */,
				AEFF7F2C214D9D590068CE11 /* pico_udp.h */,
			);
			path = modules;
			sourceTree = "<group>";
		};
		AEFF7F3D214D9D590068CE11 /* stack */ = {
			isa = PBXGroup;
			children = (
				AEFF7F3E214D9D590068CE11 /* pico_device.c */,
				AEFF7F3F214D9D590068CE11 /* pico_frame.c */,
				AEFF7F40214D9D590068CE11 /* pico_md5.c */,
				AEFF7F41214D9D590068CE11 /* pico_protocol.c */,
				AEFF7F42214D9D590068CE11 /* pico_socket.c */,
				AEFF7F43214D9D590068CE11 /* pico_socket_multicast.c */,
				AEFF7F44214D9D590068CE11 /* pico_stack.c */,
				AEFF7F45214D9D590068CE11 /* pico_tree.c */,
			);
			path = stack;
			sourceTree = "<group>";
		};
/* End PBXGroup section */

/* Begin PBXNativeTarget section */
		84A388B21B1CDD3E000166C0 /* reicast-osx */ = {
			isa = PBXNativeTarget;
			buildConfigurationList = 84A388CD1B1CDD3F000166C0 /* Build configuration list for PBXNativeTarget "reicast-osx" */;
			buildPhases = (
				AE60BDA5222B7E8000FA8A5B /* ShellScript */,
				84A388AF1B1CDD3E000166C0 /* Sources */,
				84A388B01B1CDD3E000166C0 /* Frameworks */,
				84A388B11B1CDD3E000166C0 /* Resources */,
			);
			buildRules = (
			);
			dependencies = (
			);
			name = "reicast-osx";
			productName = "reicast-osx";
			productReference = 84A388B31B1CDD3E000166C0 /* Flycast.app */;
			productType = "com.apple.product-type.application";
		};
		84A388C21B1CDD3F000166C0 /* reicast-osxTests */ = {
			isa = PBXNativeTarget;
			buildConfigurationList = 84A388D01B1CDD3F000166C0 /* Build configuration list for PBXNativeTarget "reicast-osxTests" */;
			buildPhases = (
				84A388BF1B1CDD3F000166C0 /* Sources */,
				84A388C01B1CDD3F000166C0 /* Frameworks */,
				84A388C11B1CDD3F000166C0 /* Resources */,
			);
			buildRules = (
			);
			dependencies = (
				84A388C51B1CDD3F000166C0 /* PBXTargetDependency */,
			);
			name = "reicast-osxTests";
			productName = "reicast-osxTests";
			productReference = 84A388C31B1CDD3F000166C0 /* reicast-osxTests.xctest */;
			productType = "com.apple.product-type.bundle.unit-test";
		};
/* End PBXNativeTarget section */

/* Begin PBXProject section */
		84A388AB1B1CDD3E000166C0 /* Project object */ = {
			isa = PBXProject;
			attributes = {
				LastSwiftUpdateCheck = 0700;
				LastUpgradeCheck = 0610;
				ORGANIZATIONNAME = reicast;
				TargetAttributes = {
					84A388B21B1CDD3E000166C0 = {
						CreatedOnToolsVersion = 6.1;
						LastSwiftMigration = 0920;
					};
					84A388C21B1CDD3F000166C0 = {
						CreatedOnToolsVersion = 6.1;
						LastSwiftMigration = 0920;
						TestTargetID = 84A388B21B1CDD3E000166C0;
					};
				};
			};
			buildConfigurationList = 84A388AE1B1CDD3E000166C0 /* Build configuration list for PBXProject "reicast-osx" */;
			compatibilityVersion = "Xcode 3.2";
			developmentRegion = English;
			hasScannedForEncodings = 0;
			knownRegions = (
				en,
				Base,
			);
			mainGroup = 84A388AA1B1CDD3E000166C0;
			productRefGroup = 84A388B41B1CDD3E000166C0 /* Products */;
			projectDirPath = "";
			projectRoot = "";
			targets = (
				84A388B21B1CDD3E000166C0 /* reicast-osx */,
				84A388C21B1CDD3F000166C0 /* reicast-osxTests */,
			);
		};
/* End PBXProject section */

/* Begin PBXResourcesBuildPhase section */
		84A388B11B1CDD3E000166C0 /* Resources */ = {
			isa = PBXResourcesBuildPhase;
			buildActionMask = 2147483647;
			files = (
				AED73D4423000D1E00ECDB64 /* type_mat3x2.inl in Resources */,
				AED73DA223000D1E00ECDB64 /* polar_coordinates.inl in Resources */,
				AED73D4723000D1E00ECDB64 /* type_mat4x2.inl in Resources */,
				AED73DA723000D1E00ECDB64 /* rotate_vector.inl in Resources */,
				AED73D5B23000D1E00ECDB64 /* quaternion_relational.inl in Resources */,
				AED73D6823000D1E00ECDB64 /* epsilon.inl in Resources */,
				AED73D8223000D1E00ECDB64 /* euler_angles.inl in Resources */,
				AED73D4E23000D1E00ECDB64 /* type_vec2.inl in Resources */,
				AED73D7F23000D1E00ECDB64 /* component_wise.inl in Resources */,
				AED73D8F23000D1E00ECDB64 /* intersect.inl in Resources */,
				AED73D4D23000D1E00ECDB64 /* type_vec1.inl in Resources */,
				AED73D9B23000D1E00ECDB64 /* norm.inl in Resources */,
				AED73D6623000D1E00ECDB64 /* color_space.inl in Resources */,
				AED73DAB23000D1E00ECDB64 /* string_cast.inl in Resources */,
				AED73D5A23000D1E00ECDB64 /* quaternion_geometric.inl in Resources */,
				AED73DB323000D1E00ECDB64 /* wrap.inl in Resources */,
				AED73D9123000D1E00ECDB64 /* log_base.inl in Resources */,
				AED73DAE23000D1E00ECDB64 /* transform2.inl in Resources */,
				AED73D5D23000D1E00ECDB64 /* quaternion_trigonometric.inl in Resources */,
				AED73D5F23000D1E00ECDB64 /* scalar_constants.inl in Resources */,
				AED73DAD23000D1E00ECDB64 /* transform.inl in Resources */,
				AED73D5723000D1E00ECDB64 /* quaternion_common.inl in Resources */,
				AED73D7023000D1E00ECDB64 /* quaternion_simd.inl in Resources */,
				AED73D3523000D1E00ECDB64 /* func_integer.inl in Resources */,
				AED73D3423000D1E00ECDB64 /* func_geometric_simd.inl in Resources */,
				AED73D7623000D1E00ECDB64 /* ulp.inl in Resources */,
				AED73D3B23000D1E00ECDB64 /* func_trigonometric.inl in Resources */,
				AED73D6423000D1E00ECDB64 /* vector_ulp.inl in Resources */,
				AED73D4623000D1E00ECDB64 /* type_mat3x4.inl in Resources */,
				AED73D6923000D1E00ECDB64 /* integer.inl in Resources */,
				AED73D4123000D1E00ECDB64 /* type_mat2x2.inl in Resources */,
				AED73DB023000D1E00ECDB64 /* type_trait.inl in Resources */,
				AED73D3123000D1E00ECDB64 /* func_exponential.inl in Resources */,
				AED73D9C23000D1E00ECDB64 /* normal.inl in Resources */,
				AED73D8023000D1E00ECDB64 /* dual_quaternion.inl in Resources */,
				AED73D6B23000D1E00ECDB64 /* matrix_inverse.inl in Resources */,
				AED73D7223000D1E00ECDB64 /* reciprocal.inl in Resources */,
				AED73D3E23000D1E00ECDB64 /* func_vector_relational_simd.inl in Resources */,
				AED73D9823000D1E00ECDB64 /* matrix_query.inl in Resources */,
				AED73D6023000D1E00ECDB64 /* scalar_relational.inl in Resources */,
				AED73D7E23000D1E00ECDB64 /* compatibility.inl in Resources */,
				AED73D4A23000D1E00ECDB64 /* type_mat4x4_simd.inl in Resources */,
				AED73D7B23000D1E00ECDB64 /* color_space.inl in Resources */,
				AED73DA123000D1E00ECDB64 /* perpendicular.inl in Resources */,
				AED73D8A23000D1E00ECDB64 /* functions.inl in Resources */,
				84B7BF221B72720200F9733F /* emitter.vcxproj in Resources */,
				AED73D3C23000D1E00ECDB64 /* func_trigonometric_simd.inl in Resources */,
				AED73D4223000D1E00ECDB64 /* type_mat2x3.inl in Resources */,
				AED73D7D23000D1E00ECDB64 /* common.inl in Resources */,
				84B7BF231B72720200F9733F /* emitter.vcxproj.user in Resources */,
				AED73D5023000D1E00ECDB64 /* type_vec4.inl in Resources */,
				AE8C274221122E2500D4D8F4 /* License.txt in Resources */,
<<<<<<< HEAD
				AED73BAE22FC0E9600ECDB64 /* README.md in Resources */,
=======
				AED73DA523000D1E00ECDB64 /* raw_data.inl in Resources */,
				AED73D8723000D1E00ECDB64 /* fast_square_root.inl in Resources */,
				AED73D6A23000D1E00ECDB64 /* matrix_access.inl in Resources */,
				AED73D8923000D1E00ECDB64 /* float_notmalize.inl in Resources */,
				AED73DAF23000D1E00ECDB64 /* type_aligned.inl in Resources */,
				AED73D6223000D1E00ECDB64 /* vector_common.inl in Resources */,
				AED73D8423000D1E00ECDB64 /* extended_min_max.inl in Resources */,
				AED73D6723000D1E00ECDB64 /* constants.inl in Resources */,
				AED73BAE22FC0E9600ECDB64 /* README.md in Resources */,
				AED73D5323000D1E00ECDB64 /* matrix_common.inl in Resources */,
				AED73D9623000D1E00ECDB64 /* matrix_major_storage.inl in Resources */,
				AED73D3D23000D1E00ECDB64 /* func_vector_relational.inl in Resources */,
				AED73D3923000D1E00ECDB64 /* func_packing.inl in Resources */,
				AED73D5E23000D1E00ECDB64 /* scalar_common.inl in Resources */,
				AED73D7423000D1E00ECDB64 /* type_precision.inl in Resources */,
				AED73D9923000D1E00ECDB64 /* matrix_transform_2d.inl in Resources */,
				AED73D4023000D1E00ECDB64 /* type_half.inl in Resources */,
				AED73DB223000D1E00ECDB64 /* vector_query.inl in Resources */,
				AED73D2E23000D1E00ECDB64 /* CMakeLists.txt in Resources */,
				AED73DA923000D1E00ECDB64 /* spline.inl in Resources */,
				AED73D5C23000D1E00ECDB64 /* quaternion_transform.inl in Resources */,
				AED73DA423000D1E00ECDB64 /* quaternion.inl in Resources */,
				AED73D9323000D1E00ECDB64 /* matrix_decompose.inl in Resources */,
				AED73D4523000D1E00ECDB64 /* type_mat3x3.inl in Resources */,
				AED73D8823000D1E00ECDB64 /* fast_trigonometry.inl in Resources */,
				AED73DAA23000D1E00ECDB64 /* std_based_type.inl in Resources */,
				AED73D3723000D1E00ECDB64 /* func_matrix.inl in Resources */,
				AED73D6C23000D1E00ECDB64 /* matrix_transform.inl in Resources */,
				AED73D8C23000D1E00ECDB64 /* handed_coordinate_space.inl in Resources */,
				AED73D9023000D1E00ECDB64 /* io.inl in Resources */,
				AED73D7123000D1E00ECDB64 /* random.inl in Resources */,
				AED73D9D23000D1E00ECDB64 /* normalize_dot.inl in Resources */,
				AED73D4323000D1E00ECDB64 /* type_mat2x4.inl in Resources */,
>>>>>>> cf22e942
				84A388BB1B1CDD3E000166C0 /* Images.xcassets in Resources */,
				84A388BE1B1CDD3E000166C0 /* MainMenu.xib in Resources */,
				AED73D6123000D1E00ECDB64 /* scalar_ulp.inl in Resources */,
				AED73D5423000D1E00ECDB64 /* matrix_projection.inl in Resources */,
				AED73D3823000D1E00ECDB64 /* func_matrix_simd.inl in Resources */,
				AED73D4B23000D1E00ECDB64 /* type_quat.inl in Resources */,
				AED73D9523000D1E00ECDB64 /* matrix_interpolation.inl in Resources */,
				AED73D5223000D1E00ECDB64 /* matrix_clip_space.inl in Resources */,
				AED73D9723000D1E00ECDB64 /* matrix_operation.inl in Resources */,
				AED73D4C23000D1E00ECDB64 /* type_quat_simd.inl in Resources */,
				AED73D7823000D1E00ECDB64 /* bit.inl in Resources */,
				AED73D3223000D1E00ECDB64 /* func_exponential_simd.inl in Resources */,
				AED73D3623000D1E00ECDB64 /* func_integer_simd.inl in Resources */,
				AED73D9A23000D1E00ECDB64 /* mixed_product.inl in Resources */,
				AED73D9E23000D1E00ECDB64 /* number_precision.inl in Resources */,
				AED73D5623000D1E00ECDB64 /* matrix_transform.inl in Resources */,
				AED73D8D23000D1E00ECDB64 /* hash.inl in Resources */,
				AED73D8E23000D1E00ECDB64 /* integer.inl in Resources */,
				AED73D6323000D1E00ECDB64 /* vector_relational.inl in Resources */,
				AED73DB123000D1E00ECDB64 /* vector_angle.inl in Resources */,
				AED73D4F23000D1E00ECDB64 /* type_vec3.inl in Resources */,
				AED73D5123000D1E00ECDB64 /* type_vec4_simd.inl in Resources */,
				AED73D7723000D1E00ECDB64 /* associated_min_max.inl in Resources */,
				AED73D8323000D1E00ECDB64 /* extend.inl in Resources */,
				AED73D8523000D1E00ECDB64 /* exterior_product.inl in Resources */,
				AE8C274121122E2500D4D8F4 /* Changelog.txt in Resources */,
				AED73D7923000D1E00ECDB64 /* closest_point.inl in Resources */,
				AED73D6523000D1E00ECDB64 /* bitfield.inl in Resources */,
				AED73DA023000D1E00ECDB64 /* orthonormalize.inl in Resources */,
				AED73D5923000D1E00ECDB64 /* quaternion_exponential.inl in Resources */,
				AED73D2F23000D1E00ECDB64 /* func_common.inl in Resources */,
				AED73D8623000D1E00ECDB64 /* fast_exponential.inl in Resources */,
				AED73DA323000D1E00ECDB64 /* projection.inl in Resources */,
				AED73D4923000D1E00ECDB64 /* type_mat4x4.inl in Resources */,
				AED73D7C23000D1E00ECDB64 /* color_space_YCoCg.inl in Resources */,
				AED73D7323000D1E00ECDB64 /* round.inl in Resources */,
				AED73D8123000D1E00ECDB64 /* easing.inl in Resources */,
				AED73D5823000D1E00ECDB64 /* quaternion_common_simd.inl in Resources */,
				AED73D6D23000D1E00ECDB64 /* noise.inl in Resources */,
				AED73DA623000D1E00ECDB64 /* rotate_normalized_axis.inl in Resources */,
				AED73DA823000D1E00ECDB64 /* scalar_relational.inl in Resources */,
				AED73D6E23000D1E00ECDB64 /* packing.inl in Resources */,
				AED73D7A23000D1E00ECDB64 /* color_encoding.inl in Resources */,
				AED73D3023000D1E00ECDB64 /* func_common_simd.inl in Resources */,
				AED73D3A23000D1E00ECDB64 /* func_packing_simd.inl in Resources */,
				AED73D4823000D1E00ECDB64 /* type_mat4x3.inl in Resources */,
				AED73DAC23000D1E00ECDB64 /* texture.inl in Resources */,
				AED73D9F23000D1E00ECDB64 /* optimum_pow.inl in Resources */,
				AED73D7523000D1E00ECDB64 /* type_ptr.inl in Resources */,
				AED73D9423000D1E00ECDB64 /* matrix_factorisation.inl in Resources */,
				AED73D9223000D1E00ECDB64 /* matrix_cross_product.inl in Resources */,
				AED73D8B23000D1E00ECDB64 /* gradient_paint.inl in Resources */,
				AED73D6F23000D1E00ECDB64 /* quaternion.inl in Resources */,
				AED73D3323000D1E00ECDB64 /* func_geometric.inl in Resources */,
				AED73D5523000D1E00ECDB64 /* matrix_relational.inl in Resources */,
			);
			runOnlyForDeploymentPostprocessing = 0;
		};
		84A388C11B1CDD3F000166C0 /* Resources */ = {
			isa = PBXResourcesBuildPhase;
			buildActionMask = 2147483647;
			files = (
			);
			runOnlyForDeploymentPostprocessing = 0;
		};
/* End PBXResourcesBuildPhase section */

/* Begin PBXShellScriptBuildPhase section */
		AE60BDA5222B7E8000FA8A5B /* ShellScript */ = {
			isa = PBXShellScriptBuildPhase;
			buildActionMask = 2147483647;
			files = (
			);
			inputPaths = (
			);
			outputPaths = (
			);
			runOnlyForDeploymentPostprocessing = 0;
			shellPath = /bin/sh;
			shellScript = "echo \"#define REICAST_VERSION \\\"`git describe --tags --always`\\\"\" > $SRCROOT/../../../core/version.h\necho \"#define GIT_HASH \\\"`git rev-parse --short HEAD`\\\"\" >> $SRCROOT/../../../core/version.h\necho \"#define BUILD_DATE \\\"`date '+%Y-%m-%d %H:%M:%S %Z'`\\\"\" >> $SRCROOT/../../../core/version.h\n";
		};
/* End PBXShellScriptBuildPhase section */

/* Begin PBXSourcesBuildPhase section */
		84A388AF1B1CDD3E000166C0 /* Sources */ = {
			isa = PBXSourcesBuildPhase;
			buildActionMask = 2147483647;
			files = (
				AE649C01218C552500EF4A81 /* md5.c in Sources */,
				AEF25642227C441F00348550 /* vmem32.cpp in Sources */,
				84967CC61B8F49EE005F1140 /* pngrio.c in Sources */,
				84B7BF741B72720200F9733F /* descrambl.cpp in Sources */,
				AE649BF9218C552500EF4A81 /* fixed_intrin_ssse3.c in Sources */,
				84B7BF5D1B72720200F9733F /* gdi.cpp in Sources */,
				84B7BEF31B72720200F9733F /* zip_file_strerror.c in Sources */,
				84B7BF5B1B72720200F9733F /* chd.cpp in Sources */,
				AED73E652348E45000ECDB64 /* IntermTraverse.cpp in Sources */,
				84B7BF611B72720200F9733F /* common.cpp in Sources */,
				84B7BF0B1B72720200F9733F /* zip_source_free.c in Sources */,
				AEFF7F5C214D9D590068CE11 /* pico_socket_udp.c in Sources */,
				AE649C00218C552500EF4A81 /* lpc_intrin_sse41.c in Sources */,
				84967CCC1B8F49EE005F1140 /* pngwrite.c in Sources */,
				84B7BF7A1B72720200F9733F /* gles.cpp in Sources */,
				84B7BEFC1B72720200F9733F /* zip_get_name.c in Sources */,
				84B7BEFA1B72720200F9733F /* zip_get_archive_flag.c in Sources */,
				84B7BF1E1B72720200F9733F /* Makefile in Sources */,
				AE649BF6218C552500EF4A81 /* crc.c in Sources */,
				84B7BF0F1B72720200F9733F /* zip_stat_index.c in Sources */,
				AED73EC32348E49900ECDB64 /* shaders.cpp in Sources */,
				AE80EDBF2157D4E600F7800F /* naomi_cart.cpp in Sources */,
				AEFF7F5E214D9D590068CE11 /* pico_tcp.c in Sources */,
				AE80EDBE2157D4E600F7800F /* naomi.cpp in Sources */,
				84B7BEEB1B72720200F9733F /* zip_error_get.c in Sources */,
				AEF256522294060400348550 /* archive.cpp in Sources */,
				84B7BEB31B72720200F9733F /* coreio.cpp in Sources */,
				AED73ECA234E827400ECDB64 /* drawer.cpp in Sources */,
				84B7BF281B72720200F9733F /* dsp.cpp in Sources */,
				AE7B907F235A53D800145C6A /* switcher.cpp in Sources */,
				84B7BF3D1B72720200F9733F /* Renderer_if.cpp in Sources */,
				AED73E6F2348E45000ECDB64 /* PpAtom.cpp in Sources */,
				84B7BF191B72720200F9733F /* deflate.c in Sources */,
				84B7BF7E1B72720200F9733F /* TexCache.cpp in Sources */,
				AE43537522C9420C005E19CE /* LogManager.cpp in Sources */,
				AEFF7F4E214D9D590068CE11 /* pico_dev_ppp.c in Sources */,
				84B7BEE41B72720200F9733F /* zip_delete.c in Sources */,
				AED73E782348E45000ECDB64 /* SymbolTable.cpp in Sources */,
				84B7BF1A1B72720200F9733F /* infback.c in Sources */,
				AEE6277C220D7B7E00EC7E89 /* imgui_draw.cpp in Sources */,
				AE649C29218C553A00EF4A81 /* Delta.c in Sources */,
				84B7BF431B72720200F9733F /* decoder.cpp in Sources */,
				84B7BEBB1B72720200F9733F /* elf64.cpp in Sources */,
				84B7BF1B1B72720200F9733F /* inffast.c in Sources */,
				EBDF374F1BB96581001191B5 /* audiobackend_coreaudio.cpp in Sources */,
				AE7B907D235A53D800145C6A /* osx.cpp in Sources */,
				AED73E712348E45000ECDB64 /* PpScanner.cpp in Sources */,
				84967CC31B8F49EE005F1140 /* pngmem.c in Sources */,
				84B7BF581B72720200F9733F /* sh4_rom.cpp in Sources */,
				84B7BF441B72720200F9733F /* driver.cpp in Sources */,
				AE2A2D7D21D6851E004B308D /* 7zCrcOpt.c in Sources */,
				AED73E6D2348E45000ECDB64 /* PoolAlloc.cpp in Sources */,
				84B7BEEF1B72720200F9733F /* zip_fclose.c in Sources */,
				84967CC11B8F49EE005F1140 /* pngerror.c in Sources */,
				84B7BF451B72720200F9733F /* shil.cpp in Sources */,
				84B7BF031B72720200F9733F /* zip_replace.c in Sources */,
				84B7BF021B72720200F9733F /* zip_rename.c in Sources */,
				84967CCB1B8F49EE005F1140 /* pngwio.c in Sources */,
				AEE6279622247C2B00EC7E89 /* keyboard_device.cpp in Sources */,
				AEFF7F6F214D9D590068CE11 /* pico_device.c in Sources */,
				AEFF7F4D214D9D590068CE11 /* pico_arp.c in Sources */,
				AED73E6A2348E45000ECDB64 /* ParseContextBase.cpp in Sources */,
				AED73EBE2348E49900ECDB64 /* CustomTexture.cpp in Sources */,
				AE2A2D7C21D6851E004B308D /* 7zBuf.c in Sources */,
				84B7BEB11B72720200F9733F /* cdipsr.cpp in Sources */,
				AED73E642348E45000ECDB64 /* intermOut.cpp in Sources */,
				AE649BF5218C552500EF4A81 /* cpu.c in Sources */,
				AE2A2D5D21D68470004B308D /* m4cartridge.cpp in Sources */,
				AED73E692348E45000ECDB64 /* parseConst.cpp in Sources */,
				84967CC51B8F49EE005F1140 /* pngread.c in Sources */,
				AED73EC62348E49900ECDB64 /* vulkan_renderer.cpp in Sources */,
				84967CC71B8F49EE005F1140 /* pngrtran.c in Sources */,
				84B7BEE81B72720200F9733F /* zip_err_str.c in Sources */,
				AE2A2D5B21D68470004B308D /* m1cartridge.cpp in Sources */,
				AE649C06218C552500EF4A81 /* window.c in Sources */,
				84B7BF111B72720200F9733F /* zip_strerror.c in Sources */,
				AE649C2F218C553A00EF4A81 /* LzmaLib.c in Sources */,
				84B7BF081B72720200F9733F /* zip_source_buffer.c in Sources */,
				AEFF7F55214D9D590068CE11 /* pico_dns_common.c in Sources */,
				AED73E792348E45000ECDB64 /* Versions.cpp in Sources */,
				AE649C3A218C555600EF4A81 /* bitstream.c in Sources */,
				AE2A2D7821D6851E004B308D /* 7zCrc.c in Sources */,
				84B7BF371B72720200F9733F /* maple_if.cpp in Sources */,
				AEFF7F7A214DA3C90068CE11 /* picoppp.cpp in Sources */,
				84B7BEF01B72720200F9733F /* zip_file_error_clear.c in Sources */,
				84B7BF351B72720200F9733F /* maple_devs.cpp in Sources */,
				AED73E5C2348E45000ECDB64 /* attribute.cpp in Sources */,
				AED73E772348E45000ECDB64 /* ShaderLang.cpp in Sources */,
				84B7BF461B72720200F9733F /* sh4_fpu.cpp in Sources */,
				84B7BF061B72720200F9733F /* zip_set_file_comment.c in Sources */,
				AED73E672348E45000ECDB64 /* limits.cpp in Sources */,
				AE649C26218C553A00EF4A81 /* Bra86.c in Sources */,
				84B7BF0E1B72720200F9733F /* zip_stat.c in Sources */,
				84B7BEAF1B72720200F9733F /* cfg.cpp in Sources */,
				84B7BF521B72720200F9733F /* ubc.cpp in Sources */,
				AED73E682348E45000ECDB64 /* linkValidate.cpp in Sources */,
				AE649C04218C552500EF4A81 /* metadata_object.c in Sources */,
				84B7BF121B72720200F9733F /* zip_unchange.c in Sources */,
				AE8C27342111A31100D4D8F4 /* dsp_interp.cpp in Sources */,
				84B7BF421B72720200F9733F /* blockmanager.cpp in Sources */,
				84B7BEE21B72720200F9733F /* zip_add_dir.c in Sources */,
				84967CC91B8F49EE005F1140 /* pngset.c in Sources */,
				84B7BEE61B72720200F9733F /* zip_entry_free.c in Sources */,
				AED73E8F2348E45000ECDB64 /* SpvPostProcess.cpp in Sources */,
				84B7BF511B72720200F9733F /* tmu.cpp in Sources */,
				84B7BF181B72720200F9733F /* crc32.c in Sources */,
				AE43537422C9420C005E19CE /* ConsoleListenerWin.cpp in Sources */,
				84B7BEF21B72720200F9733F /* zip_file_get_offset.c in Sources */,
				84B7BF7B1B72720200F9733F /* gltex.cpp in Sources */,
				84B7BEF41B72720200F9733F /* zip_filerange_crc.c in Sources */,
				AE1E294020A96B0B00FC6BA2 /* rec_x64.cpp in Sources */,
				AEE6278822131BB500EC7E89 /* mapping.cpp in Sources */,
				AE80EDC521594ACE00F7800F /* dns.cpp in Sources */,
				AEFF7F76214D9D590068CE11 /* pico_tree.c in Sources */,
				AEE6277A220D7B7E00EC7E89 /* imgui.cpp in Sources */,
				84B7BEB91B72720200F9733F /* elf.cpp in Sources */,
				84B7BF2B1B72720200F9733F /* arm_mem.cpp in Sources */,
				84B7BF4F1B72720200F9733F /* rtc.cpp in Sources */,
				AE90679B235B6F6400CE473C /* gl_context.cpp in Sources */,
				AED73EC12348E49900ECDB64 /* imgui_impl_vulkan.cpp in Sources */,
				AED73E612348E45000ECDB64 /* InfoSink.cpp in Sources */,
				84B7BF361B72720200F9733F /* maple_helper.cpp in Sources */,
				84B7BF131B72720200F9733F /* zip_unchange_all.c in Sources */,
				84B7BF541B72720200F9733F /* sh4_interrupts.cpp in Sources */,
				AE2A2D7F21D6851E004B308D /* 7zFile.c in Sources */,
				AEF2564822886A2E00348550 /* posix_vmem.cpp in Sources */,
				84B7BF6B1B72720200F9733F /* audiostream.cpp in Sources */,
				84B7BEFB1B72720200F9733F /* zip_get_file_comment.c in Sources */,
				84B7BF301B72720200F9733F /* holly_intc.cpp in Sources */,
				84B7BF201B72720200F9733F /* uncompr.c in Sources */,
				AE649C2A218C553A00EF4A81 /* LzFind.c in Sources */,
				84B7BF2A1B72720200F9733F /* arm7.cpp in Sources */,
				AE90679D235DF80400CE473C /* osd.cpp in Sources */,
				84B7BF0D1B72720200F9733F /* zip_source_zip.c in Sources */,
				84B7BEF51B72720200F9733F /* zip_fopen.c in Sources */,
				84B7BF551B72720200F9733F /* sh4_mem.cpp in Sources */,
				AE649C2C218C553A00EF4A81 /* Lzma86Enc.c in Sources */,
				AED73E5D2348E45000ECDB64 /* Constant.cpp in Sources */,
				84B7BF041B72720200F9733F /* zip_set_archive_comment.c in Sources */,
				84B7BF411B72720200F9733F /* ta_vtx.cpp in Sources */,
				84B7BEF61B72720200F9733F /* zip_fopen_index.c in Sources */,
				84B7BEEE1B72720200F9733F /* zip_error_to_str.c in Sources */,
				AE1E293B2095FB1600FC6BA2 /* rec_cpp.cpp in Sources */,
				AED73E6C2348E45000ECDB64 /* pch.cpp in Sources */,
				84B7BEF81B72720200F9733F /* zip_free.c in Sources */,
				84B7BF331B72720200F9733F /* sb_mem.cpp in Sources */,
				AED73E892348E45000ECDB64 /* disassemble.cpp in Sources */,
				AE649C03218C552500EF4A81 /* metadata_iterators.c in Sources */,
				84B7BF2F1B72720200F9733F /* gdromv3.cpp in Sources */,
				84967CC01B8F49EE005F1140 /* png.c in Sources */,
				84B7BF591B72720200F9733F /* sh4_sched.cpp in Sources */,
				AE7B907C235A53D800145C6A /* gl4funcs.cpp in Sources */,
				AE649C28218C553A00EF4A81 /* CpuArch.c in Sources */,
				84B7BEE01B72720200F9733F /* mkstemp.c in Sources */,
				84B7BF261B72720200F9733F /* aica_if.cpp in Sources */,
				AEE6278722131BB500EC7E89 /* gamepad_device.cpp in Sources */,
				84B7BF171B72720200F9733F /* compress.c in Sources */,
				AE649C3C218C555600EF4A81 /* cdrom.c in Sources */,
				AE649BF3218C552500EF4A81 /* bitmath.c in Sources */,
				AE649C30218C553A00EF4A81 /* Sort.c in Sources */,
				AED73E622348E45000ECDB64 /* Initialize.cpp in Sources */,
				AE649C07218C552500EF4A81 /* windows_unicode_filenames.c in Sources */,
				8491687F1B782B2D00F3F2B4 /* ini.cpp in Sources */,
				84B7BF341B72720200F9733F /* maple_cfg.cpp in Sources */,
				AE649C2D218C553A00EF4A81 /* LzmaDec.c in Sources */,
				AE649C3D218C555600EF4A81 /* chd.c in Sources */,
				AED73E762348E45000ECDB64 /* Scan.cpp in Sources */,
				AE649C25218C553A00EF4A81 /* Bra.c in Sources */,
				84967CCD1B8F49EE005F1140 /* pngwtran.c in Sources */,
				AED73E962348E46400ECDB64 /* volk.c in Sources */,
				84B7BF401B72720200F9733F /* ta_ctx.cpp in Sources */,
				84B7BF011B72720200F9733F /* zip_open.c in Sources */,
				AE2A2D5A21D68470004B308D /* gdcartridge.cpp in Sources */,
				84967CCA1B8F49EE005F1140 /* pngtrans.c in Sources */,
				AEF256502294060400348550 /* ZipArchive.cpp in Sources */,
				84B7BF4D1B72720200F9733F /* intc.cpp in Sources */,
				84B7BEB01B72720200F9733F /* cl.cpp in Sources */,
				AED73DCC233ACC9800ECDB64 /* cheats.cpp in Sources */,
				84B7BF391B72720200F9733F /* drkPvr.cpp in Sources */,
				84B7BF621B72720200F9733F /* context.cpp in Sources */,
				AEFF7F72214D9D590068CE11 /* pico_protocol.c in Sources */,
				84B7BF6A1B72720200F9733F /* audiobackend_pulseaudio.cpp in Sources */,
				AED73E8A2348E45000ECDB64 /* doc.cpp in Sources */,
				84B7BF3F1B72720200F9733F /* ta.cpp in Sources */,
				AE2A24DA22AE7EB600DD3034 /* ssa.cpp in Sources */,
				AED73DC42303E19200ECDB64 /* sdl.cpp in Sources */,
				84B7BF751B72720200F9733F /* gdrom_hle.cpp in Sources */,
				84B7BEFF1B72720200F9733F /* zip_name_locate.c in Sources */,
				AED73E662348E45000ECDB64 /* iomapper.cpp in Sources */,
				AE649BFD218C552500EF4A81 /* lpc_intrin_avx2.c in Sources */,
				AE649BF8218C552500EF4A81 /* fixed_intrin_sse2.c in Sources */,
				84B7BEB61B72720200F9733F /* sha256.cpp in Sources */,
				84B7BF5A1B72720200F9733F /* cdi.cpp in Sources */,
				AED73E572348E45000ECDB64 /* CodeGen.cpp in Sources */,
				AE649C05218C552500EF4A81 /* stream_decoder.c in Sources */,
				AE43537322C9420C005E19CE /* ConsoleListenerNix.cpp in Sources */,
				84B7BEF91B72720200F9733F /* zip_get_archive_comment.c in Sources */,
				AE649C02218C552500EF4A81 /* memory.c in Sources */,
				84B7BF831B727AD700F9733F /* osx-main.mm in Sources */,
				84B7BEE51B72720200F9733F /* zip_dirent.c in Sources */,
				84B7BF761B72720200F9733F /* reios.cpp in Sources */,
				84B7BF3B1B72720200F9733F /* pvr_regs.cpp in Sources */,
				84B7BF311B72720200F9733F /* sb.cpp in Sources */,
				84B7BF0C1B72720200F9733F /* zip_source_function.c in Sources */,
				AE649C2B218C553A00EF4A81 /* Lzma86Dec.c in Sources */,
				84B7BF4B1B72720200F9733F /* cpg.cpp in Sources */,
				AE2A2D8021D6851E004B308D /* 7zDec.c in Sources */,
				AE649BFA218C552500EF4A81 /* float.c in Sources */,
				84B7BF631B72720200F9733F /* nixprof.cpp in Sources */,
				AE649C24218C553A00EF4A81 /* Alloc.c in Sources */,
				AED73E602348E45000ECDB64 /* glslang_tab.cpp in Sources */,
				AEE62768220D7B4400EC7E89 /* cue.cpp in Sources */,
				AEE6278E2224762000EC7E89 /* imgui_impl_opengl3.cpp in Sources */,
				AE649BFF218C552500EF4A81 /* lpc_intrin_sse2.c in Sources */,
				AED73E8B2348E45000ECDB64 /* GlslangToSpv.cpp in Sources */,
				AE649C3E218C555600EF4A81 /* huffman.c in Sources */,
				AE80EDB72157D4D500F7800F /* serialize.cpp in Sources */,
				AEE6276B220D7B5500EC7E89 /* gui.cpp in Sources */,
				AED73E8C2348E45000ECDB64 /* InReadableOrder.cpp in Sources */,
				84B7BF6C1B72720200F9733F /* profiler.cpp in Sources */,
				84B7BF161B72720200F9733F /* adler32.c in Sources */,
				AEFF7F73214D9D590068CE11 /* pico_socket.c in Sources */,
				AEFF7F5D214D9D590068CE11 /* pico_strings.c in Sources */,
				84B7BEEC1B72720200F9733F /* zip_error_get_sys_type.c in Sources */,
				AEFF7ECC214AEC810068CE11 /* modem.cpp in Sources */,
				AED73E6E2348E45000ECDB64 /* Pp.cpp in Sources */,
				84B7BF2E1B72720200F9733F /* gdrom_response.cpp in Sources */,
				84B7BF7F1B72720200F9733F /* stdclass.cpp in Sources */,
				AEFF7F59214D9D590068CE11 /* pico_ipv4.c in Sources */,
				84B7BF271B72720200F9733F /* aica_mem.cpp in Sources */,
				84B7BF571B72720200F9733F /* sh4_opcode_list.cpp in Sources */,
				84B7BF1F1B72720200F9733F /* trees.c in Sources */,
				84B7BF691B72720200F9733F /* audiobackend_oss.cpp in Sources */,
				84B7BF1D1B72720200F9733F /* inftrees.c in Sources */,
				84B7BF1C1B72720200F9733F /* inflate.c in Sources */,
				84B7BF071B72720200F9733F /* zip_set_name.c in Sources */,
				84B7BF241B72720200F9733F /* x86_emitter.cpp in Sources */,
				AEE6277B220D7B7E00EC7E89 /* imgui_demo.cpp in Sources */,
				AE649BFE218C552500EF4A81 /* lpc_intrin_sse.c in Sources */,
				AE2A2D7A21D6851E004B308D /* 7zArcIn.c in Sources */,
				84B7BF471B72720200F9733F /* sh4_interpreter.cpp in Sources */,
				84967CC41B8F49EE005F1140 /* pngpread.c in Sources */,
				AE7B904F23565B4200145C6A /* allocator.cpp in Sources */,
				AED73E752348E45000ECDB64 /* RemoveTree.cpp in Sources */,
				AE2A2D7921D6851E004B308D /* 7zStream.c in Sources */,
				AED73E582348E45000ECDB64 /* Link.cpp in Sources */,
				84B7BF531B72720200F9733F /* sh4_core_regs.cpp in Sources */,
				84B7BF211B72720200F9733F /* zutil.c in Sources */,
				84B7BF3E1B72720200F9733F /* spg.cpp in Sources */,
				84B7BF251B72720200F9733F /* aica.cpp in Sources */,
				84B7BF791B72720200F9733F /* gldraw.cpp in Sources */,
				AED73EC52348E49900ECDB64 /* vulkan_context.cpp in Sources */,
				84B7BF4E1B72720200F9733F /* mmu.cpp in Sources */,
				AED73E852348E45000ECDB64 /* InitializeDll.cpp in Sources */,
				AEF256512294060400348550 /* 7zArchive.cpp in Sources */,
				84967CCE1B8F49EE005F1140 /* pngwutil.c in Sources */,
				84B7BEBA1B72720200F9733F /* elf32.cpp in Sources */,
				84B7BEE91B72720200F9733F /* zip_error.c in Sources */,
				84B7BF481B72720200F9733F /* sh4_opcodes.cpp in Sources */,
				84B7BF141B72720200F9733F /* zip_unchange_archive.c in Sources */,
				AED73EC02348E49900ECDB64 /* buffer.cpp in Sources */,
				AE2A2D7E21D6851E004B308D /* Lzma2Dec.c in Sources */,
				AE649BF7218C552500EF4A81 /* fixed.c in Sources */,
				AEFF7F5B214D9D590068CE11 /* pico_socket_tcp.c in Sources */,
				AED73E8D2348E45000ECDB64 /* Logger.cpp in Sources */,
				AE649C27218C553A00EF4A81 /* BraIA64.c in Sources */,
				AED73E732348E45000ECDB64 /* propagateNoContraction.cpp in Sources */,
				AED73EBF2348E49900ECDB64 /* sorter.cpp in Sources */,
				AEF25646227C442F00348550 /* fastmmu.cpp in Sources */,
				AED73E7B2348E45000ECDB64 /* ossource.cpp in Sources */,
				84B7BF4A1B72720200F9733F /* ccn.cpp in Sources */,
				AEFF7F5F214D9D590068CE11 /* pico_udp.c in Sources */,
				AEFF7F70214D9D590068CE11 /* pico_frame.c in Sources */,
				AE8C274321122E2500D4D8F4 /* xbrz.cpp in Sources */,
				AED73E632348E45000ECDB64 /* Intermediate.cpp in Sources */,
				AE649C2E218C553A00EF4A81 /* LzmaEnc.c in Sources */,
				84B7BEE11B72720200F9733F /* zip_add.c in Sources */,
				84B7BF4C1B72720200F9733F /* dmac.cpp in Sources */,
				84B7BEFD1B72720200F9733F /* zip_get_num_files.c in Sources */,
				84967CC81B8F49EE005F1140 /* pngrutil.c in Sources */,
				AE2A2D5E21D68470004B308D /* decrypt.cpp in Sources */,
				AED73E722348E45000ECDB64 /* PpTokens.cpp in Sources */,
				AEFF7F56214D9D590068CE11 /* pico_ethernet.c in Sources */,
				84B7BEF71B72720200F9733F /* zip_fread.c in Sources */,
				AEE6277E220D7B7E00EC7E89 /* imgui_widgets.cpp in Sources */,
				84B7BF771B72720200F9733F /* reios_elf.cpp in Sources */,
				AED73E8E2348E45000ECDB64 /* SpvBuilder.cpp in Sources */,
				84B7BF5C1B72720200F9733F /* common.cpp in Sources */,
				84967CC21B8F49EE005F1140 /* pngget.c in Sources */,
				84B7BF681B72720200F9733F /* audiobackend_directsound.cpp in Sources */,
				84B7BEFE1B72720200F9733F /* zip_memdup.c in Sources */,
				84B7BEE71B72720200F9733F /* zip_entry_new.c in Sources */,
				AE2A2D5C21D68470004B308D /* awcartridge.cpp in Sources */,
				AED73EC22348E49900ECDB64 /* pipeline.cpp in Sources */,
				84B7BF3A1B72720200F9733F /* pvr_mem.cpp in Sources */,
				84B7BEB41B72720200F9733F /* md5.cpp in Sources */,
				84B7BF661B72720200F9733F /* nullDC.cpp in Sources */,
				AEE6279422247C0A00EC7E89 /* gui_util.cpp in Sources */,
				84B7BF291B72720200F9733F /* sgc_if.cpp in Sources */,
				84B7BF5E1B72720200F9733F /* ImgReader.cpp in Sources */,
				84B7BEB51B72720200F9733F /* sha1.cpp in Sources */,
				84B7BF2C1B72720200F9733F /* vbaARM.cpp in Sources */,
				AE2A2D7B21D6851E004B308D /* Bcj2.c in Sources */,
				AED73E912348E45000ECDB64 /* SpvTools.cpp in Sources */,
				AED73E742348E45000ECDB64 /* reflection.cpp in Sources */,
				84B7BF561B72720200F9733F /* sh4_mmr.cpp in Sources */,
				84B7BF3C1B72720200F9733F /* pvr_sb_regs.cpp in Sources */,
				AED73E702348E45000ECDB64 /* PpContext.cpp in Sources */,
				AED73EC42348E49900ECDB64 /* texture.cpp in Sources */,
				84B7BEEA1B72720200F9733F /* zip_error_clear.c in Sources */,
				84B7BF051B72720200F9733F /* zip_set_archive_flag.c in Sources */,
				84B7BF671B72720200F9733F /* audiobackend_alsa.cpp in Sources */,
				84B7BF501B72720200F9733F /* serial.cpp in Sources */,
				84B7BEED1B72720200F9733F /* zip_error_strerror.c in Sources */,
				84B7BF381B72720200F9733F /* _vmem.cpp in Sources */,
				84B7BF5F1B72720200F9733F /* ioctl.cpp in Sources */,
				84B7BEE31B72720200F9733F /* zip_close.c in Sources */,
				84B7BF101B72720200F9733F /* zip_stat_init.c in Sources */,
				AE649BF4218C552500EF4A81 /* bitreader.c in Sources */,
				84B7BF491B72720200F9733F /* bsc.cpp in Sources */,
				AE649BFB218C552500EF4A81 /* format.c in Sources */,
				84B7BF2D1B72720200F9733F /* virt_arm.cpp in Sources */,
				AE43537222C9420C005E19CE /* ConsoleListenerDroid.cpp in Sources */,
				84A388B91B1CDD3E000166C0 /* AppDelegate.swift in Sources */,
				84B7BF001B72720200F9733F /* zip_new.c in Sources */,
				84B7BF0A1B72720200F9733F /* zip_source_filep.c in Sources */,
				AEFF7F75214D9D590068CE11 /* pico_stack.c in Sources */,
				84B7BF091B72720200F9733F /* zip_source_file.c in Sources */,
				AEFF7F74214D9D590068CE11 /* pico_socket_multicast.c in Sources */,
				AED73E6B2348E45000ECDB64 /* ParseHelper.cpp in Sources */,
				84B7BF151B72720200F9733F /* zip_unchange_data.c in Sources */,
				AEFF7F71214D9D590068CE11 /* pico_md5.c in Sources */,
				84B7BEF11B72720200F9733F /* zip_file_error_get.c in Sources */,
				AED73D3F23000D1E00ECDB64 /* glm.cpp in Sources */,
				AE649BFC218C552500EF4A81 /* lpc.c in Sources */,
				AED73E902348E45000ECDB64 /* SPVRemapper.cpp in Sources */,
				AEFF7F54214D9D590068CE11 /* pico_dns_client.c in Sources */,
				AEFF7F57214D9D590068CE11 /* pico_fragments.c in Sources */,
				84B7BF861B72871600F9733F /* EmuGLView.swift in Sources */,
				AE649C3B218C555600EF4A81 /* flac.c in Sources */,
			);
			runOnlyForDeploymentPostprocessing = 0;
		};
		84A388BF1B1CDD3F000166C0 /* Sources */ = {
			isa = PBXSourcesBuildPhase;
			buildActionMask = 2147483647;
			files = (
				84A388CA1B1CDD3F000166C0 /* emulator_osxTests.swift in Sources */,
			);
			runOnlyForDeploymentPostprocessing = 0;
		};
/* End PBXSourcesBuildPhase section */

/* Begin PBXTargetDependency section */
		84A388C51B1CDD3F000166C0 /* PBXTargetDependency */ = {
			isa = PBXTargetDependency;
			target = 84A388B21B1CDD3E000166C0 /* reicast-osx */;
			targetProxy = 84A388C41B1CDD3F000166C0 /* PBXContainerItemProxy */;
		};
/* End PBXTargetDependency section */

/* Begin PBXVariantGroup section */
		84A388BC1B1CDD3E000166C0 /* MainMenu.xib */ = {
			isa = PBXVariantGroup;
			children = (
				84A388BD1B1CDD3E000166C0 /* Base */,
			);
			name = MainMenu.xib;
			sourceTree = "<group>";
		};
/* End PBXVariantGroup section */

/* Begin XCBuildConfiguration section */
		84A388CB1B1CDD3F000166C0 /* Debug */ = {
			isa = XCBuildConfiguration;
			baseConfigurationReference = AE2A234A22941AF000DD3034 /* DreamcastConfig.xcconfig */;
			buildSettings = {
				ALWAYS_SEARCH_USER_PATHS = NO;
				CLANG_CXX_LANGUAGE_STANDARD = "gnu++0x";
				CLANG_CXX_LIBRARY = "libc++";
				CLANG_ENABLE_MODULES = YES;
				CLANG_ENABLE_OBJC_ARC = YES;
				CLANG_WARN_BOOL_CONVERSION = YES;
				CLANG_WARN_CONSTANT_CONVERSION = YES;
				CLANG_WARN_DIRECT_OBJC_ISA_USAGE = YES_ERROR;
				CLANG_WARN_EMPTY_BODY = YES;
				CLANG_WARN_ENUM_CONVERSION = YES;
				CLANG_WARN_INT_CONVERSION = YES;
				CLANG_WARN_OBJC_ROOT_CLASS = YES_ERROR;
				CLANG_WARN_UNREACHABLE_CODE = YES;
				CLANG_WARN__DUPLICATE_METHOD_MATCH = YES;
				CODE_SIGN_IDENTITY = "-";
				COPY_PHASE_STRIP = NO;
				ENABLE_STRICT_OBJC_MSGSEND = YES;
				GCC_C_LANGUAGE_STANDARD = gnu99;
				GCC_DYNAMIC_NO_PIC = NO;
				GCC_OPTIMIZATION_LEVEL = 0;
				GCC_PREPROCESSOR_DEFINITIONS = (
					TARGET_NO_NIXPROF,
					TARGET_NO_COREIO_HTTP,
					TARGET_NO_AREC,
					XBYAK_NO_OP_NAMES,
					TARGET_NO_OPENMP,
					ENABLE_MODEM,
					CHD5_LZMA,
					_7ZIP_ST,
					CHD5_FLAC,
					"HAVE_CONFIG_H=1",
					"USE_SDL=1",
					XXH_INLINE_ALL,
					VK_USE_PLATFORM_MACOS_MVK,
				);
				GCC_SYMBOLS_PRIVATE_EXTERN = NO;
				GCC_WARN_64_TO_32_BIT_CONVERSION = YES;
				GCC_WARN_ABOUT_RETURN_TYPE = YES_ERROR;
				GCC_WARN_UNDECLARED_SELECTOR = YES;
				GCC_WARN_UNINITIALIZED_AUTOS = YES_AGGRESSIVE;
				GCC_WARN_UNUSED_FUNCTION = YES;
				GCC_WARN_UNUSED_VARIABLE = YES;
				MACOSX_DEPLOYMENT_TARGET = 10.9;
				MTL_ENABLE_DEBUG_INFO = YES;
				ONLY_ACTIVE_ARCH = YES;
				SDKROOT = macosx;
				SWIFT_OPTIMIZATION_LEVEL = "-Onone";
			};
			name = Debug;
		};
		84A388CC1B1CDD3F000166C0 /* Release */ = {
			isa = XCBuildConfiguration;
			baseConfigurationReference = AE2A234A22941AF000DD3034 /* DreamcastConfig.xcconfig */;
			buildSettings = {
				ALWAYS_SEARCH_USER_PATHS = NO;
				CLANG_CXX_LANGUAGE_STANDARD = "gnu++0x";
				CLANG_CXX_LIBRARY = "libc++";
				CLANG_ENABLE_MODULES = YES;
				CLANG_ENABLE_OBJC_ARC = YES;
				CLANG_WARN_BOOL_CONVERSION = YES;
				CLANG_WARN_CONSTANT_CONVERSION = YES;
				CLANG_WARN_DIRECT_OBJC_ISA_USAGE = YES_ERROR;
				CLANG_WARN_EMPTY_BODY = YES;
				CLANG_WARN_ENUM_CONVERSION = YES;
				CLANG_WARN_INT_CONVERSION = YES;
				CLANG_WARN_OBJC_ROOT_CLASS = YES_ERROR;
				CLANG_WARN_UNREACHABLE_CODE = YES;
				CLANG_WARN__DUPLICATE_METHOD_MATCH = YES;
				CODE_SIGN_IDENTITY = "-";
				COPY_PHASE_STRIP = YES;
				DEBUG_INFORMATION_FORMAT = "dwarf-with-dsym";
				ENABLE_NS_ASSERTIONS = NO;
				ENABLE_STRICT_OBJC_MSGSEND = YES;
				GCC_C_LANGUAGE_STANDARD = gnu99;
				GCC_PREPROCESSOR_DEFINITIONS = (
					TARGET_NO_NIXPROF,
					TARGET_NO_COREIO_HTTP,
					TARGET_NO_AREC,
					XBYAK_NO_OP_NAMES,
					TARGET_NO_OPENMP,
					ENABLE_MODEM,
					CHD5_LZMA,
					_7ZIP_ST,
					CHD5_FLAC,
					"HAVE_CONFIG_H=1",
					RELEASE,
					"USE_SDL=1",
					XXH_INLINE_ALL,
					VK_USE_PLATFORM_MACOS_MVK,
				);
				GCC_WARN_64_TO_32_BIT_CONVERSION = YES;
				GCC_WARN_ABOUT_RETURN_TYPE = YES_ERROR;
				GCC_WARN_UNDECLARED_SELECTOR = YES;
				GCC_WARN_UNINITIALIZED_AUTOS = YES_AGGRESSIVE;
				GCC_WARN_UNUSED_FUNCTION = YES;
				GCC_WARN_UNUSED_VARIABLE = YES;
				MACOSX_DEPLOYMENT_TARGET = 10.9;
				MTL_ENABLE_DEBUG_INFO = NO;
				SDKROOT = macosx;
			};
			name = Release;
		};
		84A388CE1B1CDD3F000166C0 /* Debug */ = {
			isa = XCBuildConfiguration;
			baseConfigurationReference = AE2A234A22941AF000DD3034 /* DreamcastConfig.xcconfig */;
			buildSettings = {
				ASSETCATALOG_COMPILER_APPICON_NAME = AppIcon;
				COMBINE_HIDPI_IMAGES = YES;
				GCC_PREPROCESSOR_DEFINITIONS = (
					"DEBUG=1",
					"$(inherited)",
				);
				"GCC_PREPROCESSOR_DEFINITIONS[arch=i386]" = (
					TARGET_OSX,
					"$(inherited)",
				);
				"GCC_PREPROCESSOR_DEFINITIONS[arch=x86_64]" = (
					TARGET_OSX_X64,
					"$(inherited)",
				);
				HEADER_SEARCH_PATHS = (
					"$(inherited)",
					/Applications/Xcode.app/Contents/Developer/Toolchains/XcodeDefault.xctoolchain/usr/include,
					../../../core/deps,
					../../../core,
					../../../core/khronos,
					"../../../core/deps/picotcp/**",
					../../../core/deps/flac/include,
					../../../core/deps/flac/src/libFLAC/include,
					../../../core/deps/libpng,
					../../../core/deps/xxhash,
					../../../core/deps/zlib,
					../../../core/deps/glslang,
					/usr/local/include,
				);
				INFOPLIST_FILE = "emulator-osx/Info.plist";
				LD_RUNPATH_SEARCH_PATHS = "$(inherited) @executable_path/../Frameworks";
				OTHER_LDFLAGS = (
					"-L",
					/usr/local/lib,
				);
				OTHER_LIBTOOLFLAGS = "";
				PRODUCT_BUNDLE_IDENTIFIER = com.flyinghead.Flycast;
				PRODUCT_NAME = "$(REI_APP_NAME)";
				SWIFT_OBJC_BRIDGING_HEADER = "emulator-osx/emulator-osx-Bridging-Header.h";
				SWIFT_VERSION = 3.0;
			};
			name = Debug;
		};
		84A388CF1B1CDD3F000166C0 /* Release */ = {
			isa = XCBuildConfiguration;
			baseConfigurationReference = AE2A234A22941AF000DD3034 /* DreamcastConfig.xcconfig */;
			buildSettings = {
				ASSETCATALOG_COMPILER_APPICON_NAME = AppIcon;
				COMBINE_HIDPI_IMAGES = YES;
				GCC_PREPROCESSOR_DEFINITIONS = "$(inherited)";
				"GCC_PREPROCESSOR_DEFINITIONS[arch=i386]" = (
					TARGET_OSX,
					"$(inherited)",
				);
				"GCC_PREPROCESSOR_DEFINITIONS[arch=x86_64]" = (
					TARGET_OSX_X64,
					"$(inherited)",
				);
				HEADER_SEARCH_PATHS = (
					"$(inherited)",
					/Applications/Xcode.app/Contents/Developer/Toolchains/XcodeDefault.xctoolchain/usr/include,
					../../../core/deps,
					../../../core,
					../../../core/khronos,
					"../../../core/deps/picotcp/**",
					../../../core/deps/flac/include,
					../../../core/deps/flac/src/libFLAC/include,
					../../../core/deps/libpng,
					../../../core/deps/xxhash,
					../../../core/deps/zlib,
					../../../core/deps/glslang,
					/usr/local/include,
				);
				INFOPLIST_FILE = "emulator-osx/Info.plist";
				LD_RUNPATH_SEARCH_PATHS = "$(inherited) @executable_path/../Frameworks";
				OTHER_LDFLAGS = (
					"-L",
					/usr/local/lib,
				);
				OTHER_LIBTOOLFLAGS = "";
				PRODUCT_NAME = "$(REI_APP_NAME)";
				SWIFT_OBJC_BRIDGING_HEADER = "emulator-osx/emulator-osx-Bridging-Header.h";
				SWIFT_VERSION = 3.0;
			};
			name = Release;
		};
		84A388D11B1CDD3F000166C0 /* Debug */ = {
			isa = XCBuildConfiguration;
			baseConfigurationReference = AE2A234A22941AF000DD3034 /* DreamcastConfig.xcconfig */;
			buildSettings = {
				BUNDLE_LOADER = "$(TEST_HOST)";
				COMBINE_HIDPI_IMAGES = YES;
				FRAMEWORK_SEARCH_PATHS = (
					"$(DEVELOPER_FRAMEWORKS_DIR)",
					"$(inherited)",
				);
				GCC_PREPROCESSOR_DEFINITIONS = (
					"DEBUG=1",
					"$(inherited)",
				);
				INFOPLIST_FILE = "emulator-osxTests/Info.plist";
				LD_RUNPATH_SEARCH_PATHS = "$(inherited) @executable_path/../Frameworks @loader_path/../Frameworks";
				PRODUCT_NAME = "reicast-osxTests";
				SWIFT_VERSION = 3.0;
				TEST_HOST = "$(BUILT_PRODUCTS_DIR)/reicast-osx.app/Contents/MacOS/reicast-osx";
			};
			name = Debug;
		};
		84A388D21B1CDD3F000166C0 /* Release */ = {
			isa = XCBuildConfiguration;
			baseConfigurationReference = AE2A234A22941AF000DD3034 /* DreamcastConfig.xcconfig */;
			buildSettings = {
				BUNDLE_LOADER = "$(TEST_HOST)";
				COMBINE_HIDPI_IMAGES = YES;
				FRAMEWORK_SEARCH_PATHS = (
					"$(DEVELOPER_FRAMEWORKS_DIR)",
					"$(inherited)",
				);
				INFOPLIST_FILE = "emulator-osxTests/Info.plist";
				LD_RUNPATH_SEARCH_PATHS = "$(inherited) @executable_path/../Frameworks @loader_path/../Frameworks";
				PRODUCT_NAME = "reicast-osxTests";
				SWIFT_VERSION = 3.0;
				TEST_HOST = "$(BUILT_PRODUCTS_DIR)/reicast-osx.app/Contents/MacOS/reicast-osx";
			};
			name = Release;
		};
		AE2A23432294179900DD3034 /* DebugNaomi */ = {
			isa = XCBuildConfiguration;
			baseConfigurationReference = AE2A234922941A0500DD3034 /* NaomiConfig.xcconfig */;
			buildSettings = {
				ALWAYS_SEARCH_USER_PATHS = NO;
				CLANG_CXX_LANGUAGE_STANDARD = "gnu++0x";
				CLANG_CXX_LIBRARY = "libc++";
				CLANG_ENABLE_MODULES = YES;
				CLANG_ENABLE_OBJC_ARC = YES;
				CLANG_WARN_BOOL_CONVERSION = YES;
				CLANG_WARN_CONSTANT_CONVERSION = YES;
				CLANG_WARN_DIRECT_OBJC_ISA_USAGE = YES_ERROR;
				CLANG_WARN_EMPTY_BODY = YES;
				CLANG_WARN_ENUM_CONVERSION = YES;
				CLANG_WARN_INT_CONVERSION = YES;
				CLANG_WARN_OBJC_ROOT_CLASS = YES_ERROR;
				CLANG_WARN_UNREACHABLE_CODE = YES;
				CLANG_WARN__DUPLICATE_METHOD_MATCH = YES;
				CODE_SIGN_IDENTITY = "-";
				COPY_PHASE_STRIP = NO;
				ENABLE_STRICT_OBJC_MSGSEND = YES;
				GCC_C_LANGUAGE_STANDARD = gnu99;
				GCC_DYNAMIC_NO_PIC = NO;
				GCC_OPTIMIZATION_LEVEL = 0;
				GCC_PREPROCESSOR_DEFINITIONS = (
					TARGET_NO_NIXPROF,
					TARGET_NO_COREIO_HTTP,
					TARGET_NO_AREC,
					XBYAK_NO_OP_NAMES,
					TARGET_NO_OPENMP,
					ENABLE_MODEM,
					CHD5_LZMA,
					_7ZIP_ST,
					CHD5_FLAC,
					"HAVE_CONFIG_H=1",
					XXH_INLINE_ALL,
					"${CFLAGS}",
				);
				GCC_SYMBOLS_PRIVATE_EXTERN = NO;
				GCC_WARN_64_TO_32_BIT_CONVERSION = YES;
				GCC_WARN_ABOUT_RETURN_TYPE = YES_ERROR;
				GCC_WARN_UNDECLARED_SELECTOR = YES;
				GCC_WARN_UNINITIALIZED_AUTOS = YES_AGGRESSIVE;
				GCC_WARN_UNUSED_FUNCTION = YES;
				GCC_WARN_UNUSED_VARIABLE = YES;
				MACOSX_DEPLOYMENT_TARGET = 10.9;
				MTL_ENABLE_DEBUG_INFO = YES;
				ONLY_ACTIVE_ARCH = YES;
				SDKROOT = macosx;
				SWIFT_OPTIMIZATION_LEVEL = "-Onone";
			};
			name = DebugNaomi;
		};
		AE2A23442294179900DD3034 /* DebugNaomi */ = {
			isa = XCBuildConfiguration;
			baseConfigurationReference = AE2A234922941A0500DD3034 /* NaomiConfig.xcconfig */;
			buildSettings = {
				ASSETCATALOG_COMPILER_APPICON_NAME = AppIcon;
				COMBINE_HIDPI_IMAGES = YES;
				GCC_PREPROCESSOR_DEFINITIONS = (
					"DEBUG=1",
					"$(inherited)",
				);
				"GCC_PREPROCESSOR_DEFINITIONS[arch=i386]" = (
					TARGET_OSX,
					"$(inherited)",
				);
				"GCC_PREPROCESSOR_DEFINITIONS[arch=x86_64]" = (
					TARGET_OSX_X64,
					"$(inherited)",
				);
				HEADER_SEARCH_PATHS = (
					"$(inherited)",
					/Applications/Xcode.app/Contents/Developer/Toolchains/XcodeDefault.xctoolchain/usr/include,
					../../../core/deps,
					../../../core,
					../../../core/khronos,
					"../../../core/deps/picotcp/**",
					../../../core/deps/flac/include,
					../../../core/deps/flac/src/libFLAC/include,
					../../../core/deps/libpng,
					../../../core/deps/xxhash,
					../../../core/deps/zlib,
					../../../core/deps/glslang,
					/usr/local/include,
				);
				INFOPLIST_FILE = "emulator-osx/Info.plist";
				LD_RUNPATH_SEARCH_PATHS = "$(inherited) @executable_path/../Frameworks";
				OTHER_LDFLAGS = (
					"-L",
					/usr/local/lib,
				);
				OTHER_LIBTOOLFLAGS = "";
				PRODUCT_BUNDLE_IDENTIFIER = com.flyinghead.Flycast;
				PRODUCT_NAME = "$(REI_APP_NAME)";
				SWIFT_OBJC_BRIDGING_HEADER = "emulator-osx/emulator-osx-Bridging-Header.h";
				SWIFT_VERSION = 3.0;
			};
			name = DebugNaomi;
		};
		AE2A23452294179900DD3034 /* DebugNaomi */ = {
			isa = XCBuildConfiguration;
			baseConfigurationReference = AE2A234922941A0500DD3034 /* NaomiConfig.xcconfig */;
			buildSettings = {
				BUNDLE_LOADER = "$(TEST_HOST)";
				COMBINE_HIDPI_IMAGES = YES;
				FRAMEWORK_SEARCH_PATHS = (
					"$(DEVELOPER_FRAMEWORKS_DIR)",
					"$(inherited)",
				);
				GCC_PREPROCESSOR_DEFINITIONS = (
					"DEBUG=1",
					"$(inherited)",
				);
				INFOPLIST_FILE = "emulator-osxTests/Info.plist";
				LD_RUNPATH_SEARCH_PATHS = "$(inherited) @executable_path/../Frameworks @loader_path/../Frameworks";
				PRODUCT_NAME = "reicast-osxTests";
				SWIFT_VERSION = 3.0;
				TEST_HOST = "$(BUILT_PRODUCTS_DIR)/reicast-osx.app/Contents/MacOS/reicast-osx";
			};
			name = DebugNaomi;
		};
		AE2A2346229417A400DD3034 /* ReleaseNaomi */ = {
			isa = XCBuildConfiguration;
			baseConfigurationReference = AE2A234922941A0500DD3034 /* NaomiConfig.xcconfig */;
			buildSettings = {
				ALWAYS_SEARCH_USER_PATHS = NO;
				CLANG_CXX_LANGUAGE_STANDARD = "gnu++0x";
				CLANG_CXX_LIBRARY = "libc++";
				CLANG_ENABLE_MODULES = YES;
				CLANG_ENABLE_OBJC_ARC = YES;
				CLANG_WARN_BOOL_CONVERSION = YES;
				CLANG_WARN_CONSTANT_CONVERSION = YES;
				CLANG_WARN_DIRECT_OBJC_ISA_USAGE = YES_ERROR;
				CLANG_WARN_EMPTY_BODY = YES;
				CLANG_WARN_ENUM_CONVERSION = YES;
				CLANG_WARN_INT_CONVERSION = YES;
				CLANG_WARN_OBJC_ROOT_CLASS = YES_ERROR;
				CLANG_WARN_UNREACHABLE_CODE = YES;
				CLANG_WARN__DUPLICATE_METHOD_MATCH = YES;
				CODE_SIGN_IDENTITY = "-";
				COPY_PHASE_STRIP = YES;
				DEBUG_INFORMATION_FORMAT = "dwarf-with-dsym";
				ENABLE_NS_ASSERTIONS = NO;
				ENABLE_STRICT_OBJC_MSGSEND = YES;
				GCC_C_LANGUAGE_STANDARD = gnu99;
				GCC_PREPROCESSOR_DEFINITIONS = (
					TARGET_NO_NIXPROF,
					TARGET_NO_COREIO_HTTP,
					TARGET_NO_AREC,
					XBYAK_NO_OP_NAMES,
					TARGET_NO_OPENMP,
					ENABLE_MODEM,
					CHD5_LZMA,
					_7ZIP_ST,
					CHD5_FLAC,
					"HAVE_CONFIG_H=1",
					RELEASE,
					XXH_INLINE_ALL,
					"${CFLAGS}",
				);
				GCC_WARN_64_TO_32_BIT_CONVERSION = YES;
				GCC_WARN_ABOUT_RETURN_TYPE = YES_ERROR;
				GCC_WARN_UNDECLARED_SELECTOR = YES;
				GCC_WARN_UNINITIALIZED_AUTOS = YES_AGGRESSIVE;
				GCC_WARN_UNUSED_FUNCTION = YES;
				GCC_WARN_UNUSED_VARIABLE = YES;
				MACOSX_DEPLOYMENT_TARGET = 10.9;
				MTL_ENABLE_DEBUG_INFO = NO;
				SDKROOT = macosx;
			};
			name = ReleaseNaomi;
		};
		AE2A2347229417A400DD3034 /* ReleaseNaomi */ = {
			isa = XCBuildConfiguration;
			baseConfigurationReference = AE2A234922941A0500DD3034 /* NaomiConfig.xcconfig */;
			buildSettings = {
				ASSETCATALOG_COMPILER_APPICON_NAME = AppIcon;
				COMBINE_HIDPI_IMAGES = YES;
				GCC_PREPROCESSOR_DEFINITIONS = "$(inherited)";
				"GCC_PREPROCESSOR_DEFINITIONS[arch=i386]" = (
					TARGET_OSX,
					"$(inherited)",
				);
				"GCC_PREPROCESSOR_DEFINITIONS[arch=x86_64]" = (
					TARGET_OSX_X64,
					"$(inherited)",
				);
				HEADER_SEARCH_PATHS = (
					"$(inherited)",
					/Applications/Xcode.app/Contents/Developer/Toolchains/XcodeDefault.xctoolchain/usr/include,
					../../../core/deps,
					../../../core,
					../../../core/khronos,
					"../../../core/deps/picotcp/**",
					../../../core/deps/flac/include,
					../../../core/deps/flac/src/libFLAC/include,
					../../../core/deps/libpng,
					../../../core/deps/xxhash,
					../../../core/deps/zlib,
					../../../core/deps/glslang,
					/usr/local/include,
				);
				INFOPLIST_FILE = "emulator-osx/Info.plist";
				LD_RUNPATH_SEARCH_PATHS = "$(inherited) @executable_path/../Frameworks";
				OTHER_LDFLAGS = (
					"-L",
					/usr/local/lib,
				);
				OTHER_LIBTOOLFLAGS = "";
				PRODUCT_NAME = "$(REI_APP_NAME)";
				SWIFT_OBJC_BRIDGING_HEADER = "emulator-osx/emulator-osx-Bridging-Header.h";
				SWIFT_VERSION = 3.0;
			};
			name = ReleaseNaomi;
		};
		AE2A2348229417A400DD3034 /* ReleaseNaomi */ = {
			isa = XCBuildConfiguration;
			baseConfigurationReference = AE2A234922941A0500DD3034 /* NaomiConfig.xcconfig */;
			buildSettings = {
				BUNDLE_LOADER = "$(TEST_HOST)";
				COMBINE_HIDPI_IMAGES = YES;
				FRAMEWORK_SEARCH_PATHS = (
					"$(DEVELOPER_FRAMEWORKS_DIR)",
					"$(inherited)",
				);
				INFOPLIST_FILE = "emulator-osxTests/Info.plist";
				LD_RUNPATH_SEARCH_PATHS = "$(inherited) @executable_path/../Frameworks @loader_path/../Frameworks";
				PRODUCT_NAME = "reicast-osxTests";
				SWIFT_VERSION = 3.0;
				TEST_HOST = "$(BUILT_PRODUCTS_DIR)/reicast-osx.app/Contents/MacOS/reicast-osx";
			};
			name = ReleaseNaomi;
		};
/* End XCBuildConfiguration section */

/* Begin XCConfigurationList section */
		84A388AE1B1CDD3E000166C0 /* Build configuration list for PBXProject "reicast-osx" */ = {
			isa = XCConfigurationList;
			buildConfigurations = (
				84A388CB1B1CDD3F000166C0 /* Debug */,
				AE2A23432294179900DD3034 /* DebugNaomi */,
				84A388CC1B1CDD3F000166C0 /* Release */,
				AE2A2346229417A400DD3034 /* ReleaseNaomi */,
			);
			defaultConfigurationIsVisible = 0;
			defaultConfigurationName = Release;
		};
		84A388CD1B1CDD3F000166C0 /* Build configuration list for PBXNativeTarget "reicast-osx" */ = {
			isa = XCConfigurationList;
			buildConfigurations = (
				84A388CE1B1CDD3F000166C0 /* Debug */,
				AE2A23442294179900DD3034 /* DebugNaomi */,
				84A388CF1B1CDD3F000166C0 /* Release */,
				AE2A2347229417A400DD3034 /* ReleaseNaomi */,
			);
			defaultConfigurationIsVisible = 0;
			defaultConfigurationName = Release;
		};
		84A388D01B1CDD3F000166C0 /* Build configuration list for PBXNativeTarget "reicast-osxTests" */ = {
			isa = XCConfigurationList;
			buildConfigurations = (
				84A388D11B1CDD3F000166C0 /* Debug */,
				AE2A23452294179900DD3034 /* DebugNaomi */,
				84A388D21B1CDD3F000166C0 /* Release */,
				AE2A2348229417A400DD3034 /* ReleaseNaomi */,
			);
			defaultConfigurationIsVisible = 0;
			defaultConfigurationName = Release;
		};
/* End XCConfigurationList section */
	};
	rootObject = 84A388AB1B1CDD3E000166C0 /* Project object */;
}<|MERGE_RESOLUTION|>--- conflicted
+++ resolved
@@ -257,7 +257,6 @@
 		AE8C274121122E2500D4D8F4 /* Changelog.txt in Resources */ = {isa = PBXBuildFile; fileRef = AE8C273B21122E2500D4D8F4 /* Changelog.txt */; };
 		AE8C274221122E2500D4D8F4 /* License.txt in Resources */ = {isa = PBXBuildFile; fileRef = AE8C273C21122E2500D4D8F4 /* License.txt */; };
 		AE8C274321122E2500D4D8F4 /* xbrz.cpp in Sources */ = {isa = PBXBuildFile; fileRef = AE8C273D21122E2500D4D8F4 /* xbrz.cpp */; };
-<<<<<<< HEAD
 		AE90679B235B6F6400CE473C /* gl_context.cpp in Sources */ = {isa = PBXBuildFile; fileRef = AE90679A235B6F6400CE473C /* gl_context.cpp */; };
 		AE90679D235DF80400CE473C /* osd.cpp in Sources */ = {isa = PBXBuildFile; fileRef = AE90679C235DF80400CE473C /* osd.cpp */; };
 		AED73BAE22FC0E9600ECDB64 /* README.md in Resources */ = {isa = PBXBuildFile; fileRef = AED73BAD22FC0E9600ECDB64 /* README.md */; };
@@ -316,7 +315,6 @@
 		AED73EC52348E49900ECDB64 /* vulkan_context.cpp in Sources */ = {isa = PBXBuildFile; fileRef = AED73EBB2348E49900ECDB64 /* vulkan_context.cpp */; };
 		AED73EC62348E49900ECDB64 /* vulkan_renderer.cpp in Sources */ = {isa = PBXBuildFile; fileRef = AED73EBC2348E49900ECDB64 /* vulkan_renderer.cpp */; };
 		AED73ECA234E827400ECDB64 /* drawer.cpp in Sources */ = {isa = PBXBuildFile; fileRef = AED73EC9234E827400ECDB64 /* drawer.cpp */; };
-=======
 		AED73BAE22FC0E9600ECDB64 /* README.md in Resources */ = {isa = PBXBuildFile; fileRef = AED73BAD22FC0E9600ECDB64 /* README.md */; };
 		AED73D2E23000D1E00ECDB64 /* CMakeLists.txt in Resources */ = {isa = PBXBuildFile; fileRef = AED73BB223000D1D00ECDB64 /* CMakeLists.txt */; };
 		AED73D2F23000D1E00ECDB64 /* func_common.inl in Resources */ = {isa = PBXBuildFile; fileRef = AED73BBD23000D1D00ECDB64 /* func_common.inl */; };
@@ -452,7 +450,6 @@
 		AED73DB123000D1E00ECDB64 /* vector_angle.inl in Resources */ = {isa = PBXBuildFile; fileRef = AED73D0E23000D1E00ECDB64 /* vector_angle.inl */; };
 		AED73DB223000D1E00ECDB64 /* vector_query.inl in Resources */ = {isa = PBXBuildFile; fileRef = AED73D1023000D1E00ECDB64 /* vector_query.inl */; };
 		AED73DB323000D1E00ECDB64 /* wrap.inl in Resources */ = {isa = PBXBuildFile; fileRef = AED73D1223000D1E00ECDB64 /* wrap.inl */; };
->>>>>>> cf22e942
 		AEE62768220D7B4400EC7E89 /* cue.cpp in Sources */ = {isa = PBXBuildFile; fileRef = AEE62767220D7B4300EC7E89 /* cue.cpp */; };
 		AEE6276B220D7B5500EC7E89 /* gui.cpp in Sources */ = {isa = PBXBuildFile; fileRef = AEE6276A220D7B5500EC7E89 /* gui.cpp */; };
 		AEE6277A220D7B7E00EC7E89 /* imgui.cpp in Sources */ = {isa = PBXBuildFile; fileRef = AEE6276E220D7B7E00EC7E89 /* imgui.cpp */; };
@@ -988,7 +985,6 @@
 		AE8C273E21122E2500D4D8F4 /* xbrz.h */ = {isa = PBXFileReference; fileEncoding = 4; lastKnownFileType = sourcecode.c.h; path = xbrz.h; sourceTree = "<group>"; };
 		AE8C273F21122E2500D4D8F4 /* xbrz_config.h */ = {isa = PBXFileReference; fileEncoding = 4; lastKnownFileType = sourcecode.c.h; path = xbrz_config.h; sourceTree = "<group>"; };
 		AE8C274021122E2500D4D8F4 /* xbrz_tools.h */ = {isa = PBXFileReference; fileEncoding = 4; lastKnownFileType = sourcecode.c.h; path = xbrz_tools.h; sourceTree = "<group>"; };
-<<<<<<< HEAD
 		AE90679A235B6F6400CE473C /* gl_context.cpp */ = {isa = PBXFileReference; fileEncoding = 4; lastKnownFileType = sourcecode.cpp.cpp; path = gl_context.cpp; sourceTree = "<group>"; };
 		AE90679C235DF80400CE473C /* osd.cpp */ = {isa = PBXFileReference; lastKnownFileType = sourcecode.cpp.cpp; path = osd.cpp; sourceTree = "<group>"; };
 		AED73BAD22FC0E9600ECDB64 /* README.md */ = {isa = PBXFileReference; fileEncoding = 4; lastKnownFileType = net.daringfireball.markdown; name = README.md; path = ../../../core/README.md; sourceTree = "<group>"; };
@@ -1120,7 +1116,6 @@
 		AED73EC7234E827400ECDB64 /* drawer.h */ = {isa = PBXFileReference; fileEncoding = 4; lastKnownFileType = sourcecode.c.h; path = drawer.h; sourceTree = "<group>"; };
 		AED73EC8234E827400ECDB64 /* commandpool.h */ = {isa = PBXFileReference; fileEncoding = 4; lastKnownFileType = sourcecode.c.h; path = commandpool.h; sourceTree = "<group>"; };
 		AED73EC9234E827400ECDB64 /* drawer.cpp */ = {isa = PBXFileReference; fileEncoding = 4; lastKnownFileType = sourcecode.cpp.cpp; path = drawer.cpp; sourceTree = "<group>"; };
-=======
 		AED73BAD22FC0E9600ECDB64 /* README.md */ = {isa = PBXFileReference; fileEncoding = 4; lastKnownFileType = net.daringfireball.markdown; name = README.md; path = ../../../core/README.md; sourceTree = "<group>"; };
 		AED73BB223000D1D00ECDB64 /* CMakeLists.txt */ = {isa = PBXFileReference; fileEncoding = 4; lastKnownFileType = text; path = CMakeLists.txt; sourceTree = "<group>"; };
 		AED73BB323000D1D00ECDB64 /* common.hpp */ = {isa = PBXFileReference; fileEncoding = 4; lastKnownFileType = sourcecode.cpp.h; path = common.hpp; sourceTree = "<group>"; };
@@ -1497,7 +1492,6 @@
 		AED73D2B23000D1E00ECDB64 /* vec3.hpp */ = {isa = PBXFileReference; fileEncoding = 4; lastKnownFileType = sourcecode.cpp.h; path = vec3.hpp; sourceTree = "<group>"; };
 		AED73D2C23000D1E00ECDB64 /* vec4.hpp */ = {isa = PBXFileReference; fileEncoding = 4; lastKnownFileType = sourcecode.cpp.h; path = vec4.hpp; sourceTree = "<group>"; };
 		AED73D2D23000D1E00ECDB64 /* vector_relational.hpp */ = {isa = PBXFileReference; fileEncoding = 4; lastKnownFileType = sourcecode.cpp.h; path = vector_relational.hpp; sourceTree = "<group>"; };
->>>>>>> cf22e942
 		AEE62767220D7B4300EC7E89 /* cue.cpp */ = {isa = PBXFileReference; fileEncoding = 4; lastKnownFileType = sourcecode.cpp.cpp; path = cue.cpp; sourceTree = "<group>"; };
 		AEE62769220D7B5500EC7E89 /* gui.h */ = {isa = PBXFileReference; fileEncoding = 4; lastKnownFileType = sourcecode.c.h; path = gui.h; sourceTree = "<group>"; };
 		AEE6276A220D7B5500EC7E89 /* gui.cpp */ = {isa = PBXFileReference; fileEncoding = 4; lastKnownFileType = sourcecode.cpp.cpp; path = gui.cpp; sourceTree = "<group>"; };
@@ -1733,17 +1727,14 @@
 				AE1E293E20A96B0B00FC6BA2 /* rec-x64 */,
 				84B7BE8F1B72720200F9733F /* reios */,
 				84B7BE981B72720200F9733F /* rend */,
-<<<<<<< HEAD
 				AED73DBF2303E19100ECDB64 /* sdl */,
 				AE7B9069235A53D800145C6A /* wsi */,
 				AED73BAD22FC0E9600ECDB64 /* README.md */,
 				84B7BD121B72720100F9733F /* build.h */,
 				AED73DCB233ACC9800ECDB64 /* cheats.cpp */,
 				AED73DCA233ACC9800ECDB64 /* cheats.h */,
-=======
 				AED73BAD22FC0E9600ECDB64 /* README.md */,
 				84B7BD121B72720100F9733F /* build.h */,
->>>>>>> cf22e942
 				84B7BE6E1B72720200F9733F /* nullDC.cpp */,
 				AE80EDB62157D4D500F7800F /* serialize.cpp */,
 				84B7BEA71B72720200F9733F /* stdclass.cpp */,
@@ -1774,11 +1765,8 @@
 				84B7BD1F1B72720100F9733F /* coreio */,
 				84B7BD221B72720100F9733F /* crypto */,
 				AE649BB7218C552500EF4A81 /* flac */,
-<<<<<<< HEAD
+				AED73BB123000D1D00ECDB64 /* glm */,
 				AED73DCD2348E44F00ECDB64 /* glslang */,
-=======
-				AED73BB123000D1D00ECDB64 /* glm */,
->>>>>>> cf22e942
 				AEE6276C220D7B7E00EC7E89 /* imgui */,
 				84B7BD2D1B72720100F9733F /* libelf */,
 				84B7BD351B72720100F9733F /* libpng */,
@@ -2695,7 +2683,6 @@
 			path = xbrz;
 			sourceTree = "<group>";
 		};
-<<<<<<< HEAD
 		AED73DBF2303E19100ECDB64 /* sdl */ = {
 			isa = PBXGroup;
 			children = (
@@ -2933,7 +2920,6 @@
 				AED73EBC2348E49900ECDB64 /* vulkan_renderer.cpp */,
 			);
 			path = vulkan;
-=======
 		AED73BB123000D1D00ECDB64 /* glm */ = {
 			isa = PBXGroup;
 			children = (
@@ -3354,7 +3340,6 @@
 				AED73D2823000D1E00ECDB64 /* vector_relational.h */,
 			);
 			path = simd;
->>>>>>> cf22e942
 			sourceTree = "<group>";
 		};
 		AEE6276C220D7B7E00EC7E89 /* imgui */ = {
@@ -3658,9 +3643,7 @@
 				84B7BF231B72720200F9733F /* emitter.vcxproj.user in Resources */,
 				AED73D5023000D1E00ECDB64 /* type_vec4.inl in Resources */,
 				AE8C274221122E2500D4D8F4 /* License.txt in Resources */,
-<<<<<<< HEAD
 				AED73BAE22FC0E9600ECDB64 /* README.md in Resources */,
-=======
 				AED73DA523000D1E00ECDB64 /* raw_data.inl in Resources */,
 				AED73D8723000D1E00ECDB64 /* fast_square_root.inl in Resources */,
 				AED73D6A23000D1E00ECDB64 /* matrix_access.inl in Resources */,
@@ -3694,7 +3677,6 @@
 				AED73D7123000D1E00ECDB64 /* random.inl in Resources */,
 				AED73D9D23000D1E00ECDB64 /* normalize_dot.inl in Resources */,
 				AED73D4323000D1E00ECDB64 /* type_mat2x4.inl in Resources */,
->>>>>>> cf22e942
 				84A388BB1B1CDD3E000166C0 /* Images.xcassets in Resources */,
 				84A388BE1B1CDD3E000166C0 /* MainMenu.xib in Resources */,
 				AED73D6123000D1E00ECDB64 /* scalar_ulp.inl in Resources */,
