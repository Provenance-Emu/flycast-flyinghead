--- conflicted
+++ resolved
@@ -520,17 +520,8 @@
 
     ImGui::Begin("##commands", NULL, ImGuiWindowFlags_NoResize | ImGuiWindowFlags_NoTitleBar | ImGuiWindowFlags_NoMove | ImGuiWindowFlags_AlwaysAutoResize);
 
-<<<<<<< HEAD
-    bool loadSaveStateDisabled = settings.content.path.empty() || settings.network.online || settings.naomi.multiboard;
-	if (loadSaveStateDisabled)
-	{
-        ImGui::PushItemFlag(ImGuiItemFlags_Disabled, true);
-        ImGui::PushStyleVar(ImGuiStyleVar_Alpha, ImGui::GetStyle().Alpha * 0.5f);
-	}
-=======
     {
-    	DisabledScope scope(settings.content.path.empty() || settings.network.online);
->>>>>>> a5967a28
+    	DisabledScope scope(settings.content.path.empty() || settings.network.online || settings.naomi.multiboard);
 
 		// Load State
 		if (ImGui::Button("Load State", ScaledVec2(110, 50)) && !scope.isDisabled())
