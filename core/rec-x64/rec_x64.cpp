#include "build.h"

#if FEAT_SHREC == DYNAREC_JIT && HOST_CPU == CPU_X64
#include <setjmp.h>

#define EXPLODE_SPANS
//#define PROFILING

#include "deps/xbyak/xbyak.h"
#include "deps/xbyak/xbyak_util.h"

#include "types.h"
#include "hw/sh4/sh4_opcode_list.h"
#include "hw/sh4/dyna/ngen.h"
#include "hw/sh4/modules/ccn.h"
#include "hw/sh4/modules/mmu.h"
#include "hw/sh4/sh4_interrupts.h"

#include "hw/sh4/sh4_core.h"
#include "hw/sh4/sh4_mem.h"
#include "hw/sh4/sh4_rom.h"
#include "hw/mem/vmem32.h"
#include "emitter/x86_emitter.h"
#include "profiler/profiler.h"
#include "oslib/oslib.h"
#include "x64_regalloc.h"

struct DynaRBI : RuntimeBlockInfo
{
	virtual u32 Relink() {
		return 0;
	}

	virtual void Relocate(void* dst) {
		verify(false);
	}
};

extern "C" {
	int cycle_counter;
}

double host_cpu_time;
u64 guest_cpu_cycles;

#ifdef PROFILING
static double slice_start;
extern "C"
{
static __attribute((used)) void start_slice()
{
	slice_start = os_GetSeconds();
}
static __attribute((used)) void end_slice()
{
	host_cpu_time += os_GetSeconds() - slice_start;
}
}
#endif

#ifdef __MACH__
#define _U "_"
#else
#define _U
#endif

#ifdef _WIN32
#define WIN32_ONLY(x) x
#else
#define WIN32_ONLY(x)
#endif

#define STRINGIFY(x) #x
#define _S(x) STRINGIFY(x)
#if RAM_SIZE_MAX == 16*1024*1024
#define CPU_RUNNING 68157284
#define PC 68157256
#elif RAM_SIZE_MAX == 32*1024*1024
#define CPU_RUNNING 135266148
#define PC 135266120
#else
#error RAM_SIZE_MAX unknown
#endif

<<<<<<< HEAD
jmp_buf jmp_env;
=======
#ifndef _MSC_VER
>>>>>>> fb76efb0

#ifdef _WIN32
        // Fully naked function in win32 for proper SEH prologue
	__asm__ (
			".text                          \n\t"
			".p2align 4,,15                 \n\t"
			".globl ngen_mainloop           \n\t"
			".def   ngen_mainloop;  .scl    2;      .type   32;     .endef  \n\t"
			".seh_proc      ngen_mainloop   \n\t"
		"ngen_mainloop:                     \n\t"
#else
void ngen_mainloop(void* v_cntx)
{
	__asm__ (
#endif
			"pushq %rbx						\n\t"
WIN32_ONLY( ".seh_pushreg %rbx				\n\t")
#ifndef __MACH__	// rbp is pushed in the standard function prologue
			"pushq %rbp                     \n\t"
#endif
#ifdef _WIN32
			".seh_pushreg %rbp              \n\t"
			"pushq %rdi                     \n\t"
			".seh_pushreg %rdi              \n\t"
			"pushq %rsi                     \n\t"
			".seh_pushreg %rsi              \n\t"
#endif
			"pushq %r12                     \n\t"
WIN32_ONLY( ".seh_pushreg %r12              \n\t")
			"pushq %r13                     \n\t"
WIN32_ONLY( ".seh_pushreg %r13              \n\t")
			"pushq %r14                     \n\t"
WIN32_ONLY( ".seh_pushreg %r14              \n\t")
			"pushq %r15                     \n\t"
#ifdef _WIN32
			".seh_pushreg %r15              \n\t"
			"subq $40, %rsp                 \n\t"   // 32-byte shadow space + 8 for stack 16-byte alignment
			".seh_stackalloc 40             \n\t"
			".seh_endprologue               \n\t"
#else
			"subq $8, %rsp                  \n\t"   // 8 for stack 16-byte alignment
#endif
			"movl $" _S(SH4_TIMESLICE) "," _U "cycle_counter(%rip)  \n\t"

#ifdef _WIN32
			"leaq " _U "jmp_env(%rip), %rcx	\n\t"	// SETJMP
			"xor %rdx, %rdx					\n\t"	// no frame pointer
#else
			"leaq " _U "jmp_env(%rip), %rdi	\n\t"
#endif
			"call " _U "setjmp				\n"

		"1:                                 \n\t"   // run_loop
			"movq " _U "p_sh4rcb(%rip), %rax		\n\t"
			"movl " _S(CPU_RUNNING) "(%rax), %edx	\n\t"
			"testl %edx, %edx               \n\t"
			"je 3f                          \n"     // end_run_loop
#ifdef PROFILING
			"call start_slice				\n\t"
#endif

		"2:                                 \n\t"   // slice_loop
			"movq " _U "p_sh4rcb(%rip), %rax	\n\t"
#ifdef _WIN32
			"movl " _S(PC)"(%rax), %ecx     \n\t"
#else
			"movl " _S(PC)"(%rax), %edi     \n\t"
#endif
			"call " _U "bm_GetCodeByVAddr	\n\t"
			"call *%rax                     \n\t"
			"movl " _U "cycle_counter(%rip), %ecx \n\t"
			"testl %ecx, %ecx               \n\t"
			"jg 2b                          \n\t"   // slice_loop

			"addl $" _S(SH4_TIMESLICE) ", %ecx		\n\t"
			"movl %ecx, " _U "cycle_counter(%rip)	\n\t"
#ifdef PROFILING
			"call end_slice					\n\t"
#endif
			"call " _U "UpdateSystem_INTC   \n\t"
			"jmp 1b                         \n"     // run_loop

		"3:                                 \n\t"   // end_run_loop

#ifdef _WIN32
			"addq $40, %rsp                 \n\t"
#else
			"addq $8, %rsp                  \n\t"
#endif
			"popq %r15                      \n\t"
			"popq %r14                      \n\t"
			"popq %r13                      \n\t"
			"popq %r12                      \n\t"
#ifdef _WIN32
			"popq %rsi                      \n\t"
			"popq %rdi                      \n\t"
#endif
#ifndef __MACH__
			"popq %rbp                      \n\t"
#endif
			"popq %rbx                      \n\t"
#ifdef _WIN32
			"ret                            \n\t"
			".seh_endproc                   \n"
	);
#else
	);
}
#endif

#endif	// !_MSC_VER
#undef _U
#undef _S

void ngen_init()
{
	verify(CPU_RUNNING == offsetof(Sh4RCB, cntx.CpuRunning));
	verify(PC == offsetof(Sh4RCB, cntx.pc));
}

void ngen_ResetBlocks()
{
}

void ngen_GetFeatures(ngen_features* dst)
{
	dst->InterpreterFallback = false;
	dst->OnlyDynamicEnds = false;
}

RuntimeBlockInfo* ngen_AllocateBlock()
{
	return new DynaRBI();
}

static void ngen_blockcheckfail(u32 pc) {
	//printf("X64 JIT: SMC invalidation at %08X\n", pc);
	rdv_BlockCheckFail(pc);
}

static void handle_mem_exception(u32 exception_raised, u32 pc)
{
	if (exception_raised)
	{
		if (pc & 1)
			// Delay slot
			spc = pc - 1;
		else
			spc = pc;
		cycle_counter += CPU_RATIO * 2;	// probably more is needed but no easy way to find out
		longjmp(jmp_env, 1);
	}
}

static u32 exception_raised;

template<typename T>
static T ReadMemNoEx(u32 addr, u32 pc)
{
#ifndef NO_MMU
	T rv = mmu_ReadMemNoEx<T>(addr, &exception_raised);
	handle_mem_exception(exception_raised, pc);

	return rv;
#else
	// not used
	return (T)0;
#endif
}

template<typename T>
static u32 WriteMemNoEx(u32 addr, T data, u32 pc)
{
#ifndef NO_MMU
	u32 exception_raised = mmu_WriteMemNoEx<T>(addr, data);
	handle_mem_exception(exception_raised, pc);
	return exception_raised;
#endif
}

static void handle_sh4_exception(SH4ThrownException& ex, u32 pc)
{
	if (pc & 1)
	{
		// Delay slot
		AdjustDelaySlotException(ex);
		pc--;
	}
	Do_Exception(pc, ex.expEvn, ex.callVect);
	cycle_counter += CPU_RATIO * 4;	// probably more is needed
	longjmp(jmp_env, 1);
}

static void interpreter_fallback(u16 op, OpCallFP *oph, u32 pc)
{
	try {
		oph(op);
	} catch (SH4ThrownException& ex) {
		handle_sh4_exception(ex, pc);
	}
}

static void do_sqw_mmu_no_ex(u32 addr, u32 pc)
{
	try {
		do_sqw_mmu(addr);
	} catch (SH4ThrownException& ex) {
		handle_sh4_exception(ex, pc);
	}
}

static void do_sqw_nommu_local(u32 addr, u8* sqb)
{
	do_sqw_nommu(addr, sqb);
}

class BlockCompiler : public Xbyak::CodeGenerator
{
public:
	BlockCompiler() : BlockCompiler((u8 *)emit_GetCCPtr()) {}

	BlockCompiler(u8 *code_ptr) : Xbyak::CodeGenerator(emit_FreeSpace(), code_ptr), regalloc(this)
	{
		#if HOST_OS == OS_WINDOWS
			call_regs.push_back(ecx);
			call_regs.push_back(edx);
			call_regs.push_back(r8d);
			call_regs.push_back(r9d);

			call_regs64.push_back(rcx);
			call_regs64.push_back(rdx);
			call_regs64.push_back(r8);
			call_regs64.push_back(r9);
		#else
			call_regs.push_back(edi);
			call_regs.push_back(esi);
			call_regs.push_back(edx);
			call_regs.push_back(ecx);

			call_regs64.push_back(rdi);
			call_regs64.push_back(rsi);
			call_regs64.push_back(rdx);
			call_regs64.push_back(rcx);
		#endif

		call_regsxmm.push_back(xmm0);
		call_regsxmm.push_back(xmm1);
		call_regsxmm.push_back(xmm2);
		call_regsxmm.push_back(xmm3);
	}

	void compile(RuntimeBlockInfo* block, SmcCheckEnum smc_checks, bool reset, bool staging, bool optimise)
	{
		//printf("X86_64 compiling %08x to %p\n", block->addr, emit_GetCCPtr());
<<<<<<< HEAD
		current_opid = -1;
		if (force_checks) {
			CheckBlock(block);
		}

=======
		CheckBlock(smc_checks, block);
		
		regalloc.DoAlloc(block);

		#ifdef FEAT_NO_RWX_PAGES
		// Use absolute addressing for this one
		// TODO(davidgfnet) remove the ifsef using CC_RX2RW/CC_RW2RX
		mov(rax, (uintptr_t)&cycle_counter);
		sub(dword[rax], block->guest_cycles);
		#else
		sub(dword[rip + &cycle_counter], block->guest_cycles);
		#endif
#ifdef PROFILING
		mov(rax, (uintptr_t)&guest_cpu_cycles);
		mov(ecx, block->guest_cycles);
		add(qword[rax], rcx);
#endif
>>>>>>> fb76efb0
#ifdef _WIN32
		sub(rsp, 0x28);		// 32-byte shadow space + 8 byte alignment
#else
		sub(rsp, 0x8);		// align stack
#endif

		if (mmu_enabled() && block->has_fpu_op)
		{
			Xbyak::Label fpu_enabled;
			mov(rax, (uintptr_t)&sr);
			test(dword[rax], 0x8000);			// test SR.FD bit
			jz(fpu_enabled);
			mov(call_regs[0], block->vaddr);	// pc
			mov(call_regs[1], 0x800);			// event
			mov(call_regs[2], 0x100);			// vector
			GenCall(Do_Exception);
			jmp(exit_block, T_NEAR);
			L(fpu_enabled);
		}
		sub(dword[rip + &cycle_counter], block->guest_cycles);
#ifdef PROFILING
		mov(rax, (uintptr_t)&guest_cpu_cycles);
		mov(ecx, block->guest_cycles);
		add(qword[rax], rcx);
#endif
		regalloc.DoAlloc(block);

		for (current_opid = 0; current_opid < block->oplist.size(); current_opid++)
		{
			shil_opcode& op  = block->oplist[current_opid];

			regalloc.OpBegin(&op, current_opid);

			switch (op.op)
			{
			case shop_ifb:
				if (mmu_enabled())
				{
					mov(call_regs64[1], reinterpret_cast<uintptr_t>(*OpDesc[op.rs3._imm]->oph));	// op handler
					mov(call_regs[2], block->vaddr + op.guest_offs - (op.delay_slot ? 1 : 0));	// pc
				}

				if (op.rs1._imm)
				{
					mov(rax, (size_t)&next_pc);
					mov(dword[rax], op.rs2._imm);
				}

				mov(call_regs[0], op.rs3._imm);
					
				if (!mmu_enabled())
					GenCall(OpDesc[op.rs3._imm]->oph);
				else
					GenCall(interpreter_fallback);

				break;

			case shop_jcond:
			case shop_jdyn:
				{
					if (op.rs2.is_imm())
					{
						mov(ecx, regalloc.MapRegister(op.rs1));
						add(ecx, op.rs2._imm);
						mov(regalloc.MapRegister(op.rd), ecx);
					}
					else
						mov(regalloc.MapRegister(op.rd), regalloc.MapRegister(op.rs1));
				}
				break;

			case shop_mov32:
			{
				verify(op.rd.is_reg());
				verify(op.rs1.is_reg() || op.rs1.is_imm());

				if (regalloc.IsAllocf(op.rd))
					shil_param_to_host_reg(op.rs1, regalloc.MapXRegister(op.rd));
				else
					shil_param_to_host_reg(op.rs1, regalloc.MapRegister(op.rd));
			}
			break;

			case shop_mov64:
			{
				verify(op.rd.is_r64());
				verify(op.rs1.is_r64());

#ifdef EXPLODE_SPANS
				movss(regalloc.MapXRegister(op.rd, 0), regalloc.MapXRegister(op.rs1, 0));
				movss(regalloc.MapXRegister(op.rd, 1), regalloc.MapXRegister(op.rs1, 1));
#else
				mov(rax, (uintptr_t)op.rs1.reg_ptr());
				mov(rax, qword[rax]);
				mov(rcx, (uintptr_t)op.rd.reg_ptr());
				mov(qword[rcx], rax);
#endif
			}
			break;

			case shop_readm:
				if (!GenReadMemImmediate(op, block))
				{
					// Not an immediate address
					shil_param_to_host_reg(op.rs1, call_regs[0]);
					if (!op.rs3.is_null())
					{
						if (op.rs3.is_imm())
							add(call_regs[0], op.rs3._imm);
						else if (regalloc.IsAllocg(op.rs3))
							add(call_regs[0], regalloc.MapRegister(op.rs3));
						else
						{
							mov(rax, (uintptr_t)op.rs3.reg_ptr());
							add(call_regs[0], dword[rax]);
						}
					}
					if (!optimise || !GenReadMemoryFast(op, block))
						GenReadMemorySlow(op, block);

					u32 size = op.flags & 0x7f;
					if (size != 8)
						host_reg_to_shil_param(op.rd, ecx);
					else {
#ifdef EXPLODE_SPANS
						if (op.rd.count() == 2 && regalloc.IsAllocf(op.rd, 0) && regalloc.IsAllocf(op.rd, 1))
						{
							movd(regalloc.MapXRegister(op.rd, 0), ecx);
							shr(rcx, 32);
							movd(regalloc.MapXRegister(op.rd, 1), ecx);
						}
						else
#endif
						{
							mov(rax, (uintptr_t)op.rd.reg_ptr());
							mov(qword[rax], rcx);
						}
					}
				}
				break;

			case shop_writem:
			{
				shil_param_to_host_reg(op.rs1, call_regs[0]);
				if (!op.rs3.is_null())
				{
					if (op.rs3.is_imm())
						add(call_regs[0], op.rs3._imm);
					else if (regalloc.IsAllocg(op.rs3))
						add(call_regs[0], regalloc.MapRegister(op.rs3));
					else
					{
						mov(rax, (uintptr_t)op.rs3.reg_ptr());
						add(call_regs[0], dword[rax]);
					}
				}

				u32 size = op.flags & 0x7f;
				if (size != 8)
					shil_param_to_host_reg(op.rs2, call_regs[1]);
				else {
#ifdef EXPLODE_SPANS
					if (op.rs2.count() == 2 && regalloc.IsAllocf(op.rs2, 0) && regalloc.IsAllocf(op.rs2, 1))
					{
						movd(call_regs[1], regalloc.MapXRegister(op.rs2, 1));
						shl(call_regs64[1], 32);
						movd(eax, regalloc.MapXRegister(op.rs2, 0));
						or_(call_regs64[1], rax);
					}
					else
#endif
					{
						mov(rax, (uintptr_t)op.rs2.reg_ptr());
						mov(call_regs64[1], qword[rax]);
					}
				}
				if (!optimise || !GenWriteMemoryFast(op, block))
					GenWriteMemorySlow(op, block);
			}
			break;

#ifndef CANONICAL_TEST
			case shop_sync_sr:
				GenCall(UpdateSR);
				break;
			case shop_sync_fpscr:
				GenCall(UpdateFPSCR);
				break;

			case shop_swaplb:
				if (regalloc.mapg(op.rd) != regalloc.mapg(op.rs1))
					mov(regalloc.MapRegister(op.rd), regalloc.MapRegister(op.rs1));
				ror(Xbyak::Reg16(regalloc.MapRegister(op.rd).getIdx()), 8);
				break;

			case shop_neg:
				if (regalloc.mapg(op.rd) != regalloc.mapg(op.rs1))
					mov(regalloc.MapRegister(op.rd), regalloc.MapRegister(op.rs1));
				neg(regalloc.MapRegister(op.rd));
				break;
			case shop_not:
				if (regalloc.mapg(op.rd) != regalloc.mapg(op.rs1))
					mov(regalloc.MapRegister(op.rd), regalloc.MapRegister(op.rs1));
				not_(regalloc.MapRegister(op.rd));
				break;

			case shop_and:
				GenBinaryOp(op, &BlockCompiler::and_);
				break;
			case shop_or:
				GenBinaryOp(op, &BlockCompiler::or_);
				break;
			case shop_xor:
				GenBinaryOp(op, &BlockCompiler::xor_);
				break;
			case shop_add:
				GenBinaryOp(op, &BlockCompiler::add);
				break;
			case shop_sub:
				GenBinaryOp(op, &BlockCompiler::sub);
				break;

#define SHIFT_OP(natop) \
				if (regalloc.mapg(op.rd) != regalloc.mapg(op.rs1))	\
					mov(regalloc.MapRegister(op.rd), regalloc.MapRegister(op.rs1));	\
				if (op.rs2.is_imm())	\
					natop(regalloc.MapRegister(op.rd), op.rs2._imm);	\
				else  \
					die("Unsupported operand");
			case shop_shl:
				SHIFT_OP(shl)
				break;
			case shop_shr:
				SHIFT_OP(shr)
				break;
			case shop_sar:
				SHIFT_OP(sar)
				break;
			case shop_ror:
				SHIFT_OP(ror)
				break;

			case shop_adc:
				if (regalloc.mapg(op.rd) != regalloc.mapg(op.rs1))
					mov(regalloc.MapRegister(op.rd), regalloc.MapRegister(op.rs1));
				cmp(regalloc.MapRegister(op.rs3), 1);	// C = ~rs3
				cmc();		// C = rs3
				adc(regalloc.MapRegister(op.rd), regalloc.MapRegister(op.rs2)); // (C,rd)=rs1+rs2+rs3(C)
				setc(al);
				movzx(regalloc.MapRegister(op.rd2), al);	// rd2 = C
				break;
			/* FIXME buggy
			case shop_sbc:
				if (regalloc.mapg(op.rd) != regalloc.mapg(op.rs1))
					mov(regalloc.MapRegister(op.rd), regalloc.MapRegister(op.rs1));
				cmp(regalloc.MapRegister(op.rs3), 1);	// C = ~rs3
				cmc();		// C = rs3
				mov(ecx, 1);
				mov(regalloc.MapRegister(op.rd2), 0);
				mov(eax, regalloc.MapRegister(op.rs2));
				neg(eax);
				adc(regalloc.MapRegister(op.rd), eax); // (C,rd)=rs1-rs2+rs3(C)
				cmovc(regalloc.MapRegister(op.rd2), ecx);	// rd2 = C
				break;
			*/
			case shop_rocr:
			case shop_rocl:
				if (regalloc.mapg(op.rd) != regalloc.mapg(op.rs1))
					mov(regalloc.MapRegister(op.rd), regalloc.MapRegister(op.rs1));
				cmp(regalloc.MapRegister(op.rs2), 1);	// C = ~rs2
				cmc();		// C = rs2
				if (op.op == shop_rocr)
					rcr(regalloc.MapRegister(op.rd), 1);
				else
					rcl(regalloc.MapRegister(op.rd), 1);
				setc(al);
				movzx(regalloc.MapRegister(op.rd2), al);	// rd2 = C
				break;

			case shop_shld:
			case shop_shad:
				{
					if (regalloc.mapg(op.rd) != regalloc.mapg(op.rs1))
						mov(regalloc.MapRegister(op.rd), regalloc.MapRegister(op.rs1));
					Xbyak::Label negative_shift;
					Xbyak::Label non_zero;
					Xbyak::Label exit;

					mov(ecx, regalloc.MapRegister(op.rs2));
					cmp(ecx, 0);
					js(negative_shift);
					shl(regalloc.MapRegister(op.rd), cl);
					jmp(exit);

					L(negative_shift);
					test(ecx, 0x1f);
					jnz(non_zero);
					if (op.op == shop_shld)
						xor_(regalloc.MapRegister(op.rd), regalloc.MapRegister(op.rd));
					else
						sar(regalloc.MapRegister(op.rd), 31);
					jmp(exit);

					L(non_zero);
					neg(ecx);
					if (op.op == shop_shld)
						shr(regalloc.MapRegister(op.rd), cl);
					else
						sar(regalloc.MapRegister(op.rd), cl);
					L(exit);
				}
				break;

			case shop_test:
			case shop_seteq:
			case shop_setge:
			case shop_setgt:
			case shop_setae:
			case shop_setab:
				{
					if (op.op == shop_test)
					{
						if (op.rs2.is_imm())
							test(regalloc.MapRegister(op.rs1), op.rs2._imm);
						else
							test(regalloc.MapRegister(op.rs1), regalloc.MapRegister(op.rs2));
					}
					else
					{
						if (op.rs2.is_imm())
							cmp(regalloc.MapRegister(op.rs1), op.rs2._imm);
						else
							cmp(regalloc.MapRegister(op.rs1), regalloc.MapRegister(op.rs2));
					}
					switch (op.op)
					{
					case shop_test:
					case shop_seteq:
						sete(al);
						break;
					case shop_setge:
						setge(al);
						break;
					case shop_setgt:
						setg(al);
						break;
					case shop_setae:
						setae(al);
						break;
					case shop_setab:
						seta(al);
						break;
					default:
						die("invalid case");
						break;
					}
					movzx(regalloc.MapRegister(op.rd), al);
				}
				break;
/*
			case shop_setpeq:
				// TODO
				break;
*/
			case shop_mul_u16:
				movzx(eax, Xbyak::Reg16(regalloc.MapRegister(op.rs1).getIdx()));
				movzx(ecx, Xbyak::Reg16(regalloc.MapRegister(op.rs2).getIdx()));
				mul(ecx);
				mov(regalloc.MapRegister(op.rd), eax);
				break;
			case shop_mul_s16:
				movsx(eax, Xbyak::Reg16(regalloc.MapRegister(op.rs1).getIdx()));
				movsx(ecx, Xbyak::Reg16(regalloc.MapRegister(op.rs2).getIdx()));
				mul(ecx);
				mov(regalloc.MapRegister(op.rd), eax);
				break;
			case shop_mul_i32:
				mov(eax, regalloc.MapRegister(op.rs1));
				mul(regalloc.MapRegister(op.rs2));
				mov(regalloc.MapRegister(op.rd), eax);
				break;
			case shop_mul_u64:
				mov(eax, regalloc.MapRegister(op.rs1));
				mov(ecx, regalloc.MapRegister(op.rs2));
				mul(rcx);
				mov(regalloc.MapRegister(op.rd), eax);
				shr(rax, 32);
				mov(regalloc.MapRegister(op.rd2), eax);
				break;
			case shop_mul_s64:
				movsxd(rax, regalloc.MapRegister(op.rs1));
				movsxd(rcx, regalloc.MapRegister(op.rs2));
				mul(rcx);
				mov(regalloc.MapRegister(op.rd), eax);
				shr(rax, 32);
				mov(regalloc.MapRegister(op.rd2), eax);
				break;

			case shop_pref:
				{
					Xbyak::Reg32 rn;
					if (regalloc.IsAllocg(op.rs1))
					{
						rn = regalloc.MapRegister(op.rs1);
					}
					else
					{
						mov(rax, (uintptr_t)op.rs1.reg_ptr());
						mov(eax, dword[rax]);
						rn = eax;
					}
					mov(ecx, rn);
					shr(ecx, 26);
					cmp(ecx, 0x38);
					Xbyak::Label no_sqw;
					jne(no_sqw);

					mov(call_regs[0], rn);
					if (mmu_enabled())
					{
						mov(call_regs[1], block->vaddr + op.guest_offs - (op.delay_slot ? 1 : 0));	// pc

						GenCall(do_sqw_mmu_no_ex);
					}
					else
					{
						if (CCN_MMUCR.AT == 1)
						{
							GenCall(do_sqw_mmu);
						}
						else
						{
							mov(call_regs64[1], (uintptr_t)sq_both);
							GenCall(&do_sqw_nommu_local);
						}
					}
					L(no_sqw);
				}
				break;

			case shop_ext_s8:
				mov(eax, regalloc.MapRegister(op.rs1));
				movsx(regalloc.MapRegister(op.rd), al);
				break;
			case shop_ext_s16:
				movsx(regalloc.MapRegister(op.rd), Xbyak::Reg16(regalloc.MapRegister(op.rs1).getIdx()));
				break;

			//
			// FPU
			//

			case shop_fadd:
				GenBinaryFOp(op, &BlockCompiler::addss);
				break;
			case shop_fsub:
				GenBinaryFOp(op, &BlockCompiler::subss);
				break;
			case shop_fmul:
				GenBinaryFOp(op, &BlockCompiler::mulss);
				break;
			case shop_fdiv:
				GenBinaryFOp(op, &BlockCompiler::divss);
				break;

			case shop_fabs:
				if (regalloc.mapf(op.rd) != regalloc.mapf(op.rs1))
					movss(regalloc.MapXRegister(op.rd), regalloc.MapXRegister(op.rs1));
				mov(rcx, (size_t)&float_abs_mask);
				movss(xmm0, dword[rcx]);
				pand(regalloc.MapXRegister(op.rd), xmm0);
				break;
			case shop_fneg:
				if (regalloc.mapf(op.rd) != regalloc.mapf(op.rs1))
					movss(regalloc.MapXRegister(op.rd), regalloc.MapXRegister(op.rs1));
				mov(rcx, (size_t)&float_sign_mask);
				movss(xmm0, dword[rcx]);
				pxor(regalloc.MapXRegister(op.rd), xmm0);
				break;

			case shop_fsqrt:
				sqrtss(regalloc.MapXRegister(op.rd), regalloc.MapXRegister(op.rs1));
				break;

			case shop_fmac:
				if (regalloc.mapf(op.rd) != regalloc.mapf(op.rs1))
					movss(regalloc.MapXRegister(op.rd), regalloc.MapXRegister(op.rs1));
				if (cpu.has(Xbyak::util::Cpu::tFMA))
					vfmadd231ss(regalloc.MapXRegister(op.rd), regalloc.MapXRegister(op.rs2), regalloc.MapXRegister(op.rs3));
				else
				{
					movss(xmm0, regalloc.MapXRegister(op.rs2));
					mulss(xmm0, regalloc.MapXRegister(op.rs3));
					addss(regalloc.MapXRegister(op.rd), xmm0);
				}
				break;

			case shop_fsrra:
				// RSQRTSS has an |error| <= 1.5*2^-12 where the SH4 FSRRA needs |error| <= 2^-21
				sqrtss(xmm0, regalloc.MapXRegister(op.rs1));
				mov(eax, 0x3f800000);	// 1.0
				movd(regalloc.MapXRegister(op.rd), eax);
				divss(regalloc.MapXRegister(op.rd), xmm0);
				break;

			case shop_fsetgt:
			case shop_fseteq:
				ucomiss(regalloc.MapXRegister(op.rs1), regalloc.MapXRegister(op.rs2));
				if (op.op == shop_fsetgt)
				{
					seta(al);
				}
				else
				{
					//special case
					//We want to take in account the 'unordered' case on the fpu
					lahf();
					test(ah, 0x44);
					setnp(al);
				}
				movzx(regalloc.MapRegister(op.rd), al);
				break;

			case shop_fsca:
				movzx(rax, Xbyak::Reg16(regalloc.MapRegister(op.rs1).getIdx()));
				mov(rcx, (uintptr_t)&sin_table);
#ifdef EXPLODE_SPANS
				movss(regalloc.MapXRegister(op.rd, 0), dword[rcx + rax * 8]);
				movss(regalloc.MapXRegister(op.rd, 1), dword[rcx + (rax * 8) + 4]);
#else
				mov(rcx, qword[rcx + rax * 8]);
				mov(rdx, (uintptr_t)op.rd.reg_ptr());
				mov(qword[rdx], rcx);
#endif
				break;

			case shop_fipr:
				{
					mov(rax, (size_t)op.rs1.reg_ptr());
					movaps(regalloc.MapXRegister(op.rd), dword[rax]);
					mov(rax, (size_t)op.rs2.reg_ptr());
					mulps(regalloc.MapXRegister(op.rd), dword[rax]);
					const Xbyak::Xmm &rd = regalloc.MapXRegister(op.rd);
					// Only first-generation 64-bit CPUs lack SSE3 support
					if (cpu.has(Xbyak::util::Cpu::tSSE3))
					{
						haddps(rd, rd);
						haddps(rd, rd);
					}
					else
					{
						movhlps(xmm1, rd);
						addps(rd, xmm1);
						movaps(xmm1, rd);
						shufps(xmm1, xmm1,1);
						addss(rd, xmm1);
					}
				}
				break;

			case shop_ftrv:
				mov(rax, (uintptr_t)op.rs1.reg_ptr());
#if 0	// vfmadd231ps and vmulps cause rounding problems
				if (cpu.has(Xbyak::util::Cpu::tFMA))
				{
					movaps(xmm0, xword[rax]);					// fn[0-4]
					mov(rax, (uintptr_t)op.rs2.reg_ptr());		// fm[0-15]

					pshufd(xmm1, xmm0, 0x00);					// fn[0]
					vmulps(xmm2, xmm1, xword[rax]);				// fm[0-3]
					pshufd(xmm1, xmm0, 0x55);					// fn[1]
					vfmadd231ps(xmm2, xmm1, xword[rax + 16]);	// fm[4-7]
					pshufd(xmm1, xmm0, 0xaa);					// fn[2]
					vfmadd231ps(xmm2, xmm1, xword[rax + 32]);	// fm[8-11]
					pshufd(xmm1, xmm0, 0xff);					// fn[3]
					vfmadd231ps(xmm2, xmm1, xword[rax + 48]);	// fm[12-15]
					mov(rax, (uintptr_t)op.rd.reg_ptr());
					movaps(xword[rax], xmm2);
				}
				else
#endif
				{
					movaps(xmm3, xword[rax]);                   //xmm0=vector
					pshufd(xmm0, xmm3, 0);                      //xmm0={v0}
					pshufd(xmm1, xmm3, 0x55);                   //xmm1={v1}
					pshufd(xmm2, xmm3, 0xaa);                   //xmm2={v2}
					pshufd(xmm3, xmm3, 0xff);                   //xmm3={v3}

					//do the matrix mult !
					mov(rax, (uintptr_t)op.rs2.reg_ptr());
					mulps(xmm0, xword[rax + 0]);   //v0*=vm0
					mulps(xmm1, xword[rax + 16]);  //v1*=vm1
					mulps(xmm2, xword[rax + 32]);  //v2*=vm2
					mulps(xmm3, xword[rax + 48]);  //v3*=vm3

					addps(xmm0, xmm1);	 //sum it all up
					addps(xmm2, xmm3);
					addps(xmm0, xmm2);

					mov(rax, (uintptr_t)op.rd.reg_ptr());
					movaps(xword[rax], xmm0);

				}
				break;

			case shop_frswap:
				mov(rax, (uintptr_t)op.rs1.reg_ptr());
				mov(rcx, (uintptr_t)op.rd.reg_ptr());
				if (cpu.has(Xbyak::util::Cpu::tAVX512F))
				{
					vmovaps(zmm0, zword[rax]);
					vmovaps(zmm1, zword[rcx]);
					vmovaps(zword[rax], zmm1);
					vmovaps(zword[rcx], zmm0);
				}
				else if (cpu.has(Xbyak::util::Cpu::tAVX))
				{
					vmovaps(ymm0, yword[rax]);
					vmovaps(ymm1, yword[rcx]);
					vmovaps(yword[rax], ymm1);
					vmovaps(yword[rcx], ymm0);

					vmovaps(ymm0, yword[rax + 32]);
					vmovaps(ymm1, yword[rcx + 32]);
					vmovaps(yword[rax + 32], ymm1);
					vmovaps(yword[rcx + 32], ymm0);
				}
				else
				{
					for (int i = 0; i < 4; i++)
					{
						movaps(xmm0, xword[rax + (i * 16)]);
						movaps(xmm1, xword[rcx + (i * 16)]);
						movaps(xword[rax + (i * 16)], xmm1);
						movaps(xword[rcx + (i * 16)], xmm0);
					}
				}
				break;

			case shop_cvt_f2i_t:
				mov(rcx, (uintptr_t)&cvtf2i_pos_saturation);
				movss(xmm0, dword[rcx]);
				minss(xmm0, regalloc.MapXRegister(op.rs1));
				cvttss2si(regalloc.MapRegister(op.rd), xmm0);
				break;
			case shop_cvt_i2f_n:
			case shop_cvt_i2f_z:
				cvtsi2ss(regalloc.MapXRegister(op.rd), regalloc.MapRegister(op.rs1));
				break;
#endif

			default:
				shil_chf[op.op](&op);
				break;
			}
			regalloc.OpEnd(&op);
		}
		regalloc.Cleanup();
		current_opid = -1;

		mov(rax, (size_t)&next_pc);

		switch (block->BlockType) {

		case BET_StaticJump:
		case BET_StaticCall:
			//next_pc = block->BranchBlock;
			mov(dword[rax], block->BranchBlock);
			break;

		case BET_Cond_0:
		case BET_Cond_1:
			{
				//next_pc = next_pc_value;
				//if (*jdyn == 0)
				//next_pc = branch_pc_value;

				mov(dword[rax], block->NextBlock);

				if (block->has_jcond)
					mov(rdx, (size_t)&Sh4cntx.jdyn);
				else
					mov(rdx, (size_t)&sr.T);

				cmp(dword[rdx], block->BlockType & 1);
				Xbyak::Label branch_not_taken;

				jne(branch_not_taken, T_SHORT);
				mov(dword[rax], block->BranchBlock);
				L(branch_not_taken);
			}
			break;

		case BET_DynamicJump:
		case BET_DynamicCall:
		case BET_DynamicRet:
			//next_pc = *jdyn;
			mov(rdx, (size_t)&Sh4cntx.jdyn);
			mov(edx, dword[rdx]);
			mov(dword[rax], edx);
			break;

		case BET_DynamicIntr:
		case BET_StaticIntr:
			if (block->BlockType == BET_DynamicIntr) {
				//next_pc = *jdyn;
				mov(rdx, (size_t)&Sh4cntx.jdyn);
				mov(edx, dword[rdx]);
				mov(dword[rax], edx);
			}
			else {
				//next_pc = next_pc_value;
				mov(dword[rax], block->NextBlock);
			}

			GenCall(UpdateINTC);
			break;

		default:
			die("Invalid block end type");
		}

		L(exit_block);
#ifdef _WIN32
		add(rsp, 0x28);
#else
		add(rsp, 0x8);
#endif
		ret();

		ready();

		block->code = (DynarecCodeEntryPtr)getCode();
		block->host_code_size = getSize();

		emit_Skip(getSize());
	}

	void GenReadMemorySlow(const shil_opcode& op, RuntimeBlockInfo* block)
	{
		const u8 *start_addr = getCurr();
		if (mmu_enabled())
			mov(call_regs[1], block->vaddr + op.guest_offs - (op.delay_slot ? 1 : 0));	// pc

		u32 size = op.flags & 0x7f;
		switch (size) {
		case 1:
			if (!mmu_enabled())
				GenCall(ReadMem8);
			else
				GenCall(ReadMemNoEx<u8>);
			movsx(ecx, al);
			break;
		case 2:
			if (!mmu_enabled())
				GenCall(ReadMem16);
			else
				GenCall(ReadMemNoEx<u16>);
			movsx(ecx, ax);
			break;

		case 4:
			if (!mmu_enabled())
				GenCall(ReadMem32);
			else
				GenCall(ReadMemNoEx<u32>);
			mov(ecx, eax);
			break;
		case 8:
			if (!mmu_enabled())
				GenCall(ReadMem64);
			else
				GenCall(ReadMemNoEx<u64>);
			mov(rcx, rax);
			break;
		default:
			die("1..8 bytes");
		}

		if (mmu_enabled() && vmem32_enabled())
		{
			Xbyak::Label quick_exit;
			if (getCurr() - start_addr <= read_mem_op_size - 6)
				jmp(quick_exit, T_NEAR);
			while (getCurr() - start_addr < read_mem_op_size)
				nop();
			L(quick_exit);
			verify(getCurr() - start_addr == read_mem_op_size);
		}
	}

	void GenWriteMemorySlow(const shil_opcode& op, RuntimeBlockInfo* block)
	{
		const u8 *start_addr = getCurr();
		if (mmu_enabled())
			mov(call_regs[2], block->vaddr + op.guest_offs - (op.delay_slot ? 1 : 0));	// pc

		u32 size = op.flags & 0x7f;
		switch (size) {
		case 1:
			if (!mmu_enabled())
				GenCall(WriteMem8);
			else
				GenCall(WriteMemNoEx<u8>);
			break;
		case 2:
			if (!mmu_enabled())
				GenCall(WriteMem16);
			else
				GenCall(WriteMemNoEx<u16>);
			break;
		case 4:
			if (!mmu_enabled())
				GenCall(WriteMem32);
			else
				GenCall(WriteMemNoEx<u32>);
			break;
		case 8:
			if (!mmu_enabled())
				GenCall(WriteMem64);
			else
				GenCall(WriteMemNoEx<u64>);
			break;
		default:
			die("1..8 bytes");
		}
		if (mmu_enabled() && vmem32_enabled())
		{
			Xbyak::Label quick_exit;
			if (getCurr() - start_addr <= write_mem_op_size - 6)
				jmp(quick_exit, T_NEAR);
			while (getCurr() - start_addr < write_mem_op_size)
				nop();
			L(quick_exit);
			verify(getCurr() - start_addr == write_mem_op_size);
		}
	}

	void InitializeRewrite(RuntimeBlockInfo *block, size_t opid)
	{
		// shouldn't be necessary since all regs are flushed before mem access when mmu is enabled
		//regalloc.DoAlloc(block);
		regalloc.current_opid = opid;
	}

	void FinalizeRewrite()
	{
		ready();
	}

	void ngen_CC_Start(const shil_opcode& op)
	{
		CC_pars.clear();
	}

	void ngen_CC_param(const shil_opcode& op, const shil_param& prm, CanonicalParamType tp) {
		switch (tp)
		{

		case CPT_u32:
		case CPT_ptr:
		case CPT_f32:
		{
			CC_PS t = { tp, &prm };
			CC_pars.push_back(t);
		}
		break;


		// store from EAX
		case CPT_u64rvL:
		case CPT_u32rv:
			mov(rcx, rax);
			host_reg_to_shil_param(prm, ecx);
			break;

		case CPT_u64rvH:
			// assuming CPT_u64rvL has just been called
			shr(rcx, 32);
			host_reg_to_shil_param(prm, ecx);
			break;

		// store from xmm0
		case CPT_f32rv:
			host_reg_to_shil_param(prm, xmm0);
#ifdef EXPLODE_SPANS
			// The x86 dynarec saves to mem as well
			//mov(rax, (uintptr_t)prm.reg_ptr());
			//movd(dword[rax], xmm0);
#endif
			break;
		}
	}

	void ngen_CC_Call(const shil_opcode& op, void* function)
	{
		int regused = 0;
		int xmmused = 0;

		for (int i = CC_pars.size(); i-- > 0;)
		{
			verify(xmmused < 4 && regused < 4);
			const shil_param& prm = *CC_pars[i].prm;
			switch (CC_pars[i].type) {
				//push the contents

			case CPT_u32:
				shil_param_to_host_reg(prm, call_regs[regused++]);
				break;

			case CPT_f32:
				shil_param_to_host_reg(prm, call_regsxmm[xmmused++]);
				break;

				//push the ptr itself
			case CPT_ptr:
				verify(prm.is_reg());

				mov(call_regs64[regused++], (size_t)prm.reg_ptr());

				break;
            default:
               // Other cases handled in ngen_CC_param
               break;
			}
		}
		GenCall((void (*)())function);
	}

	void RegPreload(u32 reg, Xbyak::Operand::Code nreg)
	{
		mov(rax, (size_t)GetRegPtr(reg));
		mov(Xbyak::Reg32(nreg), dword[rax]);
	}
	void RegWriteback(u32 reg, Xbyak::Operand::Code nreg)
	{
		mov(rax, (size_t)GetRegPtr(reg));
		mov(dword[rax], Xbyak::Reg32(nreg));
	}
	void RegPreload_FPU(u32 reg, s8 nreg)
	{
		mov(rax, (size_t)GetRegPtr(reg));
		movss(Xbyak::Xmm(nreg), dword[rax]);
	}
	void RegWriteback_FPU(u32 reg, s8 nreg)
	{
		mov(rax, (size_t)GetRegPtr(reg));
		movss(dword[rax], Xbyak::Xmm(nreg));
	}

private:
	typedef void (BlockCompiler::*X64BinaryOp)(const Xbyak::Operand&, const Xbyak::Operand&);
	typedef void (BlockCompiler::*X64BinaryFOp)(const Xbyak::Xmm&, const Xbyak::Operand&);

<<<<<<< HEAD
	bool GenReadMemImmediate(const shil_opcode& op, RuntimeBlockInfo* block)
	{
		if (!op.rs1.is_imm())
			return false;
		u32 size = op.flags & 0x7f;
		u32 addr = op.rs1._imm;
		if (mmu_enabled())
		{
			if ((addr >> 12) != (block->vaddr >> 12))
				// When full mmu is on, only consider addresses in the same 4k page
				return false;

			u32 paddr;
			u32 rv;
			if (size == 2)
				rv = mmu_data_translation<MMU_TT_DREAD, u16>(addr, paddr);
			else if (size == 4)
				rv = mmu_data_translation<MMU_TT_DREAD, u32>(addr, paddr);
			else
				die("Invalid immediate size");
			if (rv != MMU_ERROR_NONE)
				return false;

			addr = paddr;
		}
		bool isram = false;
		void* ptr = _vmem_read_const(addr, isram, size);

		if (isram)
		{
			// Immediate pointer to RAM: super-duper fast access
			mov(rax, reinterpret_cast<uintptr_t>(ptr));
			switch (size)
			{
			case 2:
				if (regalloc.IsAllocg(op.rd))
					movsx(regalloc.MapRegister(op.rd), word[rax]);
				else
				{
					movsx(eax, word[rax]);
					mov(rcx, (uintptr_t)op.rd.reg_ptr());
					mov(dword[rcx], eax);
				}
				break;

			case 4:
				if (regalloc.IsAllocg(op.rd))
					mov(regalloc.MapRegister(op.rd), dword[rax]);
				else if (regalloc.IsAllocf(op.rd))
					movd(regalloc.MapXRegister(op.rd), dword[rax]);
				else
				{
					mov(eax, dword[rax]);
					mov(rcx, (uintptr_t)op.rd.reg_ptr());
					mov(dword[rcx], eax);
				}
				break;

			default:
				die("Invalid immediate size");
					break;
			}
		}
		else
		{
			// Not RAM: the returned pointer is a memory handler
			mov(call_regs[0], addr);

			switch(size)
			{
			case 2:
				GenCall((void (*)())ptr);
				movsx(ecx, ax);
				break;

			case 4:
				GenCall((void (*)())ptr);
				mov(ecx, eax);
				break;

			default:
				die("Invalid immediate size");
					break;
			}
			host_reg_to_shil_param(op.rd, ecx);
		}

		return true;
	}

	bool GenReadMemoryFast(const shil_opcode& op, RuntimeBlockInfo* block)
	{
		if (!mmu_enabled() || !vmem32_enabled())
			return false;
		const u8 *start_addr = getCurr();

		mov(rax, (uintptr_t)&p_sh4rcb->cntx.exception_pc);
		mov(dword[rax], block->vaddr + op.guest_offs - (op.delay_slot ? 2 : 0));

		mov(rax, (uintptr_t)p_sh4rcb->cntx.vmem32_base);

		u32 size = op.flags & 0x7f;
		//verify(getCurr() - start_addr == 26);
		if (mem_access_offset == 0)
			mem_access_offset = getCurr() - start_addr;
		else
			verify(getCurr() - start_addr == mem_access_offset);

		block->memory_accesses[(void*)getCurr()] = (u32)current_opid;
		switch (size)
		{
		case 1:
			movsx(ecx, byte[rax + call_regs64[0]]);
			break;

		case 2:
			movsx(ecx, word[rax + call_regs64[0]]);
			break;

		case 4:
			mov(ecx, dword[rax + call_regs64[0]]);
			break;

		case 8:
			mov(rcx, qword[rax + call_regs64[0]]);
			break;

		default:
			die("1..8 bytes");
		}

		while (getCurr() - start_addr < read_mem_op_size)
			nop();
		verify(getCurr() - start_addr == read_mem_op_size);

		return true;
	}

	bool GenWriteMemoryFast(const shil_opcode& op, RuntimeBlockInfo* block)
	{
		if (!mmu_enabled() || !vmem32_enabled())
			return false;
		const u8 *start_addr = getCurr();

		mov(rax, (uintptr_t)&p_sh4rcb->cntx.exception_pc);
		mov(dword[rax], block->vaddr + op.guest_offs - (op.delay_slot ? 2 : 0));

		mov(rax, (uintptr_t)p_sh4rcb->cntx.vmem32_base);

		u32 size = op.flags & 0x7f;
		//verify(getCurr() - start_addr == 26);
		if (mem_access_offset == 0)
			mem_access_offset = getCurr() - start_addr;
		else
			verify(getCurr() - start_addr == mem_access_offset);

		block->memory_accesses[(void*)getCurr()] = (u32)current_opid;
		switch (size)
		{
		case 1:
			mov(byte[rax + call_regs64[0] + 0], Xbyak::Reg8(call_regs[1].getIdx(), call_regs[1] == edi || call_regs[1] == esi));
			break;

		case 2:
			mov(word[rax + call_regs64[0]], Xbyak::Reg16(call_regs[1].getIdx()));
			break;

		case 4:
			mov(dword[rax + call_regs64[0]], call_regs[1]);
			break;

		case 8:
			mov(qword[rax + call_regs64[0]], call_regs64[1]);
			break;

		default:
			die("1..8 bytes");
		}

		while (getCurr() - start_addr < write_mem_op_size)
			nop();
		verify(getCurr() - start_addr == write_mem_op_size);

		return true;
	}

	void CheckBlock(RuntimeBlockInfo* block) {
		mov(call_regs[0], block->addr);

		// FIXME This test shouldn't be necessary
		// However the decoder makes various assumptions about the current PC value, which are simply not
		// true in a virtualized memory model. So this can only work if virtual and phy addresses are the
		// same at compile and run times.
		if (mmu_enabled())
		{
			mov(rax, (uintptr_t)&next_pc);
			cmp(dword[rax], block->vaddr);
			jne(reinterpret_cast<const void*>(&ngen_blockcheckfail));
		}

		s32 sz=block->sh4_code_size;
		u32 sa=block->addr;
=======
	void CheckBlock(SmcCheckEnum smc_checks, RuntimeBlockInfo* block) {
>>>>>>> fb76efb0

		switch (smc_checks) {
			case NoCheck:
				return;

		 	case FastCheck: {
		 		void* ptr = (void*)GetMemPtr(block->addr, 4);
                if (ptr)
				{
					mov(call_regs[0], block->addr);
					mov(rax, reinterpret_cast<uintptr_t>(ptr));
					mov(edx, *(u32*)ptr);
					cmp(dword[rax], edx);
					jne(reinterpret_cast<const void*>(CC_RX2RW(&ngen_blockcheckfail)));
				}
		 	}
		 	break;

		 	case FullCheck: {
		 		s32 sz=block->sh4_code_size;
				u32 sa=block->addr;

				void* ptr = (void*)GetMemPtr(sa, sz > 8 ? 8 : sz);
				if (ptr)
				{
					mov(call_regs[0], block->addr);

					while (sz > 0)
					{
						mov(rax, reinterpret_cast<uintptr_t>(ptr));

						if (sz >= 8) {
							mov(rdx, *(u64*)ptr);
							cmp(qword[rax], rdx);
							sz -= 8;
							sa += 8;
						}
						else if (sz >= 4) {
							mov(edx, *(u32*)ptr);
							cmp(dword[rax], edx);
							sz -= 4;
							sa += 4;
						}
						else {
							mov(edx, *(u16*)ptr);
							cmp(word[rax],dx);
							sz -= 2;
							sa += 2;
						}
						jne(reinterpret_cast<const void*>(CC_RX2RW(&ngen_blockcheckfail)));
						ptr = (void*)GetMemPtr(sa, sz > 8 ? 8 : sz);
					}
		 		}
		 	}
		 	break;

			default:
				die("unhandled smc_checks");
		}
	}

	void GenBinaryOp(const shil_opcode &op, X64BinaryOp natop)
	{
		if (regalloc.mapg(op.rd) != regalloc.mapg(op.rs1))
			mov(regalloc.MapRegister(op.rd), regalloc.MapRegister(op.rs1));
		if (op.rs2.is_imm())
		{
			mov(ecx, op.rs2._imm);
			(this->*natop)(regalloc.MapRegister(op.rd), ecx);
		}
		else
			(this->*natop)(regalloc.MapRegister(op.rd), regalloc.MapRegister(op.rs2));
	}

	void GenBinaryFOp(const shil_opcode &op, X64BinaryFOp natop)
	{
		if (regalloc.mapf(op.rd) != regalloc.mapf(op.rs1))
			movss(regalloc.MapXRegister(op.rd), regalloc.MapXRegister(op.rs1));
		(this->*natop)(regalloc.MapXRegister(op.rd), regalloc.MapXRegister(op.rs2));
	}

	template<class Ret, class... Params>
	void GenCall(Ret(*function)(Params...))
	{
#ifndef _WIN32
		bool xmm8_mapped = current_opid != -1 && regalloc.IsMapped(xmm8, current_opid);
		bool xmm9_mapped = current_opid != -1 && regalloc.IsMapped(xmm9, current_opid);
		bool xmm10_mapped = current_opid != -1 && regalloc.IsMapped(xmm10, current_opid);
		bool xmm11_mapped = current_opid != -1 && regalloc.IsMapped(xmm11, current_opid);

		// Need to save xmm registers as they are not preserved in linux/mach
		int offset = 0;
		if (xmm8_mapped || xmm9_mapped || xmm10_mapped || xmm11_mapped)
		{
			sub(rsp, 4 * (xmm8_mapped + xmm9_mapped + xmm10_mapped + xmm11_mapped));
			if (xmm8_mapped)
			{
				movd(ptr[rsp + offset], xmm8);
				offset += 4;
			}
			if (xmm9_mapped)
			{
				movd(ptr[rsp + offset], xmm9);
				offset += 4;
			}
			if (xmm10_mapped)
			{
				movd(ptr[rsp + offset], xmm10);
				offset += 4;
			}
			if (xmm11_mapped)
			{
				movd(ptr[rsp + offset], xmm11);
				offset += 4;
			}
		}
#endif

		call(CC_RX2RW(function));

#ifndef _WIN32
		if (xmm8_mapped || xmm9_mapped || xmm10_mapped || xmm11_mapped)
		{
			if (xmm11_mapped)
			{
				offset -= 4;
				movd(xmm11, ptr[rsp + offset]);
			}
			if (xmm10_mapped)
			{
				offset -= 4;
				movd(xmm10, ptr[rsp + offset]);
			}
			if (xmm9_mapped)
			{
				offset -= 4;
				movd(xmm9, ptr[rsp + offset]);
			}
			if (xmm8_mapped)
			{
				offset -= 4;
				movd(xmm8, ptr[rsp + offset]);
			}
			add(rsp, 4 * (xmm8_mapped + xmm9_mapped + xmm10_mapped + xmm11_mapped));
		}
#endif
	}

	// uses eax/rax
	void shil_param_to_host_reg(const shil_param& param, const Xbyak::Reg& reg)
	{
		if (param.is_imm())
		{
			if (!reg.isXMM())
				mov(reg, param._imm);
			else
			{
				mov(eax, param._imm);
				movd((const Xbyak::Xmm &)reg, eax);
			}
		}
		else if (param.is_reg())
		{
			if (param.is_r32f())
			{
				if (regalloc.IsAllocf(param))
				{
					if (!reg.isXMM())
						movd((const Xbyak::Reg32 &)reg, regalloc.MapXRegister(param));
					else
						movss((const Xbyak::Xmm &)reg, regalloc.MapXRegister(param));
				}
				else
				{
					mov(rax, (size_t)param.reg_ptr());
					verify(!reg.isXMM());
					mov((const Xbyak::Reg32 &)reg, dword[rax]);
				}
			}
			else
			{
				if (regalloc.IsAllocg(param))
				{
					if (!reg.isXMM())
						mov((const Xbyak::Reg32 &)reg, regalloc.MapRegister(param));
					else
						movd((const Xbyak::Xmm &)reg, regalloc.MapRegister(param));
				}
				else
				{
					mov(rax, (size_t)param.reg_ptr());
					if (!reg.isXMM())
						mov((const Xbyak::Reg32 &)reg, dword[rax]);
					else
						movss((const Xbyak::Xmm &)reg, dword[rax]);
				}
			}
		}
		else
		{
			verify(param.is_null());
		}
	}

	// uses rax
	void host_reg_to_shil_param(const shil_param& param, const Xbyak::Reg& reg)
	{
		if (regalloc.IsAllocg(param))
		{
			if (!reg.isXMM())
				mov(regalloc.MapRegister(param), (const Xbyak::Reg32 &)reg);
			else
				movd(regalloc.MapRegister(param), (const Xbyak::Xmm &)reg);
		}
		else if (regalloc.IsAllocf(param))
		{
			if (!reg.isXMM())
				movd(regalloc.MapXRegister(param), (const Xbyak::Reg32 &)reg);
			else
				movss(regalloc.MapXRegister(param), (const Xbyak::Xmm &)reg);
		}
		else
		{
			mov(rax, (size_t)param.reg_ptr());
			if (!reg.isXMM())
				mov(dword[rax], (const Xbyak::Reg32 &)reg);
			else
				movss(dword[rax], (const Xbyak::Xmm &)reg);
		}
	}

	vector<Xbyak::Reg32> call_regs;
	vector<Xbyak::Reg64> call_regs64;
	vector<Xbyak::Xmm> call_regsxmm;

	struct CC_PS
	{
		CanonicalParamType type;
		const shil_param* prm;
	};
	vector<CC_PS> CC_pars;

	X64RegAlloc regalloc;
	Xbyak::util::Cpu cpu;
	size_t current_opid;
	Xbyak::Label exit_block;
	static const u32 float_sign_mask;
	static const u32 float_abs_mask;
	static const f32 cvtf2i_pos_saturation;
	static const u32 read_mem_op_size;
	static const u32 write_mem_op_size;
public:
	static u32 mem_access_offset;
};

const u32 BlockCompiler::float_sign_mask = 0x80000000;
const u32 BlockCompiler::float_abs_mask = 0x7fffffff;
const f32 BlockCompiler::cvtf2i_pos_saturation = 2147483520.0f;		// IEEE 754: 0x4effffff;
const u32 BlockCompiler::read_mem_op_size = 30;
const u32 BlockCompiler::write_mem_op_size = 30;
u32 BlockCompiler::mem_access_offset = 0;

void X64RegAlloc::Preload(u32 reg, Xbyak::Operand::Code nreg)
{
	compiler->RegPreload(reg, nreg);
}
void X64RegAlloc::Writeback(u32 reg, Xbyak::Operand::Code nreg)
{
	compiler->RegWriteback(reg, nreg);
}
void X64RegAlloc::Preload_FPU(u32 reg, s8 nreg)
{
	compiler->RegPreload_FPU(reg, nreg);
}
void X64RegAlloc::Writeback_FPU(u32 reg, s8 nreg)
{
	compiler->RegWriteback_FPU(reg, nreg);
}

static BlockCompiler* compiler;

void ngen_Compile(RuntimeBlockInfo* block, SmcCheckEnum smc_checks, bool reset, bool staging, bool optimise)
{
	verify(emit_FreeSpace() >= 16 * 1024);

	compiler = new BlockCompiler();
	
	compiler->compile(block, smc_checks, reset, staging, optimise);

	delete compiler;
}

void ngen_CC_Start(shil_opcode* op)
{
	compiler->ngen_CC_Start(*op);
}

void ngen_CC_Param(shil_opcode* op, shil_param* par, CanonicalParamType tp)
{
	compiler->ngen_CC_param(*op, *par, tp);
}

void ngen_CC_Call(shil_opcode* op, void* function)
{
	compiler->ngen_CC_Call(*op, function);
}

void ngen_CC_Finish(shil_opcode* op)
{
}

bool ngen_Rewrite(unat& host_pc, unat, unat)
{
	if (!mmu_enabled() || !vmem32_enabled())
		return false;

	//printf("ngen_Rewrite pc %p\n", host_pc);
	RuntimeBlockInfo *block = bm_GetBlock((void *)host_pc);
	if (block == NULL)
	{
		printf("ngen_Rewrite: Block at %p not found\n", (void *)host_pc);
		return false;
	}
	u8 *code_ptr = (u8*)host_pc;
	auto it = block->memory_accesses.find(code_ptr);
	if (it == block->memory_accesses.end())
	{
		printf("ngen_Rewrite: memory access at %p not found (%lu entries)\n", code_ptr, block->memory_accesses.size());
		return false;
	}
	u32 opid = it->second;
	verify(opid < block->oplist.size());
	const shil_opcode& op = block->oplist[opid];

	BlockCompiler *assembler = new BlockCompiler(code_ptr - BlockCompiler::mem_access_offset);
	assembler->InitializeRewrite(block, opid);
	if (op.op == shop_readm)
		assembler->GenReadMemorySlow(op, block);
	else
		assembler->GenWriteMemorySlow(op, block);
	assembler->FinalizeRewrite();
	verify(block->host_code_size >= assembler->getSize());
	delete assembler;
	block->memory_accesses.erase(it);
	host_pc = (unat)(code_ptr - BlockCompiler::mem_access_offset);

	return true;
}

void ngen_HandleException()
{
	longjmp(jmp_env, 1);
}
#endif<|MERGE_RESOLUTION|>--- conflicted
+++ resolved
@@ -82,11 +82,9 @@
 #error RAM_SIZE_MAX unknown
 #endif
 
-<<<<<<< HEAD
 jmp_buf jmp_env;
-=======
+
 #ifndef _MSC_VER
->>>>>>> fb76efb0
 
 #ifdef _WIN32
         // Fully naked function in win32 for proper SEH prologue
@@ -341,37 +339,15 @@
 	void compile(RuntimeBlockInfo* block, SmcCheckEnum smc_checks, bool reset, bool staging, bool optimise)
 	{
 		//printf("X86_64 compiling %08x to %p\n", block->addr, emit_GetCCPtr());
-<<<<<<< HEAD
 		current_opid = -1;
-		if (force_checks) {
-			CheckBlock(block);
-		}
-
-=======
+
 		CheckBlock(smc_checks, block);
-		
-		regalloc.DoAlloc(block);
-
-		#ifdef FEAT_NO_RWX_PAGES
-		// Use absolute addressing for this one
-		// TODO(davidgfnet) remove the ifsef using CC_RX2RW/CC_RW2RX
-		mov(rax, (uintptr_t)&cycle_counter);
-		sub(dword[rax], block->guest_cycles);
-		#else
-		sub(dword[rip + &cycle_counter], block->guest_cycles);
-		#endif
-#ifdef PROFILING
-		mov(rax, (uintptr_t)&guest_cpu_cycles);
-		mov(ecx, block->guest_cycles);
-		add(qword[rax], rcx);
-#endif
->>>>>>> fb76efb0
+
 #ifdef _WIN32
 		sub(rsp, 0x28);		// 32-byte shadow space + 8 byte alignment
 #else
 		sub(rsp, 0x8);		// align stack
 #endif
-
 		if (mmu_enabled() && block->has_fpu_op)
 		{
 			Xbyak::Label fpu_enabled;
@@ -385,7 +361,14 @@
 			jmp(exit_block, T_NEAR);
 			L(fpu_enabled);
 		}
+#ifdef FEAT_NO_RWX_PAGES
+		// Use absolute addressing for this one
+		// TODO(davidgfnet) remove the ifsef using CC_RX2RW/CC_RW2RX
+		mov(rax, (uintptr_t)&cycle_counter);
+		sub(dword[rax], block->guest_cycles);
+#else
 		sub(dword[rip + &cycle_counter], block->guest_cycles);
+#endif
 #ifdef PROFILING
 		mov(rax, (uintptr_t)&guest_cpu_cycles);
 		mov(ecx, block->guest_cycles);
@@ -1320,7 +1303,6 @@
 	typedef void (BlockCompiler::*X64BinaryOp)(const Xbyak::Operand&, const Xbyak::Operand&);
 	typedef void (BlockCompiler::*X64BinaryFOp)(const Xbyak::Xmm&, const Xbyak::Operand&);
 
-<<<<<<< HEAD
 	bool GenReadMemImmediate(const shil_opcode& op, RuntimeBlockInfo* block)
 	{
 		if (!op.rs1.is_imm())
@@ -1507,7 +1489,7 @@
 		return true;
 	}
 
-	void CheckBlock(RuntimeBlockInfo* block) {
+	void CheckBlock(SmcCheckEnum smc_checks, RuntimeBlockInfo* block) {
 		mov(call_regs[0], block->addr);
 
 		// FIXME This test shouldn't be necessary
@@ -1520,12 +1502,6 @@
 			cmp(dword[rax], block->vaddr);
 			jne(reinterpret_cast<const void*>(&ngen_blockcheckfail));
 		}
-
-		s32 sz=block->sh4_code_size;
-		u32 sa=block->addr;
-=======
-	void CheckBlock(SmcCheckEnum smc_checks, RuntimeBlockInfo* block) {
->>>>>>> fb76efb0
 
 		switch (smc_checks) {
 			case NoCheck:
