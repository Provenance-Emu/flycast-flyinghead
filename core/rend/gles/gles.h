#pragma once
#include <unordered_map>
#include <atomic>
#include "rend/rend.h"
<<<<<<< HEAD
#include "rend/TexCache.h"
#include "wsi/gl_context.h"
=======

#if (defined(GLES) && HOST_OS != OS_DARWIN && !defined(USE_SDL)) || defined(_ANDROID)
#define USE_EGL
#include <EGL/egl.h>
#include <EGL/eglext.h>
#endif

#ifdef GLES
#if defined(TARGET_IPHONE) //apple-specific ogles2 headers
//#include <APPLE/egl.h>
#include <OpenGLES/ES2/gl.h>
#include <OpenGLES/ES2/glext.h>
#endif
#include <GLES32/gl32.h>
#include <GLES32/gl2ext.h>
#ifndef GLES2
#include "gl32funcs.h"
#endif

#ifndef GL_NV_draw_path
//IMGTEC GLES emulation
#pragma comment(lib,"libEGL.lib")
#pragma comment(lib,"libGLESv2.lib")
#else /* NV gles emulation*/
#pragma comment(lib,"libGLES20.lib")
#endif

#elif HOST_OS == OS_DARWIN
    #include <OpenGL/gl3.h>
#else
	#include <GL4/gl3w.h>
#endif
#include <glm/glm.hpp>
>>>>>>> cf22e942

#define glCheck() do { if (unlikely(settings.validate.OpenGlChecks)) { verify(glGetError()==GL_NO_ERROR); } } while(0)
#define eglCheck() false

#define VERTEX_POS_ARRAY 0
#define VERTEX_COL_BASE_ARRAY 1
#define VERTEX_COL_OFFS_ARRAY 2
#define VERTEX_UV_ARRAY 3
// OIT only
#define VERTEX_COL_BASE1_ARRAY 4
#define VERTEX_COL_OFFS1_ARRAY 5
#define VERTEX_UV1_ARRAY 6

//vertex types
extern u32 gcflip;

extern glm::mat4 ViewportMatrix;

void DrawStrips();

struct PipelineShader
{
	GLuint program;

	GLuint depth_scale;
	GLuint extra_depth_scale;
	GLuint pp_ClipTest,cp_AlphaTestValue;
	GLuint sp_FOG_COL_RAM,sp_FOG_COL_VERT,sp_FOG_DENSITY;
	GLuint trilinear_alpha;
	GLuint fog_clamp_min, fog_clamp_max;
	GLuint normal_matrix;

	//
	u32 cp_AlphaTest; s32 pp_ClipTestMode;
	u32 pp_Texture, pp_UseAlpha, pp_IgnoreTexA, pp_ShadInstr, pp_Offset, pp_FogCtrl;
	bool pp_Gouraud, pp_BumpMap;
	bool fog_clamping;
	bool trilinear;
};


struct gl_ctx
{
	struct
	{
		GLuint program;

		GLuint depth_scale;
		GLuint extra_depth_scale;
		GLuint sp_ShaderColor;
		GLuint normal_matrix;

	} modvol_shader;

	std::unordered_map<u32, PipelineShader> shaders;

	struct
	{
		GLuint program;
		GLuint scale;
		GLuint vao;
		GLuint geometry;
		GLuint osd_tex;
	} OSD_SHADER;

	struct
	{
		GLuint geometry,modvols,idxs,idxs2;
		GLuint vao;
	} vbo;

	struct
	{
		u32 TexAddr;
		GLuint depthb;
		GLuint tex;
		GLuint fbo;
	} rtt;

	struct
	{
		GLuint depthb;
		GLuint colorb;
		GLuint tex;
		GLuint fbo;
		int width;
		int height;
	} ofbo;

	const char *gl_version;
	const char *glsl_version_header;
	int gl_major;
	bool is_gles;
	GLuint fog_image_format;
	GLenum index_type;
	bool GL_OES_packed_depth_stencil_supported;
	bool GL_OES_depth24_supported;

	size_t get_index_size() { return index_type == GL_UNSIGNED_INT ? sizeof(u32) : sizeof(u16); }
};

extern gl_ctx gl;
extern GLuint fbTextureId;

u64 gl_GetTexture(TSP tsp,TCW tcw);
struct text_info {
	u16* pdata;
	u32 width;
	u32 height;
	u32 textype; // 0 565, 1 1555, 2 4444
};
enum ModifierVolumeMode { Xor, Or, Inclusion, Exclusion, ModeCount };

void gl_load_osd_resources();
void gl_free_osd_resources();
bool ProcessFrame(TA_context* ctx);
void UpdateFogTexture(u8 *fog_table, GLenum texture_slot, GLint fog_image_format);
void findGLVersion();
void GetFramebufferScaling(float& scale_x, float& scale_y, float& scissoring_scale_x, float& scissoring_scale_y);
void GetFramebufferSize(float& dc_width, float& dc_height);
void SetupMatrices(float dc_width, float dc_height,
				   float scale_x, float scale_y, float scissoring_scale_x, float scissoring_scale_y,
				   float &ds2s_offs_x, glm::mat4& normal_mat, glm::mat4& scissor_mat);

text_info raw_GetTexture(TSP tsp, TCW tcw);
void DoCleanup();
void SetCull(u32 CullMode);
s32 SetTileClip(u32 val, GLint uniform);
void SetMVS_Mode(ModifierVolumeMode mv_mode, ISP_Modvol ispc);

void BindRTT(u32 addy, u32 fbw, u32 fbh, u32 channels, u32 fmt);
void ReadRTTBuffer();
void RenderFramebuffer();
void DrawFramebuffer();
GLuint init_output_framebuffer(int width, int height);
bool render_output_framebuffer();
void free_output_framebuffer();

void HideOSD();
void OSD_DRAW(bool clear_screen);
PipelineShader *GetProgram(u32 cp_AlphaTest, u32 pp_ClipTestMode,
							u32 pp_Texture, u32 pp_UseAlpha, u32 pp_IgnoreTexA, u32 pp_ShadInstr, u32 pp_Offset,
							u32 pp_FogCtrl, bool pp_Gouraud, bool pp_BumpMap, bool fog_clamping, bool trilinear);

GLuint gl_CompileShader(const char* shader, GLuint type);
GLuint gl_CompileAndLink(const char* VertexShader, const char* FragmentShader);
bool CompilePipelineShader(PipelineShader* s);
#define TEXTURE_LOAD_ERROR 0
u8* loadPNGData(const string& subpath, int &width, int &height);
GLuint loadPNG(const string& subpath, int &width, int &height);

extern struct ShaderUniforms_t
{
	float PT_ALPHA;
	float depth_coefs[4];
	float extra_depth_scale;
	float fog_den_float;
	float ps_FOG_COL_RAM[3];
	float ps_FOG_COL_VERT[3];
	float trilinear_alpha;
	float fog_clamp_min[4];
	float fog_clamp_max[4];
	glm::mat4 normal_mat;

	void Set(PipelineShader* s)
	{
		if (s->cp_AlphaTestValue!=-1)
			glUniform1f(s->cp_AlphaTestValue,PT_ALPHA);

		if (s->depth_scale!=-1)
			glUniform4fv( s->depth_scale, 1, depth_coefs);

		if (s->extra_depth_scale != -1)
			glUniform1f(s->extra_depth_scale, extra_depth_scale);

		if (s->sp_FOG_DENSITY!=-1)
			glUniform1f( s->sp_FOG_DENSITY,fog_den_float);

		if (s->sp_FOG_COL_RAM!=-1)
			glUniform3fv( s->sp_FOG_COL_RAM, 1, ps_FOG_COL_RAM);

		if (s->sp_FOG_COL_VERT!=-1)
			glUniform3fv( s->sp_FOG_COL_VERT, 1, ps_FOG_COL_VERT);

		if (s->fog_clamp_min != -1)
			glUniform4fv(s->fog_clamp_min, 1, fog_clamp_min);
		if (s->fog_clamp_max != -1)
			glUniform4fv(s->fog_clamp_max, 1, fog_clamp_max);

		if (s->normal_matrix != -1)
			glUniformMatrix4fv(s->normal_matrix, 1, GL_FALSE, &normal_mat[0][0]);
	}

} ShaderUniforms;

struct TextureCacheData : BaseTextureCacheData
{
	GLuint texID;   //gl texture
	u16* pData;
<<<<<<< HEAD
	virtual std::string GetId() override { return std::to_string(texID); }
	virtual void UploadToGPU(int width, int height, u8 *temp_tex_buffer) override;
	virtual bool Delete() override;
};

class TextureCache : public BaseTextureCache<TextureCacheData>
{
};
extern TextureCache TexCache;

extern const u32 Zfunction[8];
=======
	int tex_type;
	
	u32 Lookups;
	
	//decoded texture info
	u32 sa;         //pixel data start address in vram (might be offset for mipmaps/etc)
	u32 sa_tex;		//texture data start address in vram
	u32 w,h;        //width & height of the texture
	u32 size;       //size, in bytes, in vram
	
	PvrTexInfo* tex;
	TexConvFP*  texconv;
	TexConvFP32*  texconv32;
	
	u32 dirty;
	vram_block* lock_block;
	
	u32 Updates;
	
	u32 palette_index;
	//used for palette updates
	u32 palette_hash;			// Palette hash at time of last update
	u32 vq_codebook;            // VQ quantizers table for compressed textures
	u32 texture_hash;			// xxhash of texture data, used for custom textures
	u32 old_texture_hash;		// legacy hash
	u8* volatile custom_image_data;		// loaded custom image data
	volatile u32 custom_width;
	volatile u32 custom_height;
	std::atomic_int custom_load_in_progress;
	
	void PrintTextureName();
	
	bool IsPaletted()
	{
		return tcw.PixelFmt == PixelPal4 || tcw.PixelFmt == PixelPal8;
	}
	
	void Create(bool isGL);
	void ComputeHash();
	void Update();
	void UploadToGPU(GLuint textype, int width, int height, u8 *temp_tex_buffer);
	void CheckCustomTexture();
	//true if : dirty or paletted texture and hashes don't match
	bool NeedsUpdate();
	bool Delete();
};
>>>>>>> cf22e942
<|MERGE_RESOLUTION|>--- conflicted
+++ resolved
@@ -2,44 +2,9 @@
 #include <unordered_map>
 #include <atomic>
 #include "rend/rend.h"
-<<<<<<< HEAD
 #include "rend/TexCache.h"
 #include "wsi/gl_context.h"
-=======
-
-#if (defined(GLES) && HOST_OS != OS_DARWIN && !defined(USE_SDL)) || defined(_ANDROID)
-#define USE_EGL
-#include <EGL/egl.h>
-#include <EGL/eglext.h>
-#endif
-
-#ifdef GLES
-#if defined(TARGET_IPHONE) //apple-specific ogles2 headers
-//#include <APPLE/egl.h>
-#include <OpenGLES/ES2/gl.h>
-#include <OpenGLES/ES2/glext.h>
-#endif
-#include <GLES32/gl32.h>
-#include <GLES32/gl2ext.h>
-#ifndef GLES2
-#include "gl32funcs.h"
-#endif
-
-#ifndef GL_NV_draw_path
-//IMGTEC GLES emulation
-#pragma comment(lib,"libEGL.lib")
-#pragma comment(lib,"libGLESv2.lib")
-#else /* NV gles emulation*/
-#pragma comment(lib,"libGLES20.lib")
-#endif
-
-#elif HOST_OS == OS_DARWIN
-    #include <OpenGL/gl3.h>
-#else
-	#include <GL4/gl3w.h>
-#endif
 #include <glm/glm.hpp>
->>>>>>> cf22e942
 
 #define glCheck() do { if (unlikely(settings.validate.OpenGlChecks)) { verify(glGetError()==GL_NO_ERROR); } } while(0)
 #define eglCheck() false
@@ -239,7 +204,6 @@
 {
 	GLuint texID;   //gl texture
 	u16* pData;
-<<<<<<< HEAD
 	virtual std::string GetId() override { return std::to_string(texID); }
 	virtual void UploadToGPU(int width, int height, u8 *temp_tex_buffer) override;
 	virtual bool Delete() override;
@@ -250,52 +214,4 @@
 };
 extern TextureCache TexCache;
 
-extern const u32 Zfunction[8];
-=======
-	int tex_type;
-	
-	u32 Lookups;
-	
-	//decoded texture info
-	u32 sa;         //pixel data start address in vram (might be offset for mipmaps/etc)
-	u32 sa_tex;		//texture data start address in vram
-	u32 w,h;        //width & height of the texture
-	u32 size;       //size, in bytes, in vram
-	
-	PvrTexInfo* tex;
-	TexConvFP*  texconv;
-	TexConvFP32*  texconv32;
-	
-	u32 dirty;
-	vram_block* lock_block;
-	
-	u32 Updates;
-	
-	u32 palette_index;
-	//used for palette updates
-	u32 palette_hash;			// Palette hash at time of last update
-	u32 vq_codebook;            // VQ quantizers table for compressed textures
-	u32 texture_hash;			// xxhash of texture data, used for custom textures
-	u32 old_texture_hash;		// legacy hash
-	u8* volatile custom_image_data;		// loaded custom image data
-	volatile u32 custom_width;
-	volatile u32 custom_height;
-	std::atomic_int custom_load_in_progress;
-	
-	void PrintTextureName();
-	
-	bool IsPaletted()
-	{
-		return tcw.PixelFmt == PixelPal4 || tcw.PixelFmt == PixelPal8;
-	}
-	
-	void Create(bool isGL);
-	void ComputeHash();
-	void Update();
-	void UploadToGPU(GLuint textype, int width, int height, u8 *temp_tex_buffer);
-	void CheckCustomTexture();
-	//true if : dirty or paletted texture and hashes don't match
-	bool NeedsUpdate();
-	bool Delete();
-};
->>>>>>> cf22e942
+extern const u32 Zfunction[8];