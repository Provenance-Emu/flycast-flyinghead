--- conflicted
+++ resolved
@@ -1,4 +1,3 @@
-<<<<<<< HEAD
 /*
 	Copyright 2021 flyinghead
 
@@ -99,113 +98,10 @@
 
 	void resize(int w, int h) override
 	{
-=======
-/*
-	Copyright 2021 flyinghead
-
-	This file is part of Flycast.
-
-    Flycast is free software: you can redistribute it and/or modify
-    it under the terms of the GNU General Public License as published by
-    the Free Software Foundation, either version 2 of the License, or
-    (at your option) any later version.
-
-    Flycast is distributed in the hope that it will be useful,
-    but WITHOUT ANY WARRANTY; without even the implied warranty of
-    MERCHANTABILITY or FITNESS FOR A PARTICULAR PURPOSE.  See the
-    GNU General Public License for more details.
-
-    You should have received a copy of the GNU General Public License
-    along with Flycast.  If not, see <https://www.gnu.org/licenses/>.
-*/
-#include "types.h"
-#include "hw/pvr/Renderer_if.h"
-#include <d3d11.h>
-#include "../dx11context.h"
-#include "../dx11_renderer.h"
-#include "rend/transform_matrix.h"
-#include "../dx11_texture.h"
-#include "dx11_oitshaders.h"
-#include "../dx11_renderstate.h"
-#include "dx11_oitbuffers.h"
-#include "dx11_oitshaders.h"
-#include "rend/tileclip.h"
-
-const D3D11_INPUT_ELEMENT_DESC MainLayout[]
-{
-	{ "POSITION", 0, DXGI_FORMAT_R32G32B32_FLOAT, 0, (UINT)offsetof(Vertex, x), D3D11_INPUT_PER_VERTEX_DATA, 0 },
-	{ "COLOR",    0, DXGI_FORMAT_B8G8R8A8_UNORM, 0, (UINT)offsetof(Vertex, col), D3D11_INPUT_PER_VERTEX_DATA, 0 },
-	{ "COLOR",    1, DXGI_FORMAT_B8G8R8A8_UNORM, 0, (UINT)offsetof(Vertex, spc), D3D11_INPUT_PER_VERTEX_DATA, 0 },
-	{ "TEXCOORD", 0, DXGI_FORMAT_R32G32_FLOAT,   0, (UINT)offsetof(Vertex, u),  D3D11_INPUT_PER_VERTEX_DATA, 0 },
-	{ "COLOR",    2, DXGI_FORMAT_B8G8R8A8_UNORM, 0, (UINT)offsetof(Vertex, col1), D3D11_INPUT_PER_VERTEX_DATA, 0 },
-	{ "COLOR",    3, DXGI_FORMAT_B8G8R8A8_UNORM, 0, (UINT)offsetof(Vertex, spc1), D3D11_INPUT_PER_VERTEX_DATA, 0 },
-	{ "TEXCOORD", 1, DXGI_FORMAT_R32G32_FLOAT,   0, (UINT)offsetof(Vertex, u1),  D3D11_INPUT_PER_VERTEX_DATA, 0 },
-	// Naomi 2
-	{ "NORMAL",   0, DXGI_FORMAT_R32G32B32_FLOAT, 0, (UINT)offsetof(Vertex, nx),  D3D11_INPUT_PER_VERTEX_DATA, 0 },
-};
-
-struct DX11OITRenderer : public DX11Renderer
-{
-	struct PixelPolyConstants
-	{
-		float clipTest[4];
-		int blend_mode0[2];
-		int blend_mode1[2];
-		float paletteIndex;
-		float trilinearAlpha;
-
-		// two volume mode
-		int shading_instr0;
-		int shading_instr1;
-		int fog_control0;
-		int fog_control1;
-		int use_alpha0;
-		int use_alpha1;
-		int ignore_tex_alpha0;
-		int ignore_tex_alpha1;
-	};
-
-	bool Init() override
-	{
-		if (!DX11Renderer::Init())
-			return false;
-		pxlPolyConstants.reset();
-		D3D11_BUFFER_DESC desc{};
-		desc.Usage = D3D11_USAGE_DYNAMIC;
-		desc.BindFlags = D3D11_BIND_CONSTANT_BUFFER;
-		desc.CPUAccessFlags = D3D11_CPU_ACCESS_WRITE;
-		desc.ByteWidth = sizeof(PixelPolyConstants);
-		desc.ByteWidth = (((desc.ByteWidth - 1) >> 4) + 1) << 4;
-		bool success = SUCCEEDED(device->CreateBuffer(&desc, nullptr, &pxlPolyConstants.get()));
-
-		shaders.init(device, theDX11Context.getCompiler());
-		buffers.init(device, deviceContext);
-		pixelBufferSize = config::PixelBufferSize;
-		ComPtr<ID3DBlob> blob = shaders.getVertexShaderBlob();
-		mainInputLayout.reset();
-		success = SUCCEEDED(device->CreateInputLayout(MainLayout, ARRAY_SIZE(MainLayout), blob->GetBufferPointer(), blob->GetBufferSize(), &mainInputLayout.get())) && success;
-
-		blob = shaders.getFinalVertexShaderBlob();
-		success = SUCCEEDED(device->CreateInputLayout(MainLayout, 0, blob->GetBufferPointer(), blob->GetBufferSize(), &finalInputLayout.get())) && success;
-
-		desc.ByteWidth = sizeof(int);
-		desc.ByteWidth = (((desc.ByteWidth - 1) >> 4) + 1) << 4;
-		desc.Usage = D3D11_USAGE_DYNAMIC;
-		desc.BindFlags = D3D11_BIND_CONSTANT_BUFFER;
-		desc.CPUAccessFlags = D3D11_CPU_ACCESS_WRITE;
-		success = SUCCEEDED(device->CreateBuffer(&desc, nullptr, &vtxPolyConstants.get())) && success;
-
-		return success;
-	}
-
-	void resize(int w, int h) override
-	{
->>>>>>> ffec935e
 		if (w == (int)width && h == (int)height && opaqueTex != nullptr)
 			return;
 		DX11Renderer::resize(w, h);
 		buffers.resize(w, h);
-<<<<<<< HEAD
 
 		createTexAndRenderTarget(opaqueTex, opaqueRenderTarget, width, height);
 		multipassTex.reset();
@@ -812,612 +708,4 @@
 Renderer *rend_OITDirectX11()
 {
 	return new DX11OITRenderer();
-}
-=======
-
-		createTexAndRenderTarget(opaqueTex, opaqueRenderTarget, width, height);
-		multipassTex.reset();
-		multipassRenderTarget.reset();
-		multipassTextureView.reset();
-		opaqueTextureView.reset();
-		D3D11_SHADER_RESOURCE_VIEW_DESC viewDesc{};
-		viewDesc.Format = DXGI_FORMAT_B8G8R8A8_UNORM;
-		viewDesc.ViewDimension = D3D11_SRV_DIMENSION_TEXTURE2D;
-		viewDesc.Texture2D.MipLevels = 1;
-		device->CreateShaderResourceView(opaqueTex, &viewDesc, &opaqueTextureView.get());
-
-		// For depth pass. Use a 32-bit format for depth to avoid loss of precision
-		createDepthTexAndView(depthStencilTex2, depthStencilView2, width, height, DXGI_FORMAT_R32G8X24_TYPELESS, D3D11_BIND_SHADER_RESOURCE);
-		stencilView.reset();
-		viewDesc.Format = DXGI_FORMAT_X32_TYPELESS_G8X24_UINT;
-		device->CreateShaderResourceView(depthStencilTex2, &viewDesc, &stencilView.get());
-
-		depthView.reset();
-		viewDesc.Format = DXGI_FORMAT_R32_FLOAT_X8X24_TYPELESS;
-		device->CreateShaderResourceView(depthStencilTex2, &viewDesc, &depthView.get());
-
-		createDepthTexAndView(depthTex, depthTexView, width, height, DXGI_FORMAT_R32G8X24_TYPELESS);
-	}
-
-	void setRTTSize(int width, int height) override {
-		buffers.resize(width, height);
-	}
-
-	void Term() override
-	{
-		vtxPolyConstants.reset();
-		finalInputLayout.reset();
-		mainInputLayout.reset();
-		multipassTextureView.reset();
-		multipassRenderTarget.reset();
-		multipassTex.reset();
-		opaqueTextureView.reset();
-		opaqueRenderTarget.reset();
-		opaqueTex.reset();
-		shaders.term();
-		buffers.term();
-		DX11Renderer::Term();
-	}
-
-	template <u32 Type, bool SortingEnabled, DX11OITShaders::Pass pass>
-	void setRenderState(const PolyParam *gp, int polyNumber)
-	{
-		ComPtr<ID3D11VertexShader> vertexShader = shaders.getVertexShader(gp->pcw.Gouraud, gp->isNaomi2(), false, pass != DX11OITShaders::Depth);
-		deviceContext->VSSetShader(vertexShader, nullptr, 0);
-
-		PixelPolyConstants constants;
-		if (gp->pcw.Texture && gp->tsp.FilterMode > 1 && Type != ListType_Punch_Through && gp->tcw.MipMapped == 1)
-		{
-			constants.trilinearAlpha = 0.25f * (gp->tsp.MipMapD & 0x3);
-			if (gp->tsp.FilterMode == 2)
-				// Trilinear pass A
-				constants.trilinearAlpha = 1.f - constants.trilinearAlpha;
-		}
-		else
-			constants.trilinearAlpha = 1.f;
-
-		int clip_rect[4] = {};
-		TileClipping clipmode = GetTileClip(gp->tileclip, matrices.GetViewportMatrix(), clip_rect);
-		bool gpuPalette = gp->texture != nullptr ? gp->texture->gpuPalette : false;
-		// Two volumes mode only supported for OP and PT
-		bool two_volumes_mode = (gp->tsp1.full != (u32)-1) && Type != ListType_Translucent;
-		bool useTexture;
-
-		ComPtr<ID3D11PixelShader> pixelShader;
-		if (pass == DX11OITShaders::Depth)
-		{
-			useTexture = Type == ListType_Punch_Through ? gp->pcw.Texture : false;
-			pixelShader = shaders.getShader(
-					useTexture,
-					gp->tsp.UseAlpha,
-					gp->tsp.IgnoreTexA,
-					0,
-					false,
-					2,
-					false,
-					false,
-					gpuPalette,
-					gp->pcw.Gouraud,
-					useTexture,
-					clipmode == TileClipping::Inside,
-					false,
-					two_volumes_mode,
-					pass);
-		}
-		else
-		{
-			bool color_clamp = gp->tsp.ColorClamp && (pvrrc.fog_clamp_min.full != 0 || pvrrc.fog_clamp_max.full != 0xffffffff);
-
-			int fog_ctrl = config::Fog ? gp->tsp.FogCtrl : 2;
-			useTexture = gp->pcw.Texture;
-
-			pixelShader = shaders.getShader(
-					useTexture,
-					gp->tsp.UseAlpha,
-					gp->tsp.IgnoreTexA,
-					gp->tsp.ShadInstr,
-					gp->pcw.Offset,
-					fog_ctrl,
-					gp->tcw.PixelFmt == PixelBumpMap,
-					color_clamp,
-					gpuPalette,
-					gp->pcw.Gouraud,
-					Type == ListType_Punch_Through,
-					clipmode == TileClipping::Inside,
-					gp->pcw.Texture && gp->tsp.FilterMode == 0 && !gp->tsp.ClampU && !gp->tsp.ClampV && !gp->tsp.FlipU && !gp->tsp.FlipV,
-					two_volumes_mode,
-					pass);
-
-		}
-		deviceContext->PSSetShader(pixelShader, nullptr, 0);
-
-		if (gpuPalette)
-		{
-			if (gp->tcw.PixelFmt == PixelPal4)
-				constants.paletteIndex = (float)(gp->tcw.PalSelect << 4);
-			else
-				constants.paletteIndex = (float)((gp->tcw.PalSelect >> 4) << 8);
-		}
-
-		if (clipmode == TileClipping::Outside)
-		{
-			RECT rect { clip_rect[0], clip_rect[1], clip_rect[0] + clip_rect[2], clip_rect[1] + clip_rect[3] };
-			deviceContext->RSSetScissorRects(1, &rect);
-		}
-		else
-		{
-			deviceContext->RSSetScissorRects(1, &scissorRect);
-			if (clipmode == TileClipping::Inside)
-			{
-				constants.clipTest[0] = (float)clip_rect[0];
-				constants.clipTest[1] = (float)clip_rect[1];
-				constants.clipTest[2] = (float)(clip_rect[0] + clip_rect[2]);
-				constants.clipTest[3] = (float)(clip_rect[1] + clip_rect[3]);
-			}
-		}
-		constants.blend_mode0[0] = gp->tsp.SrcInstr;
-		constants.blend_mode0[1] = gp->tsp.DstInstr;
-		if (two_volumes_mode)
-		{
-			constants.blend_mode1[0] = gp->tsp1.SrcInstr;
-			constants.blend_mode1[1] = gp->tsp1.DstInstr;
-			constants.shading_instr0 = gp->tsp.ShadInstr;
-			constants.shading_instr1 = gp->tsp1.ShadInstr;
-			constants.fog_control0 = gp->tsp.FogCtrl;
-			constants.fog_control1 = gp->tsp1.FogCtrl;
-			constants.use_alpha0 = gp->tsp.UseAlpha;
-			constants.use_alpha1 = gp->tsp1.UseAlpha;
-			constants.ignore_tex_alpha0 = gp->tsp.IgnoreTexA;
-			constants.ignore_tex_alpha1 = gp->tsp1.IgnoreTexA;
-		}
-		D3D11_MAPPED_SUBRESOURCE mappedSubres;
-		deviceContext->Map(pxlPolyConstants, 0, D3D11_MAP_WRITE_DISCARD, 0, &mappedSubres);
-		memcpy(mappedSubres.pData, &constants, sizeof(constants));
-		deviceContext->Unmap(pxlPolyConstants, 0);
-
-		if (!gp->isNaomi2())
-		{
-			deviceContext->Map(vtxPolyConstants, 0, D3D11_MAP_WRITE_DISCARD, 0, &mappedSubres);
-			memcpy(mappedSubres.pData, &polyNumber, sizeof(polyNumber));
-			deviceContext->Unmap(vtxPolyConstants, 0);
-			deviceContext->VSSetConstantBuffers(1, 1, &vtxPolyConstants.get());
-		}
-
-		if (pass == DX11OITShaders::Color)
-		{
-			// Apparently punch-through polys support blending, or at least some combinations
-			if (Type == ListType_Translucent || Type == ListType_Punch_Through)
-				deviceContext->OMSetBlendState(blendStates.getState(true, gp->tsp.SrcInstr, gp->tsp.DstInstr), nullptr, 0xffffffff);
-			else
-				deviceContext->OMSetBlendState(blendStates.getState(false, gp->tsp.SrcInstr, gp->tsp.DstInstr), nullptr, 0xffffffff);
-		}
-		if (useTexture)
-		{
-			for (int i = 0; i < 2; i++)
-			{
-				DX11Texture *texture = (DX11Texture *)(i == 0 ? gp->texture : gp->texture1);
-				if (texture == nullptr)
-					continue;
-				int slot = i == 0 ? 0 : 3;
-				deviceContext->PSSetShaderResources(slot, 1, &texture->textureView.get());
-				TSP tsp = i == 0 ? gp->tsp : gp->tsp1;
-				bool linearFiltering;
-				if (config::TextureFiltering == 0)
-					linearFiltering = tsp.FilterMode != 0 && !gpuPalette;
-				else if (config::TextureFiltering == 1)
-					linearFiltering = false;
-				else
-					linearFiltering = true;
-		        auto sampler = samplers->getSampler(linearFiltering, tsp.ClampU, tsp.ClampV, tsp.FlipU, tsp.FlipV);
-		        deviceContext->PSSetSamplers(slot, 1, &sampler.get());
-			}
-		}
-
-		setCullMode(gp->isp.CullMode);
-
-		//set Z mode, only if required
-		int zfunc;
-		if (Type == ListType_Punch_Through || (pass == DX11OITShaders::Depth && SortingEnabled))
-			zfunc = 6; // GEQ
-		else
-			zfunc = gp->isp.DepthMode;
-
-		bool zwriteEnable = false;
-		if (pass == DX11OITShaders::Depth || pass == DX11OITShaders::Color)
-		{
-			// Z Write Disable seems to be ignored for punch-through.
-			// Fixes Worms World Party, Bust-a-Move 4 and Re-Volt
-			if (Type == ListType_Punch_Through)
-				zwriteEnable = true;
-			else
-				zwriteEnable = !gp->isp.ZWriteDis;
-		}
-		bool needStencil = config::ModifierVolumes && pass == DX11OITShaders::Depth && Type != ListType_Translucent;
-		const u32 stencil = (gp->pcw.Shadow != 0) ? 0x80 : 0;
-		deviceContext->OMSetDepthStencilState(depthStencilStates.getState(true, zwriteEnable, zfunc, needStencil), stencil);
-
-		if (gp->isNaomi2())
-			n2Helper.setConstants(*gp, polyNumber);
-	}
-
-	template <u32 Type, bool SortingEnabled, DX11OITShaders::Pass pass>
-	void drawList(const List<PolyParam>& gply, int first, int count)
-	{
-		deviceContext->IASetPrimitiveTopology(D3D_PRIMITIVE_TOPOLOGY_TRIANGLESTRIP);
-
-		PolyParam* params = &gply.head()[first];
-
-		u32 firstVertexIdx = Type == ListType_Translucent ? pvrrc.idx.head()[gply.head()->first] : 0;
-		while (count-- > 0)
-		{
-			if (params->count > 2)
-			{
-				if ((Type == ListType_Opaque || (Type == ListType_Translucent && !SortingEnabled)) && params->isp.DepthMode == 0)
-				{
-					// depthFunc = never
-					params++;
-					continue;
-				}
-				setRenderState<Type, SortingEnabled, pass>(params, (int)((params - gply.head()) << 17) - firstVertexIdx);
-				deviceContext->DrawIndexed(params->count, params->first, 0);
-			}
-
-			params++;
-		}
-	}
-
-	template<bool Transparent>
-	void drawModVols(int first, int count, const ModifierVolumeParam *modVolParams)
-	{
-		if (count == 0 || pvrrc.modtrig.used() == 0 || !config::ModifierVolumes)
-			return;
-
-		deviceContext->IASetInputLayout(modVolInputLayout);
-	    unsigned int stride = 3 * sizeof(float);
-	    unsigned int offset = 0;
-		deviceContext->IASetVertexBuffers(0, 1, &modvolBuffer.get(), &stride, &offset);
-		deviceContext->IASetPrimitiveTopology(D3D_PRIMITIVE_TOPOLOGY_TRIANGLELIST);
-		if (!Transparent)
-			deviceContext->PSSetShader(shaders.getModVolShader(), nullptr, 0);
-		deviceContext->RSSetScissorRects(1, &scissorRect);
-
-		const ModifierVolumeParam *params = &modVolParams[first];
-		int mod_base = -1;
-		const float *curMVMat = nullptr;
-		const float *curProjMat = nullptr;
-
-		for (int cmv = 0; cmv < count; cmv++)
-		{
-			const ModifierVolumeParam& param = params[cmv];
-
-			u32 mv_mode = param.isp.DepthMode;
-
-			if (mod_base == -1)
-				mod_base = param.first;
-
-			if (param.count > 0)
-			{
-				if (param.isNaomi2() && (param.mvMatrix != curMVMat || param.projMatrix != curProjMat))
-				{
-					curMVMat = param.mvMatrix;
-					curProjMat = param.projMatrix;
-					n2Helper.setConstants(param.mvMatrix, param.projMatrix);
-				}
-				deviceContext->VSSetShader(shaders.getMVVertexShader(param.isNaomi2()), nullptr, 0);
-				if (Transparent)
-				{
-					if (!param.isp.VolumeLast && mv_mode > 0)
-						// OR'ing (open volume or quad)
-						deviceContext->PSSetShader(shaders.getTrModVolShader(DepthStencilStates::Or), nullptr, 0);
-					else
-						// XOR'ing (closed volume)
-						deviceContext->PSSetShader(shaders.getTrModVolShader(DepthStencilStates::Xor), nullptr, 0);
-				}
-				else
-				{
-					if (!param.isp.VolumeLast && mv_mode > 0)
-						// OR'ing (open volume or quad)
-						deviceContext->OMSetDepthStencilState(depthStencilStates.getMVState(DepthStencilStates::Or), 2);
-					else
-						// XOR'ing (closed volume)
-						deviceContext->OMSetDepthStencilState(depthStencilStates.getMVState(DepthStencilStates::Xor), 0);
-				}
-				setCullMode(param.isp.CullMode);
-				deviceContext->Draw(param.count * 3, param.first * 3);
-			}
-
-			if (mv_mode == 1 || mv_mode == 2)
-			{
-				// Sum the area
-				if (Transparent)
-					deviceContext->PSSetShader(shaders.getTrModVolShader(mv_mode == 1 ? DepthStencilStates::Inclusion : DepthStencilStates::Exclusion), nullptr, 0);
-				else
-					deviceContext->OMSetDepthStencilState(depthStencilStates.getMVState(mv_mode == 1 ? DepthStencilStates::Inclusion : DepthStencilStates::Exclusion), 1);
-				deviceContext->Draw((param.first + param.count - mod_base) * 3, mod_base * 3);
-				mod_base = -1;
-			}
-		}
-
-		// Restore main input layout and vertex buffers
-		deviceContext->IASetInputLayout(mainInputLayout);
-	    stride = sizeof(Vertex);
-	    offset = 0;
-		deviceContext->IASetVertexBuffers(0, 1, &vertexBuffer.get(), &stride, &offset);
-		deviceContext->IASetIndexBuffer(indexBuffer, DXGI_FORMAT_R32_UINT, 0);
-	}
-
-	void renderABuffer(bool lastPass)
-	{
-		if (!lastPass)
-			deviceContext->OMSetRenderTargetsAndUnorderedAccessViews(1, &multipassRenderTarget.get(), nullptr, 0, D3D11_KEEP_UNORDERED_ACCESS_VIEWS, nullptr, nullptr);
-		else if (pvrrc.isRTT)
-			deviceContext->OMSetRenderTargetsAndUnorderedAccessViews(1, &rttRenderTarget.get(), nullptr, 0, D3D11_KEEP_UNORDERED_ACCESS_VIEWS, nullptr, nullptr);
-		else
-			deviceContext->OMSetRenderTargetsAndUnorderedAccessViews(1, &fbRenderTarget.get(), nullptr, 0, D3D11_KEEP_UNORDERED_ACCESS_VIEWS, nullptr, nullptr);
-		deviceContext->OMSetBlendState(blendStates.getState(false), nullptr, 0xffffffff);
-		deviceContext->PSSetShaderResources(0, 1, &opaqueTextureView.get());
-        auto sampler = samplers->getSampler(false);
-        deviceContext->PSSetSamplers(0, 1, &sampler.get());
-		deviceContext->RSSetScissorRects(1, &scissorRect);
-		deviceContext->OMSetDepthStencilState(depthStencilStates.getState(false, false, 0, false), 0);
-		setCullMode(0);
-
-		deviceContext->IASetInputLayout(finalInputLayout);
-		deviceContext->VSSetShader(shaders.getFinalVertexShader(), nullptr, 0);
-		deviceContext->PSSetShader(shaders.getFinalShader(), nullptr, 0);
-
-		deviceContext->IASetPrimitiveTopology(D3D_PRIMITIVE_TOPOLOGY_TRIANGLESTRIP);
-		deviceContext->Draw(4, 0);
-	}
-
-	void drawStrips()
-	{
-		{
-			// tr_poly_params
-			std::vector<u32> trPolyParams(pvrrc.global_param_tr.used() * 2);
-			const PolyParam *pp_end = pvrrc.global_param_tr.LastPtr(0);
-			const PolyParam *pp = pvrrc.global_param_tr.head();
-			for (int i = 0; pp != pp_end; i += 2, pp++)
-			{
-				trPolyParams[i] = (pp->tsp.full & 0xffff00c0) | ((pp->isp.full >> 16) & 0xe400) | ((pp->pcw.full >> 7) & 1);
-				trPolyParams[i + 1] = pp->tsp1.full;
-			}
-			u32 newSize = (u32)(trPolyParams.size() * sizeof(u32));
-			if (newSize > 0)
-			{
-				if (!trPolyParamsBuffer || trPolyParamsBufferSize < newSize)
-				{
-					trPolyParamsBufferView.reset();
-					trPolyParamsBuffer.reset();
-					D3D11_BUFFER_DESC desc{};
-					desc.ByteWidth = newSize;
-					desc.Usage = D3D11_USAGE_DYNAMIC;
-					desc.BindFlags = D3D11_BIND_SHADER_RESOURCE;
-					desc.MiscFlags = D3D11_RESOURCE_MISC_BUFFER_STRUCTURED;
-					desc.StructureByteStride = sizeof(u32) * 2;	// sizeof(struct PolyParam)
-					desc.CPUAccessFlags = D3D11_CPU_ACCESS_WRITE;
-
-					HRESULT hr = device->CreateBuffer(&desc, nullptr, &trPolyParamsBuffer.get());
-					if (FAILED(hr))
-						WARN_LOG(RENDERER, "TR poly params buffer creation failed");
-					else
-					{
-						trPolyParamsBufferSize = newSize;
-						D3D11_SHADER_RESOURCE_VIEW_DESC viewDesc{};
-						viewDesc.ViewDimension = D3D11_SRV_DIMENSION_BUFFER;
-						viewDesc.Format = DXGI_FORMAT_UNKNOWN;
-						viewDesc.Buffer.NumElements = desc.ByteWidth / desc.StructureByteStride;
-
-						hr = device->CreateShaderResourceView(trPolyParamsBuffer, &viewDesc, &trPolyParamsBufferView.get());
-						if (FAILED(hr))
-							WARN_LOG(RENDERER, "TR poly params buffer view creation failed");
-					}
-				}
-				D3D11_MAPPED_SUBRESOURCE mappedSubres;
-				deviceContext->Map(trPolyParamsBuffer, 0, D3D11_MAP_WRITE_DISCARD, 0, &mappedSubres);
-				memcpy(mappedSubres.pData, trPolyParams.data(), newSize);
-				deviceContext->Unmap(trPolyParamsBuffer, 0);
-
-				deviceContext->PSSetShaderResources(5, 1, &trPolyParamsBufferView.get());
-			}
-		}
-
-		buffers.bind();
-		deviceContext->ClearDepthStencilView(depthTexView, D3D11_CLEAR_DEPTH | D3D11_CLEAR_STENCIL, 0.f, 0);
-		deviceContext->ClearDepthStencilView(depthStencilView2, D3D11_CLEAR_DEPTH | D3D11_CLEAR_STENCIL, 0.f, 0);
-
-		RenderPass previous_pass {};
-		int render_pass_count = pvrrc.render_passes.used();
-		for (int render_pass = 0; render_pass < render_pass_count; render_pass++)
-		{
-			const RenderPass& current_pass = pvrrc.render_passes.head()[render_pass];
-			u32 op_count = current_pass.op_count - previous_pass.op_count;
-			u32 pt_count = current_pass.pt_count - previous_pass.pt_count;
-			u32 tr_count = current_pass.tr_count - previous_pass.tr_count;
-			u32 mvo_count = current_pass.mvo_count - previous_pass.mvo_count;
-			DEBUG_LOG(RENDERER, "Render pass %d OP %d PT %d TR %d MV %d Tr MV %d autosort %d", render_pass + 1,
-					op_count, pt_count, tr_count, mvo_count,
-					current_pass.mv_op_tr_shared ? mvo_count : current_pass.mvo_tr_count - previous_pass.mvo_tr_count,
-					current_pass.autosort);
-
-			//
-			// PASS 1: Geometry pass to update depth and stencil
-			//
-			// unbind depth/stencil
-			ID3D11ShaderResourceView *p = nullptr;
-		    deviceContext->PSSetShaderResources(4, 1, &p);
-		    // disable color writes
-			deviceContext->OMSetBlendState(blendStates.getState(false, 0, 0, true), nullptr, 0xffffffff);
-			deviceContext->OMSetRenderTargetsAndUnorderedAccessViews(1, &opaqueRenderTarget.get(), depthStencilView2, 0, D3D11_KEEP_UNORDERED_ACCESS_VIEWS, nullptr, nullptr);
-
-			drawList<ListType_Opaque, false, DX11OITShaders::Depth>(pvrrc.global_param_op, previous_pass.op_count, op_count);
-			drawList<ListType_Punch_Through, false, DX11OITShaders::Depth>(pvrrc.global_param_pt, previous_pass.pt_count, pt_count);
-			drawModVols<false>(previous_pass.mvo_count, mvo_count, pvrrc.global_param_mvo.head());
-
-			//
-			// PASS 2: Render OP and PT to opaque render target
-			//
-			deviceContext->OMSetRenderTargetsAndUnorderedAccessViews(1, &opaqueRenderTarget.get(), depthTexView, 0, D3D11_KEEP_UNORDERED_ACCESS_VIEWS, nullptr, nullptr);
-		    deviceContext->PSSetShaderResources(4, 1, &stencilView.get());
-
-			drawList<ListType_Opaque, false, DX11OITShaders::Color>(pvrrc.global_param_op, previous_pass.op_count, op_count);
-			drawList<ListType_Punch_Through, false, DX11OITShaders::Color>(pvrrc.global_param_pt, previous_pass.pt_count, pt_count);
-
-			//
-			// PASS 3: Render TR to a-buffers
-			//
-			if (current_pass.autosort)
-			{
-			    deviceContext->PSSetShaderResources(4, 1, &depthView.get());
-			    // disable color writes
-				deviceContext->OMSetBlendState(blendStates.getState(false, 0, 0, true), nullptr, 0xffffffff);
-				drawList<ListType_Translucent, true, DX11OITShaders::OIT>(pvrrc.global_param_tr, previous_pass.tr_count, tr_count);
-				if (render_pass < render_pass_count - 1)
-				{
-					//
-					// PASS 3b: Geometry pass with TR to update the depth for the next TA render pass
-					//
-					ID3D11ShaderResourceView *p = nullptr;
-				    deviceContext->PSSetShaderResources(4, 1, &p);
-					deviceContext->OMSetRenderTargetsAndUnorderedAccessViews(1, &opaqueRenderTarget.get(), depthTexView, 0, D3D11_KEEP_UNORDERED_ACCESS_VIEWS, nullptr, nullptr);
-					drawList<ListType_Translucent, true, DX11OITShaders::Depth>(pvrrc.global_param_tr, previous_pass.tr_count, tr_count);
-				}
-				ID3D11ShaderResourceView *p = nullptr;
-			    deviceContext->PSSetShaderResources(4, 1, &p);
-			    if (!theDX11Context.isIntel())
-			    {
-			    	// Intel Iris Plus 640 just crashes
-			    	if (current_pass.mv_op_tr_shared)
-			    		drawModVols<true>(previous_pass.mvo_count, mvo_count, pvrrc.global_param_mvo.head());
-			    	else
-			    		drawModVols<true>(previous_pass.mvo_tr_count, current_pass.mvo_tr_count - previous_pass.mvo_tr_count, pvrrc.global_param_mvo_tr.head());
-			    }
-			}
-			else
-			{
-				ID3D11ShaderResourceView *p = nullptr;
-			    deviceContext->PSSetShaderResources(4, 1, &p);
-				drawList<ListType_Translucent, false, DX11OITShaders::Color>(pvrrc.global_param_tr, previous_pass.tr_count, tr_count);
-			}
-			if (render_pass < render_pass_count - 1)
-			{
-				//
-				// PASS 3c: Render a-buffer to temporary texture
-				//
-				if (!multipassTex)
-				{
-					createTexAndRenderTarget(multipassTex, multipassRenderTarget, width, height);
-					multipassTextureView.reset();
-					D3D11_SHADER_RESOURCE_VIEW_DESC viewDesc{};
-					viewDesc.Format = DXGI_FORMAT_B8G8R8A8_UNORM;
-					viewDesc.ViewDimension = D3D11_SRV_DIMENSION_TEXTURE2D;
-					viewDesc.Texture2D.MipLevels = 1;
-					device->CreateShaderResourceView(multipassTex, &viewDesc, &multipassTextureView.get());
-				}
-
-				renderABuffer(false);
-				std::swap(opaqueTex, multipassTex);
-				std::swap(opaqueRenderTarget, multipassRenderTarget);
-				std::swap(opaqueTextureView, multipassTextureView);
-			    deviceContext->PSSetShaderResources(0, 1, &p);
-				deviceContext->IASetInputLayout(mainInputLayout);
-
-				// Clear the stencil from this pass
-				deviceContext->ClearDepthStencilView(depthStencilView2, D3D11_CLEAR_STENCIL, 0.f, 0);
-			}
-
-			previous_pass = current_pass;
-		}
-
-		//
-		// PASS 4: Render a-buffers to screen
-		//
-		renderABuffer(true);
-	}
-
-	bool Render() override
-	{
-		resize(pvrrc.framebufferWidth, pvrrc.framebufferHeight);
-		if (pixelBufferSize != config::PixelBufferSize)
-		{
-			buffers.init(device, deviceContext);
-			pixelBufferSize = config::PixelBufferSize;
-		}
-
-		// Make sure to unbind the framebuffer view before setting it as render target
-		ID3D11ShaderResourceView *p = nullptr;
-	    deviceContext->PSSetShaderResources(0, 1, &p);
-	    // To avoid DEVICE_DRAW_RENDERTARGETVIEW_NOT_SET warnings
-		deviceContext->OMSetRenderTargets(1, &fbRenderTarget.get(), nullptr);
-		configVertexShader();
-
-		bool is_rtt = pvrrc.isRTT;
-
-		deviceContext->IASetInputLayout(mainInputLayout);
-
-		n2Helper.resetCache();
-		uploadGeometryBuffers();
-
-		updateFogTexture();
-		updatePaletteTexture();
-
-		setupPixelShaderConstants();
-
-		drawStrips();
-
-		if (is_rtt)
-		{
-			readRttRenderTarget(pvrrc.fb_W_SOF1 & VRAM_MASK);
-		}
-		else if (config::EmulateFramebuffer)
-		{
-			writeFramebufferToVRAM();
-		}
-		else
-		{
-			aspectRatio = getOutputFramebufferAspectRatio();
-#ifndef LIBRETRO
-			deviceContext->OMSetRenderTargets(1, &theDX11Context.getRenderTarget().get(), nullptr);
-			displayFramebuffer();
-			DrawOSD(false);
-			theDX11Context.setFrameRendered();
-#else
-			theDX11Context.drawOverlay(width, height);
-			ID3D11RenderTargetView *nullView = nullptr;
-			deviceContext->OMSetRenderTargets(1, &nullView, nullptr);
-			deviceContext->PSSetShaderResources(0, 1, &fbTextureView.get());
-#endif
-			frameRendered = true;
-			frameRenderedOnce = true;
-		}
-
-		return !is_rtt;
-	}
-
-private:
-	Buffers buffers;
-	DX11OITShaders shaders;
-	ComPtr<ID3D11Texture2D> opaqueTex;
-	ComPtr<ID3D11RenderTargetView> opaqueRenderTarget;
-	ComPtr<ID3D11ShaderResourceView> opaqueTextureView;
-	ComPtr<ID3D11Texture2D> multipassTex;
-	ComPtr<ID3D11RenderTargetView> multipassRenderTarget;
-	ComPtr<ID3D11ShaderResourceView> multipassTextureView;
-	ComPtr<ID3D11ShaderResourceView> stencilView;
-	ComPtr<ID3D11ShaderResourceView> depthView;
-	ComPtr<ID3D11Texture2D> depthStencilTex2;
-	ComPtr<ID3D11DepthStencilView> depthStencilView2;
-	ComPtr<ID3D11Buffer> trPolyParamsBuffer;
-	u32 trPolyParamsBufferSize = 0;
-	ComPtr<ID3D11ShaderResourceView> trPolyParamsBufferView;
-	ComPtr<ID3D11InputLayout> mainInputLayout; // FIXME
-	ComPtr<ID3D11InputLayout> finalInputLayout;
-	ComPtr<ID3D11Buffer> vtxPolyConstants;
-	int64_t pixelBufferSize = 0;
-};
-
-Renderer *rend_OITDirectX11()
-{
-	return new DX11OITRenderer();
-}
->>>>>>> ffec935e
+}