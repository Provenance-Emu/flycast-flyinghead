--- conflicted
+++ resolved
@@ -131,7 +131,6 @@
 cThread webui_thd(&webui_th,0);
 #endif
 
-<<<<<<< HEAD
 void LoadSpecialSettings()
 {
 	// Tony Hawk's Pro Skater 2
@@ -157,18 +156,16 @@
 		// Surf Rocket Racers
 		|| !strncmp("T40216N", reios_product_number, 7))
 	{
-		printf("Disabling Div Matching for game %s\n", reios_product_number);
-		settings.dynarec.DisableDivMatching = true;
-	}
-}
-
-=======
+		printf("Enabling Dynarec safe mode for game %s\n", reios_product_number);
+		settings.dynarec.safemode = 1;
+	}
+}
+
 #if defined(_ANDROID)
 int reios_init_value;
 
 void reios_init(int argc,wchar* argv[])
 #else
->>>>>>> edaf00df
 int dc_init(int argc,wchar* argv[])
 #endif
 {
@@ -273,9 +270,9 @@
 
 	mem_map_default();
 
-#if DC_PLATFORM == DC_PLATFORM_DREAMCAST
 	os_SetupInput();
-#else
+
+#if DC_PLATFORM == DC_PLATFORM_NAOMI
 	mcfg_CreateNAOMIJamma();
 #endif
 
@@ -284,12 +281,6 @@
 
 	sh4_cpu.Reset(false);
 	
-	const char* bootfile = reios_locate_ip();
-	if (!bootfile || !reios_locate_bootfile("1ST_READ.BIN"))
-		printf("Failed to locate bootfile.\n");
-
-	LoadSpecialSettings();
-
 	return rv;
 }
 
@@ -336,11 +327,10 @@
 void LoadSettings()
 {
 #ifndef _ANDROID
-<<<<<<< HEAD
 	settings.dynarec.Enable			= cfgLoadInt("config","Dynarec.Enabled", 1)!=0;
 	settings.dynarec.idleskip		= cfgLoadInt("config","Dynarec.idleskip",1)!=0;
 	settings.dynarec.unstable_opt	= cfgLoadInt("config","Dynarec.unstable-opt",0);
-	settings.dynarec.DisableDivMatching	= cfgLoadInt("config", "Dynarec.DisableDivMatching", 0);
+	settings.dynarec.safemode		= cfgLoadInt("config", "Dynarec.safe-mode", 0);
 	//disable_nvmem can't be loaded, because nvmem init is before cfg load
 	settings.dreamcast.cable		= cfgLoadInt("config","Dreamcast.Cable",3);
 	settings.dreamcast.RTC			= cfgLoadInt("config","Dreamcast.RTC",GetRTC_now());
@@ -369,27 +359,6 @@
 	
 	settings.pvr.ta_skip			= cfgLoadInt("config","ta.skip",0);
 	settings.pvr.rend				= cfgLoadInt("config","pvr.rend",0);
-=======
-	settings.dynarec.Enable		= cfgLoadInt("config", "Dynarec.Enabled", 1) != 0;
-	settings.dynarec.idleskip	= cfgLoadInt("config", "Dynarec.idleskip", 1) != 0;
-	settings.dynarec.unstable_opt	= cfgLoadInt("config", "Dynarec.unstable-opt", 0);
-	//disable_nvmem can't be loaded, because nvmem init is before cfg load
-	settings.dreamcast.cable	= cfgLoadInt("config", "Dreamcast.Cable", 3);
-	settings.dreamcast.RTC		= cfgLoadInt("config", "Dreamcast.RTC", GetRTC_now());
-	settings.dreamcast.region	= cfgLoadInt("config", "Dreamcast.Region", 3);
-	settings.dreamcast.broadcast	= cfgLoadInt("config", "Dreamcast.Broadcast", 4);
-	settings.aica.LimitFPS		= cfgLoadInt("config", "aica.LimitFPS", 1);
-	settings.aica.NoBatch		= cfgLoadInt("config", "aica.NoBatch", 0);
-	settings.aica.NoSound		= cfgLoadInt("config", "aica.NoSound", 0);
-	settings.rend.UseMipmaps	= cfgLoadInt("config", "rend.UseMipmaps", 1);
-	settings.rend.WideScreen	= cfgLoadInt("config", "rend.WideScreen", 0);
-	settings.rend.Clipping		= cfgLoadInt("config", "rend.Clipping", 1);
-
-	settings.pvr.subdivide_transp	= cfgLoadInt("config", "pvr.Subdivide", 0);
-
-	settings.pvr.ta_skip		= cfgLoadInt("config", "ta.skip", 0);
-	settings.pvr.rend		= cfgLoadInt("config", "pvr.rend", 0);
->>>>>>> edaf00df
 
 	settings.pvr.MaxThreads		= cfgLoadInt("config", "pvr.MaxThreads", 3);
 	settings.pvr.SynchronousRender	= cfgLoadInt("config", "pvr.SynchronousRendering", 0);
@@ -399,7 +368,6 @@
 	settings.bios.UseReios		= cfgLoadInt("config", "bios.UseReios", 0);
 	settings.reios.ElfFile		= cfgLoadStr("reios", "ElfFile", "");
 
-<<<<<<< HEAD
 	settings.validate.OpenGlChecks = cfgLoadInt("validate", "OpenGlChecks", 0) != 0;
 
 	settings.input.DCKeyboard = cfgLoadInt("input", "DCKeyboard", 1);
@@ -409,14 +377,9 @@
     // TODO Expose this with JNI
 	settings.rend.Clipping = 1;
 	settings.rend.ExtraDepthScale = 1.f;
-=======
-	settings.validate.OpenGlChecks	= cfgLoadInt("validate", "OpenGlChecks", 0) != 0;
 
 	// Configured on a per-game basis
 	settings.dynarec.safemode	= 0;
-	settings.aica.DelayInterrupt	= 0;
-	settings.rend.ModifierVolumes	= 1;
->>>>>>> edaf00df
 #endif
 
 	settings.pvr.HashLogFile	= cfgLoadStr("testing", "ta.HashLogFile", "");
@@ -451,12 +414,14 @@
 {
 	char *reios_id = reios_disk_id();
 
-	cfgSaveStr(reios_id, "software.name", reios_software_name);
-	settings.dynarec.Enable		= cfgLoadInt(reios_id,"Dynarec.Enabled", settings.dynarec.Enable ? 1 : 0) != 0;
+	LoadSpecialSettings();	// Default per-game settings
+
+	if (reios_software_name[0] != '\0')
+		cfgSaveStr(reios_id, "software.name", reios_software_name);
+	settings.dynarec.Enable		= cfgGameInt(reios_id,"Dynarec.Enabled", settings.dynarec.Enable ? 1 : 0) != 0;
 	settings.dynarec.idleskip	= cfgGameInt(reios_id,"Dynarec.idleskip", settings.dynarec.idleskip ? 1 : 0) != 0;
 	settings.dynarec.unstable_opt	= cfgGameInt(reios_id,"Dynarec.unstable-opt", settings.dynarec.unstable_opt);
 	settings.dynarec.safemode	= cfgGameInt(reios_id,"Dynarec.safemode", settings.dynarec.safemode);
-	settings.aica.DelayInterrupt	= cfgLoadInt(reios_id,"aica.DelayInterrupt", settings.aica.DelayInterrupt);
 	settings.rend.ModifierVolumes	= cfgGameInt(reios_id,"rend.ModifierVolumes", settings.rend.ModifierVolumes);
 	settings.rend.Clipping		= cfgGameInt(reios_id,"rend.Clipping", settings.rend.Clipping);
 
