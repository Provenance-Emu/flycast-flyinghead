/*
    Copyright 2021 flyinghead

    This file is part of Flycast.

    Flycast is free software: you can redistribute it and/or modify
    it under the terms of the GNU General Public License as published by
    the Free Software Foundation, either version 2 of the License, or
    (at your option) any later version.

    Flycast is distributed in the hope that it will be useful,
    but WITHOUT ANY WARRANTY; without even the implied warranty of
    MERCHANTABILITY or FITNESS FOR A PARTICULAR PURPOSE.  See the
    GNU General Public License for more details.

    You should have received a copy of the GNU General Public License
    along with Flycast.  If not, see <https://www.gnu.org/licenses/>.
 */
#include "emulator.h"
#include "types.h"
#include "stdclass.h"
#include "cfg/option.h"
#include "hw/aica/aica_if.h"
#include "imgread/common.h"
#include "hw/naomi/naomi_cart.h"
#include "reios/reios.h"
#include "hw/sh4/modules/mmu.h"
#include "hw/sh4/sh4_if.h"
#include "hw/sh4/sh4_mem.h"
#include "hw/sh4/sh4_sched.h"
#include "hw/flashrom/nvmem.h"
#include "cheats.h"
#include "oslib/audiostream.h"
#include "debug/gdb_server.h"
#include "hw/pvr/Renderer_if.h"
#include "hw/arm7/arm7_rec.h"
#include "network/ggpo.h"
#include "hw/mem/mem_watch.h"
#include "network/net_handshake.h"
#include "rend/gui.h"
#include "network/naomi_network.h"
#include "serialize.h"
#include "hw/pvr/pvr.h"
#include "profiler/fc_profiler.h"
#include <chrono>

settings_t settings;

static void loadSpecialSettings()
{
	std::string& prod_id = settings.content.gameId;
	NOTICE_LOG(BOOT, "Game ID is [%s]", prod_id.c_str());

	if (settings.platform.isConsole())
	{
		if (ip_meta.isWindowsCE() || config::ForceWindowsCE
				|| prod_id == "T26702N") // PBA Tour Bowling 2001
		{
			INFO_LOG(BOOT, "Enabling Full MMU and Extra depth scaling for Windows CE game");
			config::ExtraDepthScale.override(0.1f); // taxi 2 needs 0.01 for FMV (amd, per-tri)
			config::FullMMU.override(true);
			if (!config::ForceWindowsCE)
				config::ForceWindowsCE.override(true);
		}

		// Tony Hawk's Pro Skater 2
		if (prod_id == "T13008D 05" || prod_id == "T13006N"
				// Tony Hawk's Pro Skater 1
				|| prod_id == "T40205N"
				// Tony Hawk's Skateboarding
				|| prod_id == "T40204D 50"
				// Skies of Arcadia
				|| prod_id == "MK-51052"
				// Eternal Arcadia (JP)
				|| prod_id == "HDR-0076"
				// Flag to Flag (US)
				|| prod_id == "MK-51007"
				// Super Speed Racing (JP)
				|| prod_id == "HDR-0013"
				// Yu Suzuki Game Works Vol. 1
				|| prod_id == "6108099"
				// L.O.L
				|| prod_id == "T2106M"
				// Miss Moonlight
				|| prod_id == "T18702M"
				// Tom Clancy's Rainbow Six (US)
				|| prod_id == "T40401N"
				// Tom Clancy's Rainbow Six incl. Eagle Watch Missions (EU)
				|| prod_id == "T-45001D05"
				// Jet Grind Radio (US)
				|| prod_id == "MK-51058"
				// JSR (JP)
				|| prod_id == "HDR-0078"
				// JSR (EU)
				|| prod_id == "MK-5105850"
				// Worms World Party
				|| prod_id == "T7016D  50")
		{
			INFO_LOG(BOOT, "Enabling RTT Copy to VRAM for game %s", prod_id.c_str());
			config::RenderToTextureBuffer.override(true);
		}
		if (prod_id == "HDR-0176" || prod_id == "RDC-0057")
		{
			INFO_LOG(BOOT, "Enabling translucent depth multipass for game %s", prod_id.c_str());
			// Cosmic Smash
			config::TranslucentPolygonDepthMask.override(true);
		}
		// NHL 2K2
		if (prod_id == "MK-51182")
		{
			INFO_LOG(BOOT, "Enabling Extra depth scaling for game %s", prod_id.c_str());
			config::ExtraDepthScale.override(1000000.f);	// Mali needs 1M, 10K is enough for others
		}
		// Re-Volt (US, EU)
		else if (prod_id == "T-8109N" || prod_id == "T8107D  50")
		{
			INFO_LOG(BOOT, "Enabling Extra depth scaling for game %s", prod_id.c_str());
			config::ExtraDepthScale.override(100.f);
		}
		// Samurai Shodown 6 dc port
		else if (prod_id == "T0002M")
		{
			INFO_LOG(BOOT, "Enabling Extra depth scaling for game %s", prod_id.c_str());
			config::ExtraDepthScale.override(1e26f);
		}
		// Test Drive V-Rally
		else if (prod_id == "T15110N" || prod_id == "T15105D 50")
		{
			INFO_LOG(BOOT, "Enabling Extra depth scaling for game %s", prod_id.c_str());
			config::ExtraDepthScale.override(0.1f);
		}
		// South Park Rally
		else if (prod_id == "T-8116N" || prod_id == "T-8112D-50")
		{
			INFO_LOG(BOOT, "Enabling Extra depth scaling for game %s", prod_id.c_str());
			config::ExtraDepthScale.override(1000.f);
		}

		std::string areas(ip_meta.area_symbols, sizeof(ip_meta.area_symbols));
		bool region_usa = areas.find('U') != std::string::npos;
		bool region_eu = areas.find('E') != std::string::npos;
		bool region_japan = areas.find('J') != std::string::npos;
		if (region_usa || region_eu || region_japan)
		{
			switch (config::Region)
			{
			case 0: // Japan
				if (!region_japan)
				{
					NOTICE_LOG(BOOT, "Japan region not supported. Using %s instead", region_usa ? "USA" : "Europe");
					config::Region.override(region_usa ? 1 : 2);
				}
				break;
			case 1: // USA
				if (!region_usa)
				{
					NOTICE_LOG(BOOT, "USA region not supported. Using %s instead", region_eu ? "Europe" : "Japan");
					config::Region.override(region_eu ? 2 : 0);
				}
				break;
			case 2: // Europe
				if (!region_eu)
				{
					NOTICE_LOG(BOOT, "Europe region not supported. Using %s instead", region_usa ? "USA" : "Japan");
					config::Region.override(region_usa ? 1 : 0);
				}
				break;
			case 3: // Default
				if (region_usa)
					config::Region.override(1);
				else if (region_eu)
					config::Region.override(2);
				else
					config::Region.override(0);
				break;
			}
		}
		else
			WARN_LOG(BOOT, "No region specified in IP.BIN");
		if (config::Cable <= 1 && !ip_meta.supportsVGA())
		{
			NOTICE_LOG(BOOT, "Game doesn't support VGA. Using TV Composite instead");
			config::Cable.override(3);
		}
		if (config::Cable == 2 &&
				(prod_id == "T40602N"	 // Centipede
				|| prod_id == "T9710N"   // Gauntlet Legends (US)
				|| prod_id == "MK-51152" // World Series Baseball 2K2
				|| prod_id == "T-9701N"	 // Mortal Kombat Gold (US)
				|| prod_id == "T1203N"	 // Street Fighter Alpha 3 (US)
				|| prod_id == "T1203M"	 // Street Fighter Zero 3 (JP)
				|| prod_id == "T13002N"	 // Vigilante 8 (US)
				|| prod_id == "T13003N"	 // Toy Story 2 (US)
				|| prod_id == "T1209N"	 // Gigawing (US)
				|| prod_id == "T1208M"	 // Gigawing (JP)
				|| prod_id == "T1235M"   // Vampire Chronicle for Matching Service
				|| prod_id == "T22901N"))// Roadsters (US)
		{
			NOTICE_LOG(BOOT, "Game doesn't support RGB. Using TV Composite instead");
			config::Cable.override(3);
		}
		if (prod_id == "T9512N"			// The Grinch (US)
			|| prod_id == "T9503D"		// The Grinch (EU)
			|| prod_id == "T-9707N"		// San Francisco Rush 2049 (US)
			|| prod_id == "T-9709D-50"	// San Francisco Rush 2049 (EU)
			|| prod_id == "T7001D  50"	// Jimmy White's 2 Cueball
			|| prod_id == "T40505D 50"	// Railroad Tycoon 2 (EU)
			|| prod_id == "T18702M"		// Miss Moonlight
			|| prod_id == "T0019M"		// KenJu Atomiswave DC Conversion
			|| prod_id == "T0020M"		// Force Five Atomiswave DC Conversion
			|| prod_id == "HDR-0187")	// Fushigi no Dungeon - Fuurai no Shiren Gaiden - Onna Kenshi Asuka Kenzan!
		{
			NOTICE_LOG(BOOT, "Forcing real BIOS");
			config::UseReios.override(false);
		}
		if (prod_id == "T-9707N"		// San Francisco Rush 2049 (US)
			|| prod_id == "MK-51146"	// Sega Smash Pack - Volume 1
			|| prod_id == "T-9702D-50"	// Hydro Thunder (PAL)
			|| prod_id == "T41601N")	// Elemental Gimmick Gear (US)
		{
			NOTICE_LOG(BOOT, "Forcing NTSC broadcasting");
			config::Broadcast.override(0);
		}
		else if (prod_id == "T-9709D-50")	// San Francisco Rush 2049 (EU)
		{
			NOTICE_LOG(BOOT, "Forcing PAL broadcasting");
			config::Broadcast.override(1);
		}
		if (prod_id == "T1102M"				// Densha de Go! 2
				|| prod_id == "T00000A")	// The Ring of the Nibelungen (demo, hack)
		{
			NOTICE_LOG(BOOT, "Forcing Full Framebuffer Emulation");
			config::EmulateFramebuffer.override(true);
		}
	}
	else if (settings.platform.isArcade())
	{
		if (prod_id == "SAMURAI SPIRITS 6")
		{
			INFO_LOG(BOOT, "Enabling Extra depth scaling for game %s", prod_id.c_str());
			config::ExtraDepthScale.override(1e26f);
		}
		if (prod_id == "COSMIC SMASH IN JAPAN")
		{
			INFO_LOG(BOOT, "Enabling translucent depth multipass for game %s", prod_id.c_str());
			config::TranslucentPolygonDepthMask.override(true);
		}
		if (prod_id == "BEACH SPIKERS JAPAN")
		{
			INFO_LOG(BOOT, "Enabling RTT Copy to VRAM for game %s", prod_id.c_str());
			config::RenderToTextureBuffer.override(true);
		}
		if (prod_id == "RADIRGY NOA")
		{
			INFO_LOG(BOOT, "Disabling Free Play for game %s", prod_id.c_str());
			config::ForceFreePlay.override(false);
		}
		// Input configuration
		settings.input.JammaSetup = JVS::Default;
		if (prod_id == "DYNAMIC GOLF"
				|| prod_id == "SHOOTOUT POOL"
				|| prod_id == "SHOOTOUT POOL MEDAL"
				|| prod_id == "CRACKIN'DJ  ver JAPAN"
				|| prod_id == "CRACKIN'DJ PART2  ver JAPAN"
				|| prod_id == "KICK '4' CASH"
				|| prod_id == "DRIVE")			// Waiwai drive
		{
			INFO_LOG(BOOT, "Enabling JVS rotary encoders for game %s", prod_id.c_str());
			settings.input.JammaSetup = JVS::RotaryEncoders;
		}
		else if (prod_id == "POWER STONE 2 JAPAN"		// Naomi
				|| prod_id == "GUILTY GEAR isuka")		// AW
		{
			INFO_LOG(BOOT, "Enabling 4-player setup for game %s", prod_id.c_str());
			settings.input.JammaSetup = JVS::FourPlayers;
		}
		else if (prod_id == "SEGA MARINE FISHING JAPAN"
					|| prod_id == "BASS FISHING SIMULATOR VER.A")	// AW
		{
			INFO_LOG(BOOT, "Enabling specific JVS setup for game %s", prod_id.c_str());
			settings.input.JammaSetup = JVS::SegaMarineFishing;
		}
		else if (prod_id == "RINGOUT 4X4 JAPAN"
				|| prod_id == "VIRTUA ATHLETE")
		{
			INFO_LOG(BOOT, "Enabling specific JVS setup for game %s", prod_id.c_str());
			settings.input.JammaSetup = JVS::DualIOBoards4P;
		}
		else if (prod_id == "NINJA ASSAULT"
					|| prod_id == "Sports Shooting USA"	// AW
					|| prod_id == "SEGA CLAY CHALLENGE"	// AW
					|| prod_id == "RANGER MISSION"			// AW
					|| prod_id == "EXTREME HUNTING")		// AW
		{
			INFO_LOG(BOOT, "Enabling lightgun setup for game %s", prod_id.c_str());
			settings.input.JammaSetup = JVS::LightGun;
		}
		else if (prod_id == "MAZAN")
		{
			INFO_LOG(BOOT, "Enabling specific JVS setup for game %s", prod_id.c_str());
			settings.input.JammaSetup = JVS::Mazan;
		}
		else if (prod_id == " BIOHAZARD  GUN SURVIVOR2")
		{
			INFO_LOG(BOOT, "Enabling specific JVS setup for game %s", prod_id.c_str());
			settings.input.JammaSetup = JVS::GunSurvivor;
		}
		else if (prod_id == "WORLD KICKS")
		{
			INFO_LOG(BOOT, "Enabling specific JVS setup for game %s", prod_id.c_str());
			settings.input.JammaSetup = JVS::WorldKicks;
		}
		else if (prod_id == "WORLD KICKS PCB")
		{
			INFO_LOG(BOOT, "Enabling specific JVS setup for game %s", prod_id.c_str());
			settings.input.JammaSetup = JVS::WorldKicksPCB;
		}
		else if (prod_id == "THE TYPING OF THE DEAD"
				|| prod_id == " LUPIN THE THIRD  -THE TYPING-"
				|| prod_id == "------La Keyboardxyu------")
		{
			INFO_LOG(BOOT, "Enabling keyboard for game %s", prod_id.c_str());
			settings.input.JammaSetup = JVS::Keyboard;
		}
		else if (prod_id == "OUTTRIGGER     JAPAN")
		{
			INFO_LOG(BOOT, "Enabling JVS rotary encoders for game %s", prod_id.c_str());
			settings.input.JammaSetup = JVS::OutTrigger;
		}
		else if (prod_id == "THE MAZE OF THE KINGS"
				|| prod_id == " CONFIDENTIAL MISSION ---------"
				|| prod_id == "DEATH CRIMSON OX"
				|| prod_id.substr(0, 5) == "hotd2"	// House of the Dead 2
				|| prod_id == "LUPIN THE THIRD  -THE SHOOTING-")
		{
			INFO_LOG(BOOT, "Enabling lightgun as analog setup for game %s", prod_id.c_str());
			settings.input.JammaSetup = JVS::LightGunAsAnalog;
		}
		else if (prod_id == "WAVE RUNNER GP")
		{
			INFO_LOG(BOOT, "Enabling specific JVS setup for game %s", prod_id.c_str());
			settings.input.JammaSetup = JVS::WaveRunnerGP;
		}
		else if (prod_id == "  18WHEELER")
		{
			INFO_LOG(BOOT, "Enabling specific JVS setup for game %s", prod_id.c_str());
			settings.input.JammaSetup = JVS::_18Wheeler;
		}
<<<<<<< HEAD
		else if (!strcmp("F355 CHALLENGE JAPAN", naomi_game_id))
		{
			INFO_LOG(BOOT, "Enabling specific JVS setup for game %s", naomi_game_id);
			settings.input.JammaSetup = JVS::F355;
		}
		else if (!strcmp("INU NO OSANPO", naomi_game_id))	// Dog Walking
=======
		else if (prod_id == "INU NO OSANPO")	// Dog Walking
>>>>>>> 3a21f545
		{
			INFO_LOG(BOOT, "Enabling specific JVS setup for game %s", prod_id.c_str());
			settings.input.JammaSetup = JVS::DogWalking;
		}
		else if (prod_id == " TOUCH DE UNOH -------------"
				|| prod_id == "POKASUKA GHOST (JAPANESE)")
		{
			INFO_LOG(BOOT, "Enabling specific JVS setup for game %s", prod_id.c_str());
			settings.input.JammaSetup = JVS::TouchDeUno;
		}
	}
}

void dc_reset(bool hard)
{
	NetworkHandshake::term();
	if (hard)
	{
<<<<<<< HEAD
		addrspace::unprotectVram(0, VRAM_SIZE);
		memwatch::elanWatcher.unprotectMem(0, 0xffffffff);
=======
		memwatch::unprotect();
		memwatch::reset();
>>>>>>> 3a21f545
	}
	sh4_sched_reset(hard);
	pvr::reset(hard);
	aica::reset(hard);
	sh4_cpu.Reset(true);
	mem_Reset(hard);
}

static void setPlatform(int platform)
{
	if (VRAM_SIZE != 0)
		addrspace::unprotectVram(0, VRAM_SIZE);
	elan::ERAM_SIZE = 0;
	switch (platform)
	{
	case DC_PLATFORM_DREAMCAST:
		settings.platform.ram_size = 16 * 1024 * 1024;
		settings.platform.vram_size = 8 * 1024 * 1024;
		settings.platform.aram_size = 2 * 1024 * 1024;
		settings.platform.bios_size = 2 * 1024 * 1024;
		settings.platform.flash_size = 128 * 1024;
		break;
	case DC_PLATFORM_NAOMI:
		settings.platform.ram_size = 32 * 1024 * 1024;
		settings.platform.vram_size = 16 * 1024 * 1024;
		settings.platform.aram_size = 8 * 1024 * 1024;
		settings.platform.bios_size = 2 * 1024 * 1024;
		settings.platform.flash_size = 32 * 1024;	// battery-backed ram
		break;
	case DC_PLATFORM_NAOMI2:
		settings.platform.ram_size = 32 * 1024 * 1024;
		settings.platform.vram_size = 16 * 1024 * 1024; // 2x16 MB VRAM, only 16 emulated
		settings.platform.aram_size = 8 * 1024 * 1024;
		settings.platform.bios_size = 2 * 1024 * 1024;
		settings.platform.flash_size = 32 * 1024;	// battery-backed ram
		elan::ERAM_SIZE = 32 * 1024 * 1024;
		break;
	case DC_PLATFORM_ATOMISWAVE:
		settings.platform.ram_size = 16 * 1024 * 1024;
		settings.platform.vram_size = 8 * 1024 * 1024;
		settings.platform.aram_size = 2 * 1024 * 1024;
		settings.platform.bios_size = 128 * 1024;
		settings.platform.flash_size = 128 * 1024;	// sram
		break;
	default:
		die("Unsupported platform");
		break;
	}
	settings.platform.system = platform;
	settings.platform.ram_mask = settings.platform.ram_size - 1;
	settings.platform.vram_mask = settings.platform.vram_size - 1;
	settings.platform.aram_mask = settings.platform.aram_size - 1;
	addrspace::initMappings();
}

void Emulator::init()
{
	if (state != Uninitialized)
	{
		verify(state == Init);
		return;
	}
	// Default platform
	setPlatform(DC_PLATFORM_DREAMCAST);

	pvr::init();
	aica::init();
	mem_Init();
	reios_init();

	// the recompiler may start generating code at this point and needs a fully configured machine
#if FEAT_SHREC != DYNAREC_NONE
	Get_Sh4Recompiler(&sh4_cpu);
	sh4_cpu.Init();		// Also initialize the interpreter
	if(config::DynarecEnabled)
	{
		INFO_LOG(DYNAREC, "Using Recompiler");
	}
	else
#endif
	{
		Get_Sh4Interpreter(&sh4_cpu);
		sh4_cpu.Init();
		INFO_LOG(INTERPRETER, "Using Interpreter");
	}
	state = Init;
}

int getGamePlatform(const char *path)
{
	if (settings.naomi.slave)
		// Multiboard slave
		return DC_PLATFORM_NAOMI;

	if (path == NULL)
		// Dreamcast BIOS
		return DC_PLATFORM_DREAMCAST;

	std::string extension = get_file_extension(path);
	if (extension.empty())
		return DC_PLATFORM_DREAMCAST;	// unknown
	if (extension == "zip" || extension == "7z")
		return naomi_cart_GetPlatform(path);
	if (extension == "bin" || extension == "dat" || extension == "lst")
		return DC_PLATFORM_NAOMI;

	return DC_PLATFORM_DREAMCAST;
}

void Emulator::loadGame(const char *path, LoadProgress *progress)
{
	init();
	try {
		DEBUG_LOG(BOOT, "Loading game %s", path == nullptr ? "(nil)" : path);

		if (path != nullptr)
			settings.content.path = path;
		else
			settings.content.path.clear();

		setPlatform(getGamePlatform(path));
		mem_map_default();

		config::Settings::instance().reset();
		config::Settings::instance().load(false);
		dc_reset(true);
		memset(&settings.network.md5, 0, sizeof(settings.network.md5));

		if (settings.platform.isConsole())
		{
			if (settings.content.path.empty())
			{
				// Boot BIOS
				if (!nvmem::loadFiles())
					throw FlycastException("No BIOS file found in " + hostfs::getFlashSavePath("", ""));
				InitDrive("");
			}
			else
			{
				std::string extension = get_file_extension(settings.content.path);
				if (extension != "elf")
				{
					if (InitDrive(settings.content.path))
					{
						loadGameSpecificSettings();
						if (config::UseReios || !nvmem::loadFiles())
						{
							nvmem::loadHle();
							NOTICE_LOG(BOOT, "Did not load BIOS, using reios");
							if (!config::UseReios && config::UseReios.isReadOnly())
								gui_display_notification("This game requires a real BIOS", 15000);
						}
					}
					else
					{
						// Content load failed. Boot the BIOS
						settings.content.path.clear();
						if (!nvmem::loadFiles())
							throw FlycastException("This media cannot be loaded");
						InitDrive("");
					}
				}
				else
				{
					// Elf only supported with HLE BIOS
					nvmem::loadHle();
				}
			}

			if (progress)
				progress->progress = 1.0f;
		}
		else if (settings.platform.isArcade())
		{
			nvmem::loadFiles();
			naomi_cart_LoadRom(path, progress);
			loadGameSpecificSettings();
			// Reload the BIOS in case a game-specific region is set
			naomi_cart_LoadBios(path);
		}
		if (!settings.naomi.slave)
		{
			mcfg_DestroyDevices();
			mcfg_CreateDevices();
			if (settings.platform.isNaomi())
				// Must be done after the maple devices are created and EEPROM is accessible
				naomi_cart_ConfigureEEPROM();
		}
		cheatManager.reset(settings.content.gameId);
		if (cheatManager.isWidescreen())
		{
			gui_display_notification("Widescreen cheat activated", 1000);
			config::ScreenStretching.override(134);	// 4:3 -> 16:9
		}
		// reload settings so that all settings can be overridden
		loadGameSpecificSettings();
		NetworkHandshake::init();
		settings.input.fastForwardMode = false;
		if (!settings.content.path.empty())
		{
			if (config::GGPOEnable)
				dc_loadstate(-1);
			else if (config::AutoLoadState && !NaomiNetworkSupported() && !settings.naomi.multiboard)
				dc_loadstate(config::SavestateSlot);
		}
		EventManager::event(Event::Start);

		if (progress)
		{
#ifdef GDB_SERVER
			if(config::GDBWaitForConnection)
				progress->label = "Waiting for debugger...";
			else
#endif
				progress->label = "Starting...";
		}

		state = Loaded;
	} catch (...) {
		state = Error;
		throw;
	}
}

void Emulator::runInternal()
{
	if (singleStep)
	{
		sh4_cpu.Step();
		singleStep = false;
	}
	else if(stepRangeTo != 0)
	{
		while (Sh4cntx.pc >= stepRangeFrom && Sh4cntx.pc <= stepRangeTo)
			sh4_cpu.Step();

		stepRangeFrom = 0;
		stepRangeTo = 0;
	}
	else
	{
		do {
			resetRequested = false;

			sh4_cpu.Run();

			if (resetRequested)
			{
				nvmem::saveFiles();
				dc_reset(false);
			}
		} while (resetRequested);
	}
}

void Emulator::unloadGame()
{
	stop();
	if (state == Loaded || state == Error)
	{
		if (state == Loaded && config::AutoSaveState && !settings.content.path.empty() && !settings.naomi.multiboard)
			dc_savestate(config::SavestateSlot);
		try {
			dc_reset(true);
		} catch (const FlycastException& e) {
			ERROR_LOG(COMMON, "%s", e.what());
		}

		config::Settings::instance().reset();
		config::Settings::instance().load(false);
		settings.content.path.clear();
		settings.content.gameId.clear();
		state = Init;
		EventManager::event(Event::Terminate);
	}
}

void Emulator::term()
{
	unloadGame();
	if (state == Init)
	{
		debugger::term();
		sh4_cpu.Term();
		custom_texture.Terminate();	// lr: avoid deadlock on exit (win32)
		reios_term();
		aica::term();
		pvr::term();
		mem_Term();

		addrspace::release();
		state = Terminated;
	}
}

void Emulator::stop()
{
	if (state != Running)
		return;
	// Avoid race condition with GGPO restarting the sh4 for a new frame
	if (config::GGPOEnable)
		NetworkHandshake::term();
	// must be updated after GGPO is stopped since it may run some rollback frames
	state = Loaded;
	sh4_cpu.Stop();
	if (config::ThreadedRendering)
	{
		rend_cancel_emu_wait();
		try {
			auto future = threadResult;
			if(future.valid())
				future.get();
		} catch (const FlycastException& e) {
			WARN_LOG(COMMON, "%s", e.what());
		}
		nvmem::saveFiles();
		EventManager::event(Event::Pause);
	}
	else
	{
		// defer stopping audio until after the current frame is finished
		// normally only useful on android due to multithreading
		stopRequested = true;
	}
}

// Called on the emulator thread for soft reset
void Emulator::requestReset()
{
	resetRequested = true;
	if (config::GGPOEnable)
		NetworkHandshake::term();
	sh4_cpu.Stop();
}

void loadGameSpecificSettings()
{
	if (settings.platform.isConsole())
	{
		reios_disk_id();
		settings.content.gameId = trim_trailing_ws(std::string(ip_meta.product_number, sizeof(ip_meta.product_number)));

		if (settings.content.gameId.empty())
			return;
	}
	else
	{
		settings.content.gameId = naomi_game_id;
	}

	// Default per-game settings
	loadSpecialSettings();

	config::Settings::instance().setGameId(settings.content.gameId);

	// Reload per-game settings
	config::Settings::instance().load(true);

	if (config::ForceWindowsCE)
	{
		config::ExtraDepthScale.override(0.1f);
		config::FullMMU.override(true);
	}
}

void Emulator::step()
{
	// FIXME single thread is better
	singleStep = true;
	start();
	stop();
}

void Emulator::stepRange(u32 from, u32 to)
{
	stepRangeFrom = from;
	stepRangeTo = to;
	start();
	stop();
}

void dc_loadstate(Deserializer& deser)
{
	custom_texture.Terminate();
#if FEAT_AREC == DYNAREC_JIT
	aica::arm::recompiler::flush();
#endif
	mmu_flush_table();
#if FEAT_SHREC != DYNAREC_NONE
	bm_Reset();
#endif

	dc_deserialize(deser);

	mmu_set_state();
	sh4_cpu.ResetCache();
}

void Emulator::setNetworkState(bool online)
{
	if (settings.network.online != online)
		DEBUG_LOG(NETWORK, "Network state %d", online);
	settings.network.online = online;
	settings.input.fastForwardMode &= !online;
}

EventManager EventManager::Instance;

void EventManager::registerEvent(Event event, Callback callback, void *param)
{
	unregisterEvent(event, callback, param);
	auto it = callbacks.find(event);
	if (it != callbacks.end())
		it->second.push_back(std::make_pair(callback, param));
	else
		callbacks.insert({ event, { std::make_pair(callback, param) } });
}

void EventManager::unregisterEvent(Event event, Callback callback, void *param)
{
	auto it = callbacks.find(event);
	if (it == callbacks.end())
		return;

	auto it2 = std::find(it->second.begin(), it->second.end(), std::make_pair(callback, param));
	if (it2 == it->second.end())
		return;

	it->second.erase(it2);
}

void EventManager::broadcastEvent(Event event)
{
	auto it = callbacks.find(event);
	if (it == callbacks.end())
		return;

	for (auto& pair : it->second)
		pair.first(event, pair.second);
}

void Emulator::run()
{
	verify(state == Running);
	startTime = sh4_sched_now64();
	renderTimeout = false;
	try {
		runInternal();
		if (ggpo::active())
			ggpo::nextFrame();
	} catch (...) {
		setNetworkState(false);
		state = Error;
		sh4_cpu.Stop();
		EventManager::event(Event::Pause);
		throw;
	}
}

void Emulator::start()
{
	if (state == Running)
		return;
	verify(state == Loaded);
	state = Running;
	SetMemoryHandlers();
	if (config::GGPOEnable && config::ThreadedRendering)
		// Not supported with GGPO
		config::EmulateFramebuffer.override(false);
#if FEAT_SHREC != DYNAREC_NONE
	if (config::DynarecEnabled)
	{
		Get_Sh4Recompiler(&sh4_cpu);
		INFO_LOG(DYNAREC, "Using Recompiler");
	}
	else
#endif
	{
		Get_Sh4Interpreter(&sh4_cpu);
		INFO_LOG(DYNAREC, "Using Interpreter");
	}

	memwatch::protect();

	if (config::ThreadedRendering)
	{
		const std::lock_guard<std::mutex> lock(mutex);
		threadResult = std::async(std::launch::async, [this] {
				InitAudio();

				try {
					while (state == Running || singleStep || stepRangeTo != 0)
					{
						startTime = sh4_sched_now64();
						renderTimeout = false;
						runInternal();
						if (!ggpo::nextFrame())
							break;
					}
					TermAudio();
				} catch (...) {
					setNetworkState(false);
					state = Error;
					sh4_cpu.Stop();
					TermAudio();
					throw;
				}
		}).share();
	}
	else
	{
		stopRequested = false;
		InitAudio();
	}

	EventManager::event(Event::Resume);
}

bool Emulator::checkStatus()
{
	try {
		const std::lock_guard<std::mutex> lock(mutex);
		if (threadResult.valid())
		{
			auto result = threadResult.wait_for(std::chrono::seconds(0));
			if (result == std::future_status::timeout)
				return true;
			threadResult.get();
		}
		return false;
	} catch (...) {
		EventManager::event(Event::Pause);
		throw;
	}
}

bool Emulator::render()
{
	FC_PROFILE_SCOPE;

	if (!config::ThreadedRendering)
	{
		if (state != Running)
			return false;
		run();
		if (stopRequested)
		{
			stopRequested = false;
			TermAudio();
			nvmem::saveFiles();
			EventManager::event(Event::Pause);
		}
		// TODO if stopping due to a user request, no frame has been rendered
		return !renderTimeout;
	}
	if (!checkStatus())
		return false;
	if (state != Running)
		return false;
	return rend_single_frame(true); // FIXME stop flag?
}

void Emulator::vblank()
{
	EventManager::event(Event::VBlank);
	// Time out if a frame hasn't been rendered for 50 ms
	if (sh4_sched_now64() - startTime <= 10000000)
		return;
	renderTimeout = true;
	if (ggpo::active())
		ggpo::endOfFrame();
	else if (!config::ThreadedRendering)
		sh4_cpu.Stop();
}

Emulator emu;<|MERGE_RESOLUTION|>--- conflicted
+++ resolved
@@ -346,16 +346,12 @@
 			INFO_LOG(BOOT, "Enabling specific JVS setup for game %s", prod_id.c_str());
 			settings.input.JammaSetup = JVS::_18Wheeler;
 		}
-<<<<<<< HEAD
-		else if (!strcmp("F355 CHALLENGE JAPAN", naomi_game_id))
+		else if (prod_id == "F355 CHALLENGE JAPAN", naomi_game_id)
 		{
 			INFO_LOG(BOOT, "Enabling specific JVS setup for game %s", naomi_game_id);
 			settings.input.JammaSetup = JVS::F355;
 		}
-		else if (!strcmp("INU NO OSANPO", naomi_game_id))	// Dog Walking
-=======
 		else if (prod_id == "INU NO OSANPO")	// Dog Walking
->>>>>>> 3a21f545
 		{
 			INFO_LOG(BOOT, "Enabling specific JVS setup for game %s", prod_id.c_str());
 			settings.input.JammaSetup = JVS::DogWalking;
@@ -374,13 +370,8 @@
 	NetworkHandshake::term();
 	if (hard)
 	{
-<<<<<<< HEAD
-		addrspace::unprotectVram(0, VRAM_SIZE);
-		memwatch::elanWatcher.unprotectMem(0, 0xffffffff);
-=======
 		memwatch::unprotect();
 		memwatch::reset();
->>>>>>> 3a21f545
 	}
 	sh4_sched_reset(hard);
 	pvr::reset(hard);
