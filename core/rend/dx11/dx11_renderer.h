--- conflicted
+++ resolved
@@ -27,13 +27,10 @@
 #include "dx11_shaders.h"
 #include "rend/sorter.h"
 #include "dx11_renderstate.h"
-<<<<<<< HEAD
 #include "dx11_naomi2.h"
-=======
 #ifndef LIBRETRO
 #include "dx11_driver.h"
 #endif
->>>>>>> 514eedbc
 
 struct DX11Renderer : public Renderer
 {
