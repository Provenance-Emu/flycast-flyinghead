--- conflicted
+++ resolved
@@ -643,11 +643,7 @@
 		if (ccd->PCMS == 0)
 			addr &= ~1; //0: 16 bit
 		
-<<<<<<< HEAD
-		SA = &aica_ram[addr];
-=======
 		SA = &aica_ram[addr & ARAM_MASK];
->>>>>>> a1472fb1
 	}
 	//LSA,LEA
 	void UpdateLoop()
