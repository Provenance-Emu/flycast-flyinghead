#include "arm7.h"
#include "arm_mem.h"
#include "virt_arm.h"

#include <map>


#define C_CORE

#if 0
	#define arm_printf printf
#else
	void arm_printf(...) { }
#endif

//#define CPUReadHalfWordQuick(addr) arm_ReadMem16(addr & 0x7FFFFF)
#define CPUReadMemoryQuick(addr) (*(u32*)&aica_ram[addr&ARAM_MASK])
#define CPUReadByte arm_ReadMem8
#define CPUReadMemory arm_ReadMem32
#define CPUReadHalfWord arm_ReadMem16
#define CPUReadHalfWordSigned(addr) ((s16)arm_ReadMem16(addr))

#define CPUWriteMemory arm_WriteMem32
#define CPUWriteHalfWord arm_WriteMem16
#define CPUWriteByte arm_WriteMem8


#define reg arm_Reg
#define armNextPC reg[R15_ARM_NEXT].I


#define CPUUpdateTicksAccesint(a) 1
#define CPUUpdateTicksAccessSeq32(a) 1
#define CPUUpdateTicksAccesshort(a) 1
#define CPUUpdateTicksAccess32(a) 1
#define CPUUpdateTicksAccess16(a) 1



//bool arm_FiqPending; -- not used , i use the input directly :)
//bool arm_IrqPending;

DECL_ALIGN(8) reg_pair arm_Reg[RN_ARM_REG_COUNT];

void CPUSwap(u32 *a, u32 *b)
{
	u32 c = *b;
	*b = *a;
	*a = c;
}

/*
bool N_FLAG;
bool Z_FLAG;
bool C_FLAG;
bool V_FLAG;
*/
#define N_FLAG (reg[RN_PSR_FLAGS].FLG.N)
#define Z_FLAG (reg[RN_PSR_FLAGS].FLG.Z)
#define C_FLAG (reg[RN_PSR_FLAGS].FLG.C)
#define V_FLAG (reg[RN_PSR_FLAGS].FLG.V)

bool armIrqEnable;
bool armFiqEnable;
//bool armState;
int armMode;

bool Arm7Enabled=false;

u8 cpuBitsSet[256];

bool intState = false;
bool stopState = false;
bool holdState = false;



void CPUSwitchMode(int mode, bool saveState, bool breakLoop=true);
extern "C" void CPUFiq();
void CPUUpdateCPSR();
void CPUUpdateFlags();
void CPUSoftwareInterrupt(int comment);
void CPUUndefinedException();

#if FEAT_AREC == DYNAREC_NONE

void arm_Run_(u32 CycleCount)
{
	if (!Arm7Enabled)
		return;

	u32 clockTicks=0;
	while (clockTicks<CycleCount)
	{
		if (reg[INTR_PEND].I)
		{
			CPUFiq();
		}

		reg[15].I = armNextPC + 8;
		#include "arm-new.h"
	}
}

#endif

void armt_init();
//void CreateTables();
void arm_Init()
{
#if FEAT_AREC != DYNAREC_NONE
	armt_init();
#endif
	//CreateTables();
	arm_Reset();

	for (int i = 0; i < 256; i++)
	{
		int count = 0;
		for (int j = 0; j < 8; j++)
			if (i & (1 << j))
				count++;

		cpuBitsSet[i] = count;
	}
}

void CPUSwitchMode(int mode, bool saveState, bool breakLoop)
{
	CPUUpdateCPSR();

	switch(armMode)
	{
	case 0x10:
	case 0x1F:
		reg[R13_USR].I = reg[13].I;
		reg[R14_USR].I = reg[14].I;
		reg[17].I = reg[16].I;
		break;
	case 0x11:
		CPUSwap(&reg[R8_FIQ].I, &reg[8].I);
		CPUSwap(&reg[R9_FIQ].I, &reg[9].I);
		CPUSwap(&reg[R10_FIQ].I, &reg[10].I);
		CPUSwap(&reg[R11_FIQ].I, &reg[11].I);
		CPUSwap(&reg[R12_FIQ].I, &reg[12].I);
		reg[R13_FIQ].I = reg[13].I;
		reg[R14_FIQ].I = reg[14].I;
		reg[SPSR_FIQ].I = reg[17].I;
		break;
	case 0x12:
		reg[R13_IRQ].I  = reg[13].I;
		reg[R14_IRQ].I  = reg[14].I;
		reg[SPSR_IRQ].I =  reg[17].I;
		break;
	case 0x13:
		reg[R13_SVC].I  = reg[13].I;
		reg[R14_SVC].I  = reg[14].I;
		reg[SPSR_SVC].I =  reg[17].I;
		break;
	case 0x17:
		reg[R13_ABT].I  = reg[13].I;
		reg[R14_ABT].I  = reg[14].I;
		reg[SPSR_ABT].I =  reg[17].I;
		break;
	case 0x1b:
		reg[R13_UND].I  = reg[13].I;
		reg[R14_UND].I  = reg[14].I;
		reg[SPSR_UND].I =  reg[17].I;
		break;
	}

	u32 CPSR = reg[16].I;
	u32 SPSR = reg[17].I;

	switch(mode)
	{
	case 0x10:
	case 0x1F:
		reg[13].I = reg[R13_USR].I;
		reg[14].I = reg[R14_USR].I;
		reg[16].I = SPSR;
		break;
	case 0x11:
		CPUSwap(&reg[8].I, &reg[R8_FIQ].I);
		CPUSwap(&reg[9].I, &reg[R9_FIQ].I);
		CPUSwap(&reg[10].I, &reg[R10_FIQ].I);
		CPUSwap(&reg[11].I, &reg[R11_FIQ].I);
		CPUSwap(&reg[12].I, &reg[R12_FIQ].I);
		reg[13].I = reg[R13_FIQ].I;
		reg[14].I = reg[R14_FIQ].I;
		if(saveState)
			reg[17].I = CPSR;
		else
			reg[17].I = reg[SPSR_FIQ].I;
		break;
	case 0x12:
		reg[13].I = reg[R13_IRQ].I;
		reg[14].I = reg[R14_IRQ].I;
		reg[16].I = SPSR;
		if(saveState)
			reg[17].I = CPSR;
		else
			reg[17].I = reg[SPSR_IRQ].I;
		break;
	case 0x13:
		reg[13].I = reg[R13_SVC].I;
		reg[14].I = reg[R14_SVC].I;
		reg[16].I = SPSR;
		if(saveState)
			reg[17].I = CPSR;
		else
			reg[17].I = reg[SPSR_SVC].I;
		break;
	case 0x17:
		reg[13].I = reg[R13_ABT].I;
		reg[14].I = reg[R14_ABT].I;
		reg[16].I = SPSR;
		if(saveState)
			reg[17].I = CPSR;
		else
			reg[17].I = reg[SPSR_ABT].I;
		break;
	case 0x1b:
		reg[13].I = reg[R13_UND].I;
		reg[14].I = reg[R14_UND].I;
		reg[16].I = SPSR;
		if(saveState)
			reg[17].I = CPSR;
		else
			reg[17].I = reg[SPSR_UND].I;
		break;
	default:
		printf("Unsupported ARM mode %02x\n", mode);
		die("Arm error..");
		break;
	}
	armMode = mode;
	CPUUpdateFlags();
	CPUUpdateCPSR();
}

void CPUUpdateCPSR()
{
	reg_pair CPSR;

	CPSR.I = reg[RN_CPSR].I & 0x40;

	/*
	if(N_FLAG)
		CPSR |= 0x80000000;
	if(Z_FLAG)
		CPSR |= 0x40000000;
	if(C_FLAG)
		CPSR |= 0x20000000;
	if(V_FLAG)
		CPSR |= 0x10000000;
	if(!armState)
		CPSR |= 0x00000020;
	*/

	CPSR.PSR.NZCV=reg[RN_PSR_FLAGS].FLG.NZCV;


	if (!armFiqEnable)
		CPSR.I |= 0x40;
	if(!armIrqEnable)
		CPSR.I |= 0x80;

	CPSR.PSR.M=armMode;
	
	reg[16].I = CPSR.I;
}

void CPUUpdateFlags()
{
	u32 CPSR = reg[16].I;

	reg[RN_PSR_FLAGS].FLG.NZCV=reg[16].PSR.NZCV;

	/*
	N_FLAG = (CPSR & 0x80000000) ? true: false;
	Z_FLAG = (CPSR & 0x40000000) ? true: false;
	C_FLAG = (CPSR & 0x20000000) ? true: false;
	V_FLAG = (CPSR & 0x10000000) ? true: false;
	*/
	//armState = (CPSR & 0x20) ? false : true;
	armIrqEnable = (CPSR & 0x80) ? false : true;
	armFiqEnable = (CPSR & 0x40) ? false : true;
	update_armintc();
}

void CPUSoftwareInterrupt(int comment)
{
	u32 PC = reg[R15_ARM_NEXT].I+4;
	//bool savedArmState = armState;
	CPUSwitchMode(0x13, true, false);
	reg[14].I = PC;
//	reg[15].I = 0x08;
	
	armIrqEnable = false;
	armNextPC = 0x08;
//	reg[15].I += 4;
}

void CPUUndefinedException()
{
	printf("arm7: CPUUndefinedException(). SOMETHING WENT WRONG\n");
	u32 PC = reg[R15_ARM_NEXT].I+4;
	CPUSwitchMode(0x1b, true, false);
	reg[14].I = PC;
//	reg[15].I = 0x04;
	armIrqEnable = false;
	armNextPC = 0x04;
//	reg[15].I += 4;  
}

void FlushCache();

void arm_Reset()
{
#if FEAT_AREC != DYNAREC_NONE
	FlushCache();
#endif
	Arm7Enabled = false;
	// clean registers
	memset(&arm_Reg[0], 0, sizeof(arm_Reg));

	armMode = 0x1F;

	reg[13].I = 0x03007F00;
	reg[15].I = 0x0000000;
	reg[16].I = 0x00000000;
	reg[R13_IRQ].I = 0x03007FA0;
	reg[R13_SVC].I = 0x03007FE0;
	armIrqEnable = true;      
	armFiqEnable = false;
	update_armintc();

	//armState = true;
	C_FLAG = V_FLAG = N_FLAG = Z_FLAG = false;

	// disable FIQ
	reg[16].I |= 0x40;

	CPUUpdateCPSR();

	armNextPC = reg[15].I;
	reg[15].I += 4;
}

/*

//NO IRQ on aica ..
void CPUInterrupt()
{
	u32 PC = reg[15].I;
	//bool savedState = armState;
	CPUSwitchMode(0x12, true, false);
	reg[14].I = PC;
	//if(!savedState)
	//	reg[14].I += 2;
	reg[15].I = 0x18;
	//armState = true;
	armIrqEnable = false;

	armNextPC = reg[15].I;
	reg[15].I += 4;
}

*/

extern "C"
NOINLINE
void CPUFiq()
{
	u32 PC = reg[R15_ARM_NEXT].I+4;
	//bool savedState = armState;
	CPUSwitchMode(0x11, true, false);
	reg[14].I = PC;
	//if(!savedState)
	//	reg[14].I += 2;
	//reg[15].I = 0x1c;
	//armState = true;
	armIrqEnable = false;
	armFiqEnable = false;
	update_armintc();

	armNextPC = 0x1c;
	//reg[15].I += 4;
}


/*
	--Seems like aica has 3 interrupt controllers actualy (damn lazy sega ..)
	The "normal" one (the one that exists on scsp) , one to emulate the 68k intc , and , 
	of course , the arm7 one

	The output of the sci* bits is input to the e68k , and the output of e68k is inputed into the FIQ
	pin on arm7
*/
#include "hw/sh4/sh4_core.h"


void arm_SetEnabled(bool enabled)
{
	if(!Arm7Enabled && enabled)
			arm_Reset();
	
	Arm7Enabled=enabled;
}



void update_armintc()
{
	reg[INTR_PEND].I=e68k_out && armFiqEnable;
}

void libAICA_TimeStep();

#if FEAT_AREC == DYNAREC_NONE
void arm_Run(u32 CycleCount) { 
	for (int i=0;i<32;i++)
	{
		arm_Run_(CycleCount/32);
		libAICA_TimeStep();
	}
}
#else	// FEAT_AREC != DYNAREC_NONE

#if HOST_OS == OS_LINUX || HOST_OS == OS_DARWIN
#include <sys/mman.h>
#endif

extern "C" void CompileCode();

//Emulate a single arm op, passed in opcode
//DYNACALL for ECX passing

u32 DYNACALL arm_single_op(u32 opcode)
{
	u32 clockTicks=0;

#define NO_OPCODE_READ

	//u32 static_opcode=((opcd_hash&0xFFF0)<<16) |  ((opcd_hash&0x000F)<<4);
	//u32 static_opcode=((opcd_hash)<<28);
#include "arm-new.h"

	return clockTicks;
}

/*

	ARM
		ALU opcodes (more or less)

			(flags,rv)=opcode(flags,in regs ..)
			rd=rv;
			if (set_flags)
				PSR=(rd==pc?CPSR:flags);
		
		(mem ops)
		Writes of R15:
			R15+12
		R15 as base:
			R15+8
		LDR
			rd=mem[addr(in regs)]
		LDM

		...
		STR/STM: pc+12


		///

		"cached" interpreter:
		Set PC+12 to PC reg
		mov opcode
		call function

		if (pc settting opcode)
			lookup again using armNextPC
			

		PC setting opcodes
			ALU with write to PC
			LDR with write to PC (SDT)
			LDM with write to PC (BDT)
			B/BL
			SWI
			<Undefined opcodes, if any>

			Indirect, via write to PSR/Mode
			MSR
*/


struct ArmDPOP
{
	u32 key;
	u32 mask;
	u32 flags;
};

vector<ArmDPOP> ops;

enum OpFlags
{
	OP_SETS_PC         = 1,
	OP_READS_PC        = 32768,
	OP_IS_COND         = 65536,
	OP_MFB             = 0x80000000,

	OP_HAS_RD_12       = 2,
	OP_HAS_RD_16       = 4,
	OP_HAS_RS_0        = 8,
	OP_HAS_RS_8        = 16,
	OP_HAS_RS_16       = 32,
	OP_HAS_FLAGS_READ  = 4096,
	OP_HAS_FLAGS_WRITE = 8192,
	OP_HAS_RD_READ     = 16384, //For conditionals

	OP_WRITE_FLAGS     = 64,
	OP_WRITE_FLAGS_S   = 128,
	OP_READ_FLAGS      = 256,
	OP_READ_FLAGS_S    = 512,
	OP_WRITE_REG       = 1024,
	OP_READ_REG_1      = 2048,
};

#define DP_R_ROFC (OP_READ_FLAGS_S|OP_READ_REG_1) //Reads reg1, op2, flags if S
#define DP_R_ROF (OP_READ_FLAGS|OP_READ_REG_1)    //Reads reg1, op2, flags (ADC & co)
#define DP_R_OFC (OP_READ_FLAGS_S)                //Reads op2, flags if S

#define DP_W_RFC (OP_WRITE_FLAGS_S|OP_WRITE_REG)  //Writes reg, and flags if S
#define DP_W_F (OP_WRITE_FLAGS)                   //Writes only flags, always (S=1)

/*
	COND | 00 0 OP1   S Rn Rd SA    ST 0  Rm -- Data opcode, PSR xfer (imm shifted reg)
	     | 00 0 OP1   S Rn Rd Rs   0 ST 1 Rm -- Data opcode, PSR xfer (reg shifted reg)
	     | 00 0 0 00A S Rd Rn Rs    1001  Rm -- Mult
		 | 00 0 1 0B0 0 Rn Rd 0000  1001  Rm -- SWP
		 | 00 1 OP1   S Rn Rd imm8r4         -- Data opcode, PSR xfer (imm8r4)

		 | 01 0 P UBW L Rn Rd Offset          -- LDR/STR (I=0)
		 | 01 1 P UBW L Rn Rd SHAM SHTP 0 Rs  -- LDR/STR (I=1)
		 | 10 0 P USW L Rn {RList}            -- LDM/STM
		 | 10 1 L {offset}                    -- B/BL
		 | 11 1 1 X*                          -- SWI

		 (undef cases)
		 | 01 1 XXXX X X*  X*  X* 1 XXXX - Undefined (LDR/STR w/ encodings that would be reg. based shift)
		 | 11 0 PUNW L Rn {undef} -- Copr. Data xfer (undef)
		 | 11 1 0 CPOP Crn Crd Cpn CP3 0 Crm -- Copr. Data Op (undef)
		 | 11 1 0 CPO3 L Crn Crd Cpn CP3 1 Crm -- Copr. Reg xf (undef)


		 Phase #1:
			-Non branches that don't touch memory (pretty much: Data processing, Not MSR, Mult)
			-Everything else is ifb

		 Phase #2:
			Move LDR/STR to templates

		 Phase #3:
			Move LDM/STM to templates
			

*/

void AddDPOP(u32 subcd, u32 rflags, u32 wflags)
{
	ArmDPOP op;

	u32 key=subcd<<21;
	u32 mask=(15<<21) | (7<<25);

	op.flags=rflags|wflags;
	
	if (wflags==DP_W_F)
	{
		//also match S bit for opcodes that must write to flags (CMP & co)
		mask|=1<<20;
		key|=1<<20;
	}

	//ISR form (bit 25=0, bit 4 = 0)
	op.key=key;
	op.mask=mask | (1<<4);
	ops.push_back(op);

	//RSR form (bit 25=0, bit 4 = 1, bit 7=0)
	op.key =  key  | (1<<4);
	op.mask = mask | (1<<4) | (1<<7);
	ops.push_back(op);

	//imm8r4 form (bit 25=1) 
	op.key =  key  | (1<<25);
	op.mask = mask;
	ops.push_back(op);
}

void InitHash()
{
	/*
		COND | 00 I OP1  S Rn Rd OPER2 -- Data opcode, PSR xfer
		Data processing opcodes
	*/
		 
	//AND   0000        Rn, OPER2, {Flags}    Rd, {Flags}
	//EOR   0001        Rn, OPER2, {Flags}    Rd, {Flags}
	//SUB   0010        Rn, OPER2, {Flags}    Rd, {Flags}
	//RSB   0011        Rn, OPER2, {Flags}    Rd, {Flags}
	//ADD   0100        Rn, OPER2, {Flags}    Rd, {Flags}
	//ORR   1100        Rn, OPER2, {Flags}    Rd, {Flags}
	//BIC   1110        Rn, OPER2, {Flags}    Rd, {Flags}
	AddDPOP(0,DP_R_ROFC, DP_W_RFC);
	AddDPOP(1,DP_R_ROFC, DP_W_RFC);
	AddDPOP(2,DP_R_ROFC, DP_W_RFC);
	AddDPOP(3,DP_R_ROFC, DP_W_RFC);
	AddDPOP(4,DP_R_ROFC, DP_W_RFC);
	AddDPOP(12,DP_R_ROFC, DP_W_RFC);
	AddDPOP(14,DP_R_ROFC, DP_W_RFC);
	
	//ADC   0101        Rn, OPER2, Flags      Rd, {Flags}
	//SBC   0110        Rn, OPER2, Flags      Rd, {Flags}
	//RSC   0111        Rn, OPER2, Flags      Rd, {Flags}
	AddDPOP(5,DP_R_ROF, DP_W_RFC);
	AddDPOP(6,DP_R_ROF, DP_W_RFC);
	AddDPOP(7,DP_R_ROF, DP_W_RFC);

	//TST   1000 S=1    Rn, OPER2, Flags      Flags
	//TEQ   1001 S=1    Rn, OPER2, Flags      Flags
	AddDPOP(8,DP_R_ROF, DP_W_F);
	AddDPOP(9,DP_R_ROF, DP_W_F);

	//CMP   1010 S=1    Rn, OPER2             Flags
	//CMN   1011 S=1    Rn, OPER2             Flags
	AddDPOP(10,DP_R_ROF, DP_W_F);
	AddDPOP(11,DP_R_ROF, DP_W_F);
	
	//MOV   1101        OPER2, {Flags}        Rd, {Flags}
	//MVN   1111        OPER2, {Flags}        Rd, {Flags}
	AddDPOP(13,DP_R_OFC, DP_W_RFC);
	AddDPOP(15,DP_R_OFC, DP_W_RFC);
}




/*
 *	
 *	X86 Compiler
 *
 */

void  armEmit32(u32 emit32);
void *armGetEmitPtr();


#define _DEVEL          (1)
#define EMIT_I          armEmit32((I))
#define EMIT_GET_PTR()  armGetEmitPtr()
u8* icPtr;
u8* ICache;

extern const u32 ICacheSize=1024*1024;
#if HOST_OS == OS_WINDOWS
u8 ARM7_TCB[ICacheSize+4096];
#elif HOST_OS == OS_LINUX

u8 ARM7_TCB[ICacheSize+4096] __attribute__((section(".text")));

#elif HOST_OS==OS_DARWIN
u8 ARM7_TCB[ICacheSize+4096] __attribute__((section("__TEXT, .text")));
#else
#error ARM7_TCB ALLOC
#endif

#include "arm_emitter/arm_emitter.h"
#undef I


using namespace ARM;


void* EntryPoints[ARAM_SIZE_MAX/4];

enum OpType
{
	VOT_Fallback,
	VOT_DataOp,
	VOT_B,
	VOT_BL,
	VOT_BR,     //Branch (to register)
	VOT_Read,   //Actually, this handles LDR and STR
	//VOT_LDM,  //This Isn't used anymore
	VOT_MRS,
	VOT_MSR,
};



void armv_call(void* target);
void armv_setup();
void armv_intpr(u32 opcd);
void armv_end(void* codestart, u32 cycles);
void armv_check_pc(u32 pc);
void armv_check_cache(u32 opcd, u32 pc);
void armv_imm_to_reg(u32 regn, u32 imm);
void armv_MOV32(eReg regn, u32 imm);
void armv_prof(OpType opt,u32 op,u32 flg);

extern "C" void arm_dispatch();
extern "C" void arm_exit();
extern "C" void DYNACALL
#if BUILD_COMPILER == COMPILER_GCC
	// Avoid inlining / duplicating / whatever
	__attribute__ ((optimize(0)))
#endif
		arm_mainloop(u32 cycl, void* regs, void* entrypoints);
extern "C" void DYNACALL arm_compilecode();

template <bool L, bool B>
u32 DYNACALL DoMemOp(u32 addr,u32 data)
{
	u32 rv=0;

#if HOST_CPU==CPU_X86
	addr=virt_arm_reg(0);
	data=virt_arm_reg(1);
#endif

	if (L)
	{
		if (B)
			rv=arm_ReadMem8(addr);
		else
			rv=arm_ReadMem32(addr);
	}
	else
	{
		if (B)
			arm_WriteMem8(addr,data);
		else
			arm_WriteMem32(addr,data);
	}

	#if HOST_CPU==CPU_X86
		virt_arm_reg(0)=rv;
	#endif

	return rv;
}

//findfirstset -- used in LDM/STM handling
#if HOST_CPU==CPU_X86 && BUILD_COMPILER != COMPILER_GCC
#include <intrin.h>

u32 findfirstset(u32 v)
{
	unsigned long rv;
	_BitScanForward(&rv,v);
	return rv+1;
}
#else
#define findfirstset __builtin_ffs
#endif

#if 0
//LDM isn't perf. citrical, and as a result, not implemented fully. 
//So this code is disabled
//mask is *2
template<u32 I>
void DYNACALL DoLDM(u32 addr, u32 mask)
{

#if HOST_CPU==CPU_X86
	addr=virt_arm_reg(0);
	mask=virt_arm_reg(1);
#endif
	//addr=(addr); //force align ?

	u32 idx=-1;
	do
	{
		u32 tz=findfirstset(mask);
		mask>>=tz;
		idx+=tz;
		arm_Reg[idx].I=arm_ReadMem32(addr);
		addr+=4;
	} while(mask);
}
#endif

void* GetMemOp(bool L, bool B)
{
	if (L)
	{
		if (B)
			return (void*)(u32(DYNACALL*)(u32,u32))&DoMemOp<true,true>;
		else
			return (void*)(u32(DYNACALL*)(u32,u32))&DoMemOp<true,false>;
	}
	else
	{
		if (B)
			return (void*)(u32(DYNACALL*)(u32,u32))&DoMemOp<false,true>;
		else
			return (void*)(u32(DYNACALL*)(u32,u32))&DoMemOp<false,false>;
	}
}

//Decodes an opcode, returns type. 
//opcd might be changed (currently for LDM/STM -> LDR/STR transforms)
OpType DecodeOpcode(u32& opcd,u32& flags)
{
	//by default, PC has to be updated
	flags=OP_READS_PC;

	u32 CC=(opcd >> 28);

	if (CC!=CC_AL)
		flags|=OP_IS_COND;

	//helpers ...
	#define CHK_BTS(M,S,V) ( (M & (opcd>>S)) == (V) ) //Check bits value in opcode
	#define IS_LOAD (opcd & (1<<20))                  //Is L bit set ? (LDM/STM LDR/STR)
	#define READ_PC_CHECK(S) if (CHK_BTS(15,S,15)) flags|=OP_READS_PC;

	//Opcode sets pc ?
	bool _set_pc=
		(CHK_BTS(3,26,0) && CHK_BTS(15,12,15))             || //Data processing w/ Rd=PC
		(CHK_BTS(3,26,1) && CHK_BTS(15,12,15) && IS_LOAD ) || //LDR/STR w/ Rd=PC 
		(CHK_BTS(7,25,4) && (opcd & 32768) &&  IS_LOAD)    || //LDM/STM w/ PC in list	
		CHK_BTS(7,25,5)                                    || //B or BL
		CHK_BTS(15,24,15);                                    //SWI
	
	//NV condition means VFP on newer cores, let interpreter handle it...
	if (CC==15)
		return VOT_Fallback;

	if (_set_pc)
		flags|=OP_SETS_PC;

	//B / BL ?
	if (CHK_BTS(7,25,5))
	{
		verify(_set_pc);
		if (!(flags&OP_IS_COND))
			flags&=~OP_READS_PC;  //not COND doesn't read from pc

		flags|=OP_SETS_PC;        //Branches Set pc ..

		//branch !
		return (opcd&(1<<24))?VOT_BL:VOT_B;
	}

	//Common case: MOVCC PC,REG
	if (CHK_BTS(0xFFFFFF,4,0x1A0F00))
	{
		verify(_set_pc);
		if (CC==CC_AL)
			flags&=~OP_READS_PC;

		return VOT_BR;
	}


	//No support for COND branching opcodes apart from the forms above ..
	if (CC!=CC_AL && _set_pc)
	{
		return VOT_Fallback;
	}

	u32 RList=opcd&0xFFFF;
	u32 Rn=(opcd>>16)&15;

#define LDM_REGCNT() (cpuBitsSet[RList & 255] + cpuBitsSet[(RList >> 8) & 255])


	//Data Processing opcodes -- find using mask/key
	//This will eventually be virtualised w/ register renaming
	for( u32 i=0;i<ops.size();i++)
	{
		if (!_set_pc && ops[i].key==(opcd&ops[i].mask))
		{
			//We fill in the cases that we have to read pc
			flags &= ~OP_READS_PC;

			//Conditionals always need flags read ...
			if ((opcd >> 28)!=0xE)
			{
				flags |= OP_HAS_FLAGS_READ;
				//if (flags & OP_WRITE_REG)
					flags |= OP_HAS_RD_READ;
			}

			//DPOP !

			if ((ops[i].flags & OP_READ_FLAGS) ||
			   ((ops[i].flags & OP_READ_FLAGS_S) && (opcd & (1<<20))))
			{
				flags |= OP_HAS_FLAGS_READ;
			}

			if ((ops[i].flags & OP_WRITE_FLAGS) ||
			   ((ops[i].flags & OP_WRITE_FLAGS_S) && (opcd & (1<<20))))
			{
				flags |= OP_HAS_FLAGS_WRITE;
			}

			if(ops[i].flags & OP_WRITE_REG)
			{
				//All dpops that write, write to RD_12
				flags |= OP_HAS_RD_12;
				verify(! (CHK_BTS(15,12,15) && CC!=CC_AL));
			}

			if(ops[i].flags & OP_READ_REG_1)
			{
				//Reg 1 is RS_16
				flags |= OP_HAS_RS_16;

				//reads from pc ?
				READ_PC_CHECK(16);
			}

			//op2 is imm or reg ?
			if ( !(opcd & (1<<25)) )
			{
				//its reg (register or imm shifted)
				flags |= OP_HAS_RS_0;
				//reads from pc ?
				READ_PC_CHECK(0);

				//is it register shifted reg ?
				if (opcd & (1<<4))
				{
					verify(! (opcd & (1<<7)) );	//must be zero
					flags |= OP_HAS_RS_8;
					//can't be pc ...
					verify(!CHK_BTS(15,8,15));
				}
				else
				{
					//is it RRX ?
					if ( ((opcd>>4)&7)==6)
					{
						//RRX needs flags to be read (even if the opcode doesn't)
						flags |= OP_HAS_FLAGS_READ;
					}
				}
			}

			return VOT_DataOp;
		}
	}

	//Lets try mem opcodes since its not data processing


	
	/*
		Lets Check LDR/STR !

		CCCC 01 0 P UBW L Rn Rd Offset	-- LDR/STR (I=0)
	*/
	if ((opcd>>25)==(0xE4/2) )
	{
		/*
			I=0

			Everything else handled
		*/
		arm_printf("ARM: MEM %08X L/S:%d, AWB:%d!\n",opcd,(opcd>>20)&1,(opcd>>21)&1);

		return VOT_Read;
	}
	else if ((opcd>>25)==(0xE6/2) && CHK_BTS(0x7,4,0) )
	{
		arm_printf("ARM: MEM REG to Reg %08X\n",opcd);
		
		/*
			I=1

			Logical Left shift, only
		*/
		return VOT_Read;
	}
	//LDM common case
	else if ((opcd>>25)==(0xE8/2) /*&& CHK_BTS(32768,0,0)*/ && CHK_BTS(1,22,0) && CHK_BTS(1,20,1) && LDM_REGCNT()==1)
	{
		//P=0
		//U=1
		//L=1
		//W=1
		//S=0
		
		u32 old_opcd=opcd;

		//One register xfered
		//Can be rewriten as normal mem opcode ..
		opcd=0xE4000000;

		//Imm offset
		opcd |= 0<<25;
		//Post incr
		opcd |= old_opcd & (1<<24);
		//Up/Dn
		opcd |= old_opcd & (1<<23);
		//Word/Byte
		opcd |= 0<<22;
		//Write back (must be 0 for PI)
		opcd |= old_opcd & (1<<21);
		//Load
		opcd |= old_opcd & (1<<20);

		//Rn
		opcd |= Rn<<16;

		//Rd
		u32 Rd=findfirstset(RList)-1;
		opcd |= Rd<<12;

		//Offset
		opcd |= 4;

		arm_printf("ARM: MEM TFX R %08X\n",opcd);

		return VOT_Read;
	}
	//STM common case
	else if ((opcd>>25)==(0xE8/2) && CHK_BTS(1,22,0) && CHK_BTS(1,20,0) && LDM_REGCNT()==1)
	{
		//P=1
		//U=0
		//L=1
		//W=1
		//S=0
		
		u32 old_opcd=opcd;

		//One register xfered
		//Can be rewriten as normal mem opcode ..
		opcd=0xE4000000;

		//Imm offset
		opcd |= 0<<25;
		//Pre/Post incr
		opcd |= old_opcd & (1<<24);
		//Up/Dn
		opcd |= old_opcd & (1<<23);
		//Word/Byte
		opcd |= 0<<22;
		//Write back
		opcd |= old_opcd & (1<<21);
		//Store/Load
		opcd |= old_opcd & (1<<20);

		//Rn
		opcd |= Rn<<16;

		//Rd
		u32 Rd=findfirstset(RList)-1;
		opcd |= Rd<<12;

		//Offset
		opcd |= 4;

		arm_printf("ARM: MEM TFX W %08X\n",opcd);

		return VOT_Read;
	}
	else if (CHK_BTS(0xE10F0FFF,0,0xE10F0000))
	{
		return VOT_MRS;
	}
	else if (CHK_BTS(0xEFBFFFF0,0,0xE129F000))
	{
		return VOT_MSR;
	}
	else if ((opcd>>25)==(0xE8/2) && CHK_BTS(32768,0,0))
	{
		arm_printf("ARM: MEM FB %08X\n",opcd);
		flags|=OP_MFB; //(flag Just for the fallback counters)
	}
	else
	{
		arm_printf("ARM: FB %08X\n",opcd);
	}

	//by default fallback to interpr
	return VOT_Fallback;
}

//helpers ...
#if HOST_CPU == CPU_ARM64
extern void LoadReg(eReg rd,u32 regn,ConditionCode cc=CC_AL);
extern void StoreReg(eReg rd,u32 regn,ConditionCode cc=CC_AL);
extern void armv_mov(ARM::eReg regd, ARM::eReg regn);
extern void armv_add(ARM::eReg regd, ARM::eReg regn, ARM::eReg regm);
extern void armv_sub(ARM::eReg regd, ARM::eReg regn, ARM::eReg regm);
extern void armv_add(ARM::eReg regd, ARM::eReg regn, s32 imm);
extern void armv_lsl(ARM::eReg regd, ARM::eReg regn, u32 imm);
extern void armv_bic(ARM::eReg regd, ARM::eReg regn, u32 imm);
extern void *armv_start_conditional(ARM::ConditionCode cc);
extern void armv_end_conditional(void *ref);
// Use w25 for temp mem save because w9 is not callee-saved
#define r9 ((ARM::eReg)25)
#else
void LoadReg(eReg rd,u32 regn,ConditionCode cc=CC_AL)
{
	LDR(rd,r8,(u8*)&reg[regn].I-(u8*)&reg[0].I,Offset,cc);
}
void StoreReg(eReg rd,u32 regn,ConditionCode cc=CC_AL)
{
	STR(rd,r8,(u8*)&reg[regn].I-(u8*)&reg[0].I,Offset,cc);
}
void armv_mov(ARM::eReg regd, ARM::eReg regn)
{
	MOV(regd, regn);
}

void armv_add(ARM::eReg regd, ARM::eReg regn, ARM::eReg regm)
{
	ADD(regd, regn, regm);
}

void armv_sub(ARM::eReg regd, ARM::eReg regn, ARM::eReg regm)
{
	SUB(regd, regn, regm);
}

void armv_add(ARM::eReg regd, ARM::eReg regn, s32 imm)
{
	if (imm >= 0)
		ADD(regd, regn, imm);
	else
		SUB(regd, regn, -imm);
}

void armv_lsl(ARM::eReg regd, ARM::eReg regn, u32 imm)
{
	LSL(regd, regn, imm);
}

void armv_bic(ARM::eReg regd, ARM::eReg regn, u32 imm)
{
	BIC(regd, regn, imm);
}

void *armv_start_conditional(ARM::ConditionCode cc)
{
	return NULL;
}
void armv_end_conditional(void *ref)
{
}
#endif

//very quick-and-dirty register rename based virtualisation
u32 renamed_regs[16];
u32 rename_reg_base;

void RenameRegReset()
{
	rename_reg_base=r1;
	memset(renamed_regs, 0, sizeof(renamed_regs));
}

//returns new reg #. didrn is true if a rename mapping was added
u32 RenameReg(u32 reg, bool& didrn)
{
	if (renamed_regs[reg] == 0)
	{
		renamed_regs[reg]=rename_reg_base;
		rename_reg_base++;
		didrn=true;
	}
	else
	{
		didrn=false;
	}

	return renamed_regs[reg];
}

//For reg reads (they need to be loaded)
//load can be used to skip loading (for RD if not cond)
void LoadAndRename(u32& opcd, u32 bitpos, bool load,u32 pc)
{
	bool didrn;
	u32 reg=(opcd>>bitpos)&15;

	u32 nreg=RenameReg(reg,didrn);

	opcd = (opcd& ~(15<<bitpos)) | (nreg<<bitpos);

	if (load && didrn)
	{
		if (reg==15)
			armv_MOV32((eReg)nreg,pc);
		else
			LoadReg((eReg)nreg,reg);
	}
}

//For results store (they need to be stored)
void StoreAndRename(u32 opcd, u32 bitpos)
{
	bool didrn;
	u32 reg=(opcd>>bitpos)&15;

	u32 nreg=RenameReg(reg,didrn);

	verify(!didrn);

	if (reg==15)
		reg=R15_ARM_NEXT;

	StoreReg((eReg)nreg,reg);
}

#if HOST_CPU == CPU_ARM64
extern void LoadFlags();
extern void StoreFlags();
#else
//For COND
void LoadFlags()
{
	//Load flags
	LoadReg(r0,RN_PSR_FLAGS);
	//move them to flags register
	MSR(0,8,r0);
}

void StoreFlags()
{
	//get results from flags register
	MRS(r1,0);
	//Store flags
	StoreReg(r1,RN_PSR_FLAGS);
}
#endif

//Virtualise Data Processing opcode
void VirtualizeOpcode(u32 opcd,u32 flag,u32 pc)
{
	//Keep original opcode for info
	u32 orig=opcd;

	//Load arm flags, RS0/8/16, RD12/16 (as indicated by the decoder flags)

	if (flag & OP_HAS_FLAGS_READ)
	{
		LoadFlags();
	}

	if (flag & OP_HAS_RS_0)
		LoadAndRename(opcd,0,true,pc+8);
	if (flag & OP_HAS_RS_8)
		LoadAndRename(opcd,8,true,pc+8);
	if (flag & OP_HAS_RS_16)
		LoadAndRename(opcd,16,true,pc+8);

	if (flag & OP_HAS_RD_12)
		LoadAndRename(opcd,12,flag&OP_HAS_RD_READ,pc+4);

	if (flag & OP_HAS_RD_16)
	{
		verify(! (flag & OP_HAS_RS_16));
		LoadAndRename(opcd,16,flag&OP_HAS_RD_READ,pc+4);
	}

	//Opcode has been modified to use the new regs
	//Emit it ...
	arm_printf("Arm Virtual: %08X -> %08X\n",orig,opcd);
	armEmit32(opcd);

	//Store arm flags, rd12/rd16 (as indicated by the decoder flags)
	if (flag & OP_HAS_RD_12)
		StoreAndRename(orig,12);

	if (flag & OP_HAS_RD_16)
		StoreAndRename(orig,16);

	//Sanity check ..
	if (renamed_regs[15] != 0)
	{
		verify(flag&OP_READS_PC || (flag&OP_SETS_PC && !(flag&OP_IS_COND)));
	}

	if (flag & OP_HAS_FLAGS_WRITE)
		StoreFlags();
}

u32 nfb,ffb,bfb,mfb;

void *armGetEmitPtr()
{
	if (icPtr < (ICache+ICacheSize-1024))	//ifdebug
		return static_cast<void *>(icPtr);

	return NULL;
}

#if HOST_CPU == CPU_X86 && FEAT_AREC != DYNAREC_NONE

/* X86 backend
 * Uses a mix of
 * x86 code
 * Virtualised arm code (using the varm interpreter)
 * Emulated arm fallbacks (using the aica arm interpreter)
 *
 * The goal is to run as much code possible under the varm interpreter
 * so it will run on arm w/o changes. A few opcodes are missing from varm 
 * (MOV32 is a notable case) and as such i've added a few varm_* hooks
 *
 * This code also performs a LOT of compiletime and runtime state/value sanity checks.
 * We don't care for speed here ...
*/

#include "emitter/x86_emitter.h"

static x86_block* x86e;

void DumpRegs(const char* output)
{
	static FILE* f=fopen(output, "w");
	static int id=0;
#if 0
	if (490710==id)
	{
		__asm int 3;
	}
#endif
	verify(id!=137250);
#if 1
	fprintf(f,"%d\n",id);
	//for(int i=0;i<14;i++)
	{
		int i=R15_ARM_NEXT;
		fprintf(f,"r%d=%08X\n",i,reg[i].I);
	}
#endif
	id++;
}

void DYNACALL PrintOp(u32 opcd)
{
	printf("%08X\n",opcd);
}

void armv_imm_to_reg(u32 regn, u32 imm)
{
	x86e->Emit(op_mov32,&reg[regn].I,imm);
}

void armv_MOV32(eReg regn, u32 imm)
{
	x86e->Emit(op_mov32,&virt_arm_reg(regn),imm);
}

void armv_call(void* loc)
{
	x86e->Emit(op_call,x86_ptr_imm(loc));
}

x86_Label* end_lbl;

void armv_setup()
{
	//Setup emitter
	x86e = new x86_block();
	x86e->Init(0,0);
	x86e->x86_buff=(u8*)EMIT_GET_PTR();
	x86e->x86_size=1024*64;
	x86e->do_realloc=false;

	
	//load base reg ..
	x86e->Emit(op_mov32,&virt_arm_reg(8),(u32)&arm_Reg[0]);
	
	//the "end" label is used to exit from the block, if a code modification (expected opcode // actual opcode in ram) is detected
	end_lbl=x86e->CreateLabel(false,0);
}

void armv_intpr(u32 opcd)
{
	//Call interpreter
	x86e->Emit(op_mov32,ECX,opcd);
	x86e->Emit(op_call,x86_ptr_imm(&arm_single_op));
}

void armv_end(void* codestart, u32 cycles)
{
	//Normal block end
	//Move counter to EAX for return, pop ESI, ret
	x86e->Emit(op_sub32,ESI,cycles);
	x86e->Emit(op_jns,x86_ptr_imm(arm_dispatch));
	x86e->Emit(op_jmp,x86_ptr_imm(arm_exit));

	//Fluch cache, move counter to EAX, pop, ret
	//this should never happen (triggers a breakpoint on x86)
	x86e->MarkLabel(end_lbl);
	x86e->Emit(op_int3);
	x86e->Emit(op_call,x86_ptr_imm(FlushCache));
	x86e->Emit(op_sub32,ESI,cycles);
	x86e->Emit(op_jmp,x86_ptr_imm(arm_dispatch));

	//Generate the code & apply fixups/relocations as needed
	x86e->Generate();

	//Use space from the dynarec buffer
	icPtr+=x86e->x86_indx;

	//Delete the x86 emitter ...
	delete x86e;
}

//sanity check: non branch doesn't set pc
void armv_check_pc(u32 pc)
{
	x86e->Emit(op_cmp32,&armNextPC,pc);
	x86_Label* nof=x86e->CreateLabel(false,0);
	x86e->Emit(op_je,nof);
	x86e->Emit(op_int3);
	x86e->MarkLabel(nof);
}

//sanity check: stale cache
void armv_check_cache(u32 opcd, u32 pc)
{
	x86e->Emit(op_cmp32,&CPUReadMemoryQuick(pc),opcd);
	x86_Label* nof=x86e->CreateLabel(false,0);
	x86e->Emit(op_je,nof);
	x86e->Emit(op_int3);
	x86e->MarkLabel(nof);
}

//profiler hook
void armv_prof(OpType opt,u32 op,u32 flags)
{
	if (VOT_Fallback!=opt)
		x86e->Emit(op_add32,&nfb,1);
	else
	{
		if (flags & OP_SETS_PC)
			x86e->Emit(op_add32,&bfb,1);
		else if (flags & OP_MFB)
			x86e->Emit(op_add32,&mfb,1);
		else
			x86e->Emit(op_add32,&ffb,1);
	}
}

naked void DYNACALL arm_compilecode()
{
#if HOST_OS == OS_LINUX
	__asm ( "call CompileCode	\n\t"
			"mov $0, %%eax		\n\t"
			"jmp arm_dispatch	\n"
			:
	);
#else
	__asm
	{
		call CompileCode;
		mov eax,0;
		jmp arm_dispatch;
	}
#endif
}

naked void DYNACALL arm_mainloop(u32 cycl, void* regs, void* entrypoints)
{
#if HOST_OS == OS_LINUX
	__asm ( "push %%esi			\n\t"
			"mov %%ecx, %%esi	\n\t"
			"add %0, %%esi		\n\t"
			"mov $0, %%eax		\n\t"
			"jmp arm_dispatch	\n\t"

		"arm_exit_linux:		\n\t"
			"mov %%esi, %0 		\n\t"
			"pop %%esi			\n"
			:
			: "m" (reg[CYCL_CNT].I)
	);
#else
	__asm
	{
		push esi

		mov esi,ecx
		add esi,reg[CYCL_CNT*4].I

		mov eax,0;
		jmp arm_dispatch
	}
#endif
}

naked void arm_dispatch()
{
#if HOST_OS == OS_LINUX
	__asm ( "arm_dispatch:				\n\t"
				"mov %0, %%eax			\n\t"
			 	"and $0x7FFFFC, %%eax	\n\t"
				"cmp $0, %1				\n\t"
			 	"jne arm_dofiq			\n\t"
			 	"jmp *%2(%%eax)			\n"
			:
			: "m" (reg[R15_ARM_NEXT].I),
			  "m" (reg[INTR_PEND].I),
			  "m" (EntryPoints)
	);

	__asm ("arm_dofiq:					\n\t"
				"call CPUFiq			\n\t"
				"jmp arm_dispatch		\n"
			:
	);
#else
	__asm
	{
arm_disp:
		mov eax,reg[R15_ARM_NEXT*4].I
		and eax,0x7FFFFC
		cmp reg[INTR_PEND*4].I,0
		jne arm_dofiq
		jmp [EntryPoints+eax]

arm_dofiq:
		call CPUFiq
		jmp arm_disp
	}
#endif
}

naked void arm_exit()
{
#if HOST_OS == OS_LINUX
	__asm ( "jmp arm_exit_linux" :);
#else
	__asm
	{
	arm_exit:
		mov reg[CYCL_CNT*4].I,esi
		pop esi
		ret
	}
#endif
}
#elif	(HOST_CPU == CPU_ARM)

/*
 *
 *	ARMv7 Compiler
 *
 */

//mprotect and stuff ..

#include <sys/mman.h>

void  armEmit32(u32 emit32)
{
	if (icPtr >= (ICache+ICacheSize-1024))
		die("ICache is full, invalidate old entries ...");	//ifdebug

	*(u32*)icPtr = emit32;  
	icPtr+=4;
}

#if HOST_OS==OS_DARWIN
#include <libkern/OSCacheControl.h>
extern "C" void armFlushICache(void *code, void *pEnd) {
    sys_dcache_flush(code, (u8*)pEnd - (u8*)code + 1);
    sys_icache_invalidate(code, (u8*)pEnd - (u8*)code + 1);
}
#else
extern "C" void armFlushICache(void *bgn, void *end) {
	__clear_cache(bgn, end);
}
#endif


void armv_imm_to_reg(u32 regn, u32 imm)
{
	MOV32(r0,imm);
	StoreReg(r0,regn);
}

void armv_call(void* loc)
{
	CALL((u32)loc);
}

void armv_setup()
{
	//Setup emitter

	//r9: temp for mem ops (PI WB)
	//r8: base
	//Stored on arm_mainloop so no need for push/pop
}

void armv_intpr(u32 opcd)
{
	//Call interpreter
	MOV32(r0,opcd);
	CALL((u32)arm_single_op);
}

void armv_end(void* codestart, u32 cycl)
{
	//Normal block end
	//cycle counter rv

	//pop registers & return
	if (is_i8r4(cycl))
		SUB(r5,r5,cycl,true);
	else
	{
		u32 togo = cycl;
		while(ARMImmid8r4_enc(togo) == -1)
		{
			SUB(r5,r5,256);
			togo -= 256;
		}
		SUB(r5,r5,togo,true);
	}
	JUMP((u32)&arm_exit,CC_MI);	//statically predicted as not taken
	JUMP((u32)&arm_dispatch);

	armFlushICache(codestart,(void*)EMIT_GET_PTR());
}

//Hook cus varm misses this, so x86 needs special code
void armv_MOV32(eReg regn, u32 imm)
{
	MOV32(regn,imm);
}

/*
	No sanity checks on arm ..
*/

#endif	// HOST_CPU == CPU_ARM

//Run a timeslice for ARMREC
//CycleCount is pretty much fixed to (512*32) for now (might change to a diff constant, but will be constant)
void arm_Run(u32 CycleCount)
{
	if (!Arm7Enabled)
		return;

	for (int i=0;i<32;i++)
	{
		arm_mainloop(CycleCount/32, arm_Reg, EntryPoints);
		libAICA_TimeStep();
	}

	/*
	s32 clktks=reg[CYCL_CNT].I+CycleCount;

	//While we have time to spend
	do
	{
		//Check for interrupts
		if (reg[INTR_PEND].I)
		{
			CPUFiq();
		}

		//lookup code at armNextPC, run a block & remove its cycles from the timeslice
		clktks-=EntryPoints[(armNextPC & ARAM_MASK)/4]();
		
		#if HOST_CPU==CPU_X86
			verify(armNextPC<=ARAM_MASK);
		#endif
	} while(clktks>0);

	reg[CYCL_CNT].I=clktks;
	*/
}


#undef r

/*
	TODO:
	R15 read/writing is kind of .. weird
	Gotta investigate why ..
*/

//Mem operand 2 calculation, if Reg or large imm
void MemOperand2(eReg dst,bool I, bool U,u32 offs, u32 opcd)
{
	if (I==true)
	{
		u32 Rm=(opcd>>0)&15;
		verify(CHK_BTS(7,4,0));// only SHL mode
		LoadReg(r1,Rm);
		u32 SA=31&(opcd>>7);
		//can't do shifted add for now -- EMITTER LIMIT --
		if (SA)
			armv_lsl(r1, r1, SA);
	}
	else
	{
		armv_MOV32(r1,offs);
	}

	if (U)
		armv_add(dst, r0, r1);
	else
		armv_sub(dst, r0, r1);
}

template<u32 Pd>
void DYNACALL MSR_do(u32 v)
{
#if HOST_CPU==CPU_X86
	v=virt_arm_reg(r0);
#endif
	if (Pd)
	{
		if(armMode > 0x10 && armMode < 0x1f) /* !=0x10 ?*/
		{
			reg[17].I = (reg[17].I & 0x00FFFF00) | (v & 0xFF0000FF);
		}
	}
	else
	{
		CPUUpdateCPSR();
	
		u32 newValue = reg[16].I;
		if(armMode > 0x10)
		{
			newValue = (newValue & 0xFFFFFF00) | (v & 0x000000FF);
		}

		newValue = (newValue & 0x00FFFFFF) | (v & 0xFF000000);
		newValue |= 0x10;
		if(armMode > 0x10)
		{
			CPUSwitchMode(newValue & 0x1f, false);
		}
		reg[16].I = newValue;
		CPUUpdateFlags();
	}
}

//Compile & run block of code, starting armNextPC
extern "C" void CompileCode()
{
	//Get the code ptr
	void* rv=EMIT_GET_PTR();

	//update the block table
	EntryPoints[(armNextPC&ARAM_MASK)/4]=rv;

	//setup local pc counter
	u32 pc=armNextPC;

	//emitter/block setup
	armv_setup();

	//the ops counter is used to terminate the block (max op count for a single block is 32 currently)
	//We don't want too long blocks for timing accuracy
	u32 ops=0;

	u32 Cycles=0;

	for(;;)
	{
		ops++;

		//Read opcode ...
		u32 opcd=CPUReadMemoryQuick(pc);

#if HOST_CPU==CPU_X86
		//Sanity check: Stale cache
		armv_check_cache(opcd,pc);
#endif

		u32 op_flags;

		//Decode & handle opcode

		OpType opt=DecodeOpcode(opcd,op_flags);

		switch(opt)
		{
		case VOT_DataOp:
			{
				//data processing opcode that can be virtualised
				RenameRegReset();

				/*
				if (op_flags & OP_READS_PC)
					armv_imm_to_reg(15,pc+8);

				else*/
#if HOST_CPU==CPU_X86
				armv_imm_to_reg(15,rand());
#endif

				VirtualizeOpcode(opcd,op_flags,pc);

#if HOST_CPU==CPU_X86
				armv_imm_to_reg(15,rand());
#endif
			}
			break;
		
		case VOT_BR:
			{
				//Branch to reg
				ConditionCode cc=(ConditionCode)(opcd>>28);

				verify(op_flags&OP_SETS_PC);

				if (cc!=CC_AL)
				{
					LoadFlags();
					armv_imm_to_reg(R15_ARM_NEXT,pc+4);
				}

				LoadReg(r0,opcd&0xF);
<<<<<<< HEAD
				// Need x86e->Emit(op_and32, &virt_arm_reg(0), 0xfffffffc);
=======
#if HOST_CPU==CPU_X86
				x86e->Emit(op_and32, &virt_arm_reg(0), 0xfffffffc);
#else
				armv_bic(r0, r0, 3);
#endif
				void *ref = armv_start_conditional(cc);
>>>>>>> cae22b9f
				StoreReg(r0,R15_ARM_NEXT,cc);
				armv_end_conditional(ref);
			}
			break;

		case VOT_B:
		case VOT_BL:
			{
				//Branch to imm

				//<<2, sign extend !
				s32 offs=((s32)opcd<<8)>>6;

				if (op_flags & OP_IS_COND)
				{
					armv_imm_to_reg(R15_ARM_NEXT,pc+4);
					LoadFlags();
					ConditionCode cc=(ConditionCode)(opcd>>28);
					void *ref = armv_start_conditional(cc);
					if (opt==VOT_BL)
					{
						armv_MOV32(r0,pc+4);
						StoreReg(r0,14,cc);
					}

					armv_MOV32(r0,pc+8+offs);
					StoreReg(r0,R15_ARM_NEXT,cc);
					armv_end_conditional(ref);
				}
				else
				{
					if (opt==VOT_BL)
						armv_imm_to_reg(14,pc+4);

					armv_imm_to_reg(R15_ARM_NEXT,pc+8+offs);
				}
			}
			break;

		case VOT_Read:
			{
				//LDR/STR

				u32 offs=opcd&4095;
				bool U=opcd&(1<<23);
				bool Pre=opcd&(1<<24);
				
				bool W=opcd&(1<<21);
				bool I=opcd&(1<<25);
				
				u32 Rn=(opcd>>16)&15;
				u32 Rd=(opcd>>12)&15;

				bool DoWB=W || (!Pre && Rn!=Rd);	//Write back if: W, Post update w/ Rn!=Rd
				bool DoAdd=DoWB || Pre;

				//Register not updated anyway
				if (I==false && offs==0)
				{
					DoWB=false;
					DoAdd=false;
				}

				//verify(Rd!=15);
				verify(!((Rn==15) && DoWB));

				//AGU
				if (Rn!=15)
				{
					LoadReg(r0,Rn);

					if (DoAdd)
					{
						eReg dst=Pre?r0:r9;

						if (I==false && is_i8r4(offs))
						{
							if (U)
								armv_add(dst, r0, offs);
							else
								armv_add(dst, r0, -offs);
						}
						else
						{
							MemOperand2(dst,I,U,offs,opcd);
						}

						if (DoWB && dst==r0)
							armv_mov(r9, r0);
					}
				}
				else
				{
					u32 addr=pc+8;

					if (Pre && offs && I==false)
					{
						addr+=U?offs:-offs;
					}
					
					armv_MOV32(r0,addr);
					
					if (Pre && I==true)
					{
						MemOperand2(r1,I,U,offs,opcd);
						armv_add(r0, r0, r1);
					}
				}

				if (CHK_BTS(1,20,0))
				{
					if (Rd==15)
					{
						armv_MOV32(r1,pc+12);
					}
					else
					{
						LoadReg(r1,Rd);
					}
				}
				//Call handler
				armv_call(GetMemOp(CHK_BTS(1,20,1),CHK_BTS(1,22,1)));

				if (CHK_BTS(1,20,1))
				{
					if (Rd==15)
					{
						verify(op_flags & OP_SETS_PC);
						StoreReg(r0,R15_ARM_NEXT);
					}
					else
					{
						StoreReg(r0,Rd);
					}
				}
				
				//Write back from AGU, if any
				if (DoWB)
				{
					StoreReg(r9,Rn);
				}
			}
			break;

		case VOT_MRS:
			{
				u32 Rd=(opcd>>12)&15;

				armv_call((void*)&CPUUpdateCPSR);

				if (opcd & (1<<22))
				{
					LoadReg(r0,17);
				}
				else
				{
					LoadReg(r0,16);
				}

				StoreReg(r0,Rd);
			}
			break;

		case VOT_MSR:
			{
				u32 Rm=(opcd>>0)&15;

				LoadReg(r0,Rm);
				if (opcd & (1<<22))
					armv_call((void*)(void (DYNACALL*)(u32))&MSR_do<1>);
				else
					armv_call((void*)(void (DYNACALL*)(u32))&MSR_do<0>);

				if (op_flags & OP_SETS_PC)
					armv_imm_to_reg(R15_ARM_NEXT,pc+4);
			}
			break;
		/*
		//LDM is disabled for now
		//Common cases of LDM/STM are converted to STR/LDR (tsz==1)
		//Other cases are very uncommon and not worth implementing
		case VOT_LDM:
			{
				//P=0, U=1, S=0, L=1, W=1
				
				u32 Rn=(opcd>>16)&15;
				u32 RList=opcd&0xFFFF;
				u32 tsz=(cpuBitsSet[RList & 255] + cpuBitsSet[(RList >> 8) & 255]);

				verify(CHK_BTS(1,24,0)); //P=0
				verify(CHK_BTS(1,23,1)); //U=1
				verify(CHK_BTS(1,22,0)); //S=0
				verify(CHK_BTS(1,21,1)); //W=1
				verify(CHK_BTS(1,20,1)); //L=0

				
				//if (tsz!=1)
				//	goto FALLBACK;

				bool _W=true; //w=1
				

				if (RList & (1<<Rn))
					_W=false;

				bool _AGU=_W; // (w=1 && p=0) || p=1 (P=0)

				LoadReg(r0,Rn);
				if (_AGU)
				{
					ADD(r9,r0,tsz*4);
				}
				armv_MOV32(r1,RList);
				armv_call((void*)(u32(DYNACALL*)(u32,u32))&DoLDM<0>);

				if (_W)
				{
					StoreReg(r9,Rn);
				}
			}
			break;
			*/
			
		case VOT_Fallback:
			{
				//interpreter fallback

				//arm_single_op needs PC+4 on r15
				//TODO: only write it if needed -> Probably not worth the code, very few fallbacks now...
				armv_imm_to_reg(15,pc+8);

				//For cond branch, MSR
				if (op_flags & OP_SETS_PC)
					armv_imm_to_reg(R15_ARM_NEXT,pc+4);

#if HOST_CPU==CPU_X86
				if ( !(op_flags & OP_SETS_PC) )
					armv_imm_to_reg(R15_ARM_NEXT,pc+4);
#endif

				armv_intpr(opcd);

#if HOST_CPU==CPU_X86
				if ( !(op_flags & OP_SETS_PC) )
				{
					//Sanity check: next pc
					armv_check_pc(pc+4);
#if 0
					x86e->Emit(op_mov32,ECX,opcd);
					x86e->Emit(op_call,x86_ptr_imm(PrintOp));
#endif
				}
#endif
			}
			break;

		default:
			die("can't happen\n");
		}

		//Lets say each opcode takes 9 cycles for now ..
		Cycles+=9;

#if HOST_CPU==CPU_X86
		armv_imm_to_reg(15,0xF87641FF);

		armv_prof(opt,opcd,op_flags);
#endif

		//Branch ?
		if (op_flags & OP_SETS_PC)
		{
			//x86e->Emit(op_call,x86_ptr_imm(DumpRegs)); // great debugging tool
			arm_printf("ARM: %06X: Block End %d\n",pc,ops);

#if HOST_CPU==CPU_X86 && 0
			//Great fallback finder, also spams console
			if (opt==VOT_Fallback)
			{
				x86e->Emit(op_mov32,ECX,opcd);
				x86e->Emit(op_call,x86_ptr_imm(PrintOp));
			}
#endif
			break;
		}

		//block size limit ?
		if (ops>32)
		{
			arm_printf("ARM: %06X: Block split %d\n",pc,ops);

			armv_imm_to_reg(R15_ARM_NEXT,pc+4);
			break;
		}
		
		//Goto next opcode
		pc+=4;
	}

	armv_end((void*)rv,Cycles);
}



void FlushCache()
{
	icPtr=ICache;
	for (u32 i = 0; i < ARRAY_SIZE(EntryPoints); i++)
		EntryPoints[i] = (void*)&arm_compilecode;
}



#if HOST_CPU == CPU_X86
#if HOST_OS == OS_WINDOWS
#include <Windows.h>
#endif

// These have to be declared somewhere or linker dies
u8* ARM::emit_opt=0;
eReg ARM::reg_addr;
eReg ARM::reg_dst;
s32 ARM::imma;

void armEmit32(u32 emit32)
{
	if (icPtr >= (ICache + ICacheSize - 64*1024)) {
		die("ICache is full, invalidate old entries ...");	//ifdebug
	}

	x86e->Emit(op_mov32,ECX,emit32);
	x86e->Emit(op_call,x86_ptr_imm(virt_arm_op));
}

#endif // X86


void armt_init()
{
	InitHash();

	//align to next page ..
	ICache = (u8*)(((unat)ARM7_TCB+4095)& ~4095);

	#if HOST_OS==OS_DARWIN
		//Can't just mprotect on iOS
		munmap(ICache, ICacheSize);
		ICache = (u8*)mmap(ICache, ICacheSize, PROT_READ | PROT_WRITE | PROT_EXEC, MAP_FIXED | MAP_PRIVATE | MAP_ANON, 0, 0);
	#endif

#if HOST_OS == OS_WINDOWS
	DWORD old;
	VirtualProtect(ICache,ICacheSize,PAGE_EXECUTE_READWRITE,&old);
#elif HOST_OS == OS_LINUX || HOST_OS == OS_DARWIN

	printf("\n\t ARM7_TCB addr: %p | from: %p | addr here: %p\n", ICache, ARM7_TCB, armt_init);

	if (mprotect(ICache, ICacheSize, PROT_EXEC|PROT_READ|PROT_WRITE))
	{
		perror("\n\tError - Couldn’t mprotect ARM7_TCB!");
		verify(false);
	}

#if TARGET_IPHONE
	memset((u8*)mmap(ICache, ICacheSize, PROT_READ | PROT_WRITE | PROT_EXEC, MAP_FIXED | MAP_PRIVATE | MAP_ANON, 0, 0),0xFF,ICacheSize);
#else
	memset(ICache,0xFF,ICacheSize);
#endif

#endif

	icPtr=ICache;
}


#endif<|MERGE_RESOLUTION|>--- conflicted
+++ resolved
@@ -1833,16 +1833,12 @@
 				}
 
 				LoadReg(r0,opcd&0xF);
-<<<<<<< HEAD
-				// Need x86e->Emit(op_and32, &virt_arm_reg(0), 0xfffffffc);
-=======
 #if HOST_CPU==CPU_X86
 				x86e->Emit(op_and32, &virt_arm_reg(0), 0xfffffffc);
 #else
 				armv_bic(r0, r0, 3);
 #endif
 				void *ref = armv_start_conditional(cc);
->>>>>>> cae22b9f
 				StoreReg(r0,R15_ARM_NEXT,cc);
 				armv_end_conditional(ref);
 			}
