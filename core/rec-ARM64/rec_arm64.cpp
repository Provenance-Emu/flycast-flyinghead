--- conflicted
+++ resolved
@@ -730,7 +730,6 @@
 					Cmp(w1, 0x38);
 					Label not_sqw;
 					B(&not_sqw, ne);
-<<<<<<< HEAD
 					if (regalloc.IsAllocg(op.rs1))
 						Mov(w0, regalloc.MapRegister(op.rs1));
 
@@ -754,21 +753,6 @@
 						}
 						Blr(x9);
 					}
-=======
-					Mov(w0, regalloc.MapRegister(op.rs1));
-
-					if (CCN_MMUCR.AT)
-					{
-						Ldr(x9, reinterpret_cast<uintptr_t>(&do_sqw_mmu));
-					}
-					else
-					{
-						Sub(x9, x28, offsetof(Sh4RCB, cntx) - offsetof(Sh4RCB, do_sqw_nommu));
-						Ldr(x9, MemOperand(x9));
-						Sub(x1, x28, offsetof(Sh4RCB, cntx) - offsetof(Sh4RCB, sq_buffer));
-					}
-					Blr(x9);
->>>>>>> fb76efb0
 					Bind(&not_sqw);
 				}
 				break;
@@ -1621,11 +1605,6 @@
 		Label blockcheck_fail;
 		Label blockcheck_success;
 
-<<<<<<< HEAD
-		u8* ptr = GetMemPtr(block->addr, sz);
-		if (ptr == NULL)
-			return;
-
 		if (mmu_enabled())
 		{
 			Ldr(w10, sh4_context_mem_operand(&next_pc));
@@ -1634,12 +1613,9 @@
 			B(ne, &blockcheck_fail);
 		}
 
-		Ldr(x9, reinterpret_cast<uintptr_t>(ptr));
-=======
 		switch (smc_checks) {
 			case NoCheck:
 				return;
->>>>>>> fb76efb0
 
 			case FastCheck: {
 				u8* ptr = GetMemPtr(block->addr, 4);
@@ -1788,20 +1764,10 @@
 	std::vector<const XRegister*> call_regs64;
 	std::vector<const VRegister*> call_fregs;
 	Arm64RegAlloc regalloc;
-<<<<<<< HEAD
 	RuntimeBlockInfo* block = NULL;
 	const int read_memory_rewrite_size = 6;	// worst case for u64: add, bfc, ldr, fmov, lsr, fmov
 											// FIXME rewrite size per read/write size?
-	const int write_memory_rewrite_size = 4;
-=======
-	RuntimeBlockInfo* block;
-	const int write_memory_rewrite_size = 3;  // same size (fast write) for any size: add, bfc, str
-	#ifdef EXPLODE_SPANS
-	const int read_memory_rewrite_size = 6;	// worst case for u64: add, bfc, ldr, fmov, lsr, fmov
-	#else
-	const int read_memory_rewrite_size = 4;	// worst case for u64: add, bfc, ldr, str
-	#endif
->>>>>>> fb76efb0
+	const int write_memory_rewrite_size = 4; // TODO only 3 if !mmu
 };
 
 static Arm64Assembler* compiler;
@@ -1866,11 +1832,7 @@
 		assembler->GenWriteMemorySlow(op);
 	assembler->Finalize(true);
 	delete assembler;
-<<<<<<< HEAD
-	host_pc = (unat)(code_ptr - 2 - (mmu_enabled() ? 1 : 0));
-=======
-	host_pc = (unat)CC_RW2RX(code_ptr - 2);
->>>>>>> fb76efb0
+	host_pc = (unat)CC_RW2RX(code_ptr - 2 - (mmu_enabled() ? 1 : 0));
 
 	return true;
 }
