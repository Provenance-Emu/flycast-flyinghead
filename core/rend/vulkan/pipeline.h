--- conflicted
+++ resolved
@@ -272,11 +272,8 @@
 		hash |= (pp->isp.ZWriteDis << 20) | (pp->isp.CullMode << 21) | (pp->isp.DepthMode << 23);
 		hash |= ((u32)sortTriangles << 26) | ((u32)gpuPalette << 27) | ((u32)pp->isNaomi2() << 28);
 		hash |= (u32)(!settings.platform.isNaomi2() && config::NativeDepthInterpolation) << 29;
-<<<<<<< HEAD
-		hash |= (u32)dithering << 30;
-=======
 		hash |= (u32)(pp->tcw.PixelFmt == PixelBumpMap) << 30;
->>>>>>> f75a16f4
+		hash |= (u32)dithering << 31;
 
 		return hash;
 	}
